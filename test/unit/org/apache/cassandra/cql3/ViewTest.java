/*
 * Licensed to the Apache Software Foundation (ASF) under one
 * or more contributor license agreements.  See the NOTICE file
 * distributed with this work for additional information
 * regarding copyright ownership.  The ASF licenses this file
 * to you under the Apache License, Version 2.0 (the
 * "License"); you may not use this file except in compliance
 * with the License.  You may obtain a copy of the License at
 *
 *     http://www.apache.org/licenses/LICENSE-2.0
 *
 * Unless required by applicable law or agreed to in writing, software
 * distributed under the License is distributed on an "AS IS" BASIS,
 * WITHOUT WARRANTIES OR CONDITIONS OF ANY KIND, either express or implied.
 * See the License for the specific language governing permissions and
 * limitations under the License.
 */

package org.apache.cassandra.cql3;

import java.util.ArrayList;
import java.util.HashSet;
import java.util.List;
import java.util.concurrent.TimeUnit;

import junit.framework.Assert;
import org.junit.After;
import org.junit.Before;
import org.junit.BeforeClass;
import org.junit.Test;

import com.datastax.driver.core.ResultSet;
import com.datastax.driver.core.Row;
import com.datastax.driver.core.exceptions.InvalidQueryException;
import org.apache.cassandra.concurrent.SEPExecutor;
import org.apache.cassandra.concurrent.Stage;
import org.apache.cassandra.concurrent.StageManager;
import org.apache.cassandra.config.CFMetaData;
import org.apache.cassandra.config.ColumnDefinition;
import org.apache.cassandra.db.ColumnFamilyStore;
import org.apache.cassandra.db.Keyspace;
import org.apache.cassandra.db.SystemKeyspace;
import org.apache.cassandra.transport.ProtocolVersion;
import org.apache.cassandra.utils.FBUtilities;

import static org.junit.Assert.assertTrue;

public class ViewTest extends CQLTester
{
    ProtocolVersion protocolVersion = ProtocolVersion.V4;
    private final List<String> views = new ArrayList<>();

    @BeforeClass
    public static void startup()
    {
        requireNetwork();
    }
    @Before
    public void begin()
    {
        views.clear();
    }

    @After
    public void end() throws Throwable
    {
        for (String viewName : views)
            executeNet(protocolVersion, "DROP MATERIALIZED VIEW " + viewName);
    }

    private void createView(String name, String query) throws Throwable
    {
        executeNet(protocolVersion, String.format(query, name));
        // If exception is thrown, the view will not be added to the list; since it shouldn't have been created, this is
        // the desired behavior
        views.add(name);
    }

    private void updateView(String query, Object... params) throws Throwable
    {
        executeNet(protocolVersion, query, params);
        while (!(((SEPExecutor) StageManager.getStage(Stage.VIEW_MUTATION)).getPendingTasks() == 0
                 && ((SEPExecutor) StageManager.getStage(Stage.VIEW_MUTATION)).getActiveCount() == 0))
        {
            Thread.sleep(1);
        }
    }

    @Test
    public void testNonExistingOnes() throws Throwable
    {
        assertInvalidMessage("Cannot drop non existing materialized view", "DROP MATERIALIZED VIEW " + KEYSPACE + ".view_does_not_exist");
        assertInvalidMessage("Cannot drop non existing materialized view", "DROP MATERIALIZED VIEW keyspace_does_not_exist.view_does_not_exist");

        execute("DROP MATERIALIZED VIEW IF EXISTS " + KEYSPACE + ".view_does_not_exist");
        execute("DROP MATERIALIZED VIEW IF EXISTS keyspace_does_not_exist.view_does_not_exist");
    }

    @Test
    public void testPartitionTombstone() throws Throwable
    {
        createTable("CREATE TABLE %s (k1 int, c1 int , val int, PRIMARY KEY (k1, c1))");

        execute("USE " + keyspace());
        executeNet(protocolVersion, "USE " + keyspace());

        createView("view1", "CREATE MATERIALIZED VIEW view1 AS SELECT k1 FROM %%s WHERE k1 IS NOT NULL AND c1 IS NOT NULL AND val IS NOT NULL PRIMARY KEY (val, k1, c1)");

        updateView("INSERT INTO %s (k1, c1, val) VALUES (1, 2, 200)");
        updateView("INSERT INTO %s (k1, c1, val) VALUES (1, 3, 300)");

        Assert.assertEquals(2, execute("select * from %s").size());
        Assert.assertEquals(2, execute("select * from view1").size());

        updateView("DELETE FROM %s WHERE k1 = 1");

        Assert.assertEquals(0, execute("select * from %s").size());
        Assert.assertEquals(0, execute("select * from view1").size());
    }


    @Test
    public void createMvWithUnrestrictedPKParts() throws Throwable
    {
        createTable("CREATE TABLE %s (k1 int, c1 int , val int, PRIMARY KEY (k1, c1))");

        execute("USE " + keyspace());
        executeNet(protocolVersion, "USE " + keyspace());

        createView("view1", "CREATE MATERIALIZED VIEW view1 AS SELECT k1 FROM %%s WHERE k1 IS NOT NULL AND c1 IS NOT NULL AND val IS NOT NULL PRIMARY KEY (val, k1, c1)");

    }

    @Test
    public void testClusteringKeyTombstone() throws Throwable
    {
        createTable("CREATE TABLE %s (k1 int, c1 int , val int, PRIMARY KEY (k1, c1))");

        execute("USE " + keyspace());
        executeNet(protocolVersion, "USE " + keyspace());

        createView("view1", "CREATE MATERIALIZED VIEW view1 AS SELECT k1 FROM %%s WHERE k1 IS NOT NULL AND c1 IS NOT NULL AND val IS NOT NULL PRIMARY KEY (val, k1, c1)");

        updateView("INSERT INTO %s (k1, c1, val) VALUES (1, 2, 200)");
        updateView("INSERT INTO %s (k1, c1, val) VALUES (1, 3, 300)");

        Assert.assertEquals(2, execute("select * from %s").size());
        Assert.assertEquals(2, execute("select * from view1").size());

        updateView("DELETE FROM %s WHERE k1 = 1 and c1 = 3");

        Assert.assertEquals(1, execute("select * from %s").size());
        Assert.assertEquals(1, execute("select * from view1").size());
    }

    @Test
    public void testPrimaryKeyIsNotNull() throws Throwable
    {
        createTable("CREATE TABLE %s (" +
                    "k int, " +
                    "asciival ascii, " +
                    "bigintval bigint, " +
                    "PRIMARY KEY((k, asciival)))");

        execute("USE " + keyspace());
        executeNet(protocolVersion, "USE " + keyspace());

        // Must include "IS NOT NULL" for primary keys
        try
        {
            createView("mv_test", "CREATE MATERIALIZED VIEW %s AS SELECT * FROM %%s");
            Assert.fail("Should fail if no primary key is filtered as NOT NULL");
        }
        catch (Exception e)
        {
        }

        // Must include both when the partition key is composite
        try
        {
            createView("mv_test", "CREATE MATERIALIZED VIEW %s AS SELECT * FROM %%s WHERE bigintval IS NOT NULL AND asciival IS NOT NULL PRIMARY KEY (bigintval, k, asciival)");
            Assert.fail("Should fail if compound primary is not completely filtered as NOT NULL");
        }
        catch (Exception e)
        {
        }

        dropTable("DROP TABLE %s");

        createTable("CREATE TABLE %s (" +
                    "k int, " +
                    "asciival ascii, " +
                    "bigintval bigint, " +
                    "PRIMARY KEY(k, asciival))");
        try
        {
            createView("mv_test", "CREATE MATERIALIZED VIEW %s AS SELECT * FROM %%s");
            Assert.fail("Should fail if no primary key is filtered as NOT NULL");
        }
        catch (Exception e)
        {
        }

        // Can omit "k IS NOT NULL" because we have a sinlge partition key
        createView("mv_test", "CREATE MATERIALIZED VIEW %s AS SELECT * FROM %%s WHERE bigintval IS NOT NULL AND asciival IS NOT NULL PRIMARY KEY (bigintval, k, asciival)");
    }

    @Test
    public void testStaticTable() throws Throwable
    {
        createTable("CREATE TABLE %s (" +
                    "k int, " +
                    "c int, " +
                    "sval text static, " +
                    "val text, " +
                    "PRIMARY KEY(k,c))");

        execute("USE " + keyspace());
        executeNet(protocolVersion, "USE " + keyspace());

        try
        {
            createView("mv_static", "CREATE MATERIALIZED VIEW %%s AS SELECT * FROM %s WHERE sval IS NOT NULL AND k IS NOT NULL AND c IS NOT NULL PRIMARY KEY (sval,k,c)");
            Assert.fail("Use of static column in a MV primary key should fail");
        }
        catch (InvalidQueryException e)
        {
        }

        try
        {
            createView("mv_static", "CREATE MATERIALIZED VIEW %%s AS SELECT val, sval FROM %s WHERE val IS NOT NULL AND  k IS NOT NULL AND c IS NOT NULL PRIMARY KEY (val, k, c)");
            Assert.fail("Explicit select of static column in MV should fail");
        }
        catch (InvalidQueryException e)
        {
        }

        try
        {
            createView("mv_static", "CREATE MATERIALIZED VIEW %s AS SELECT * FROM %%s WHERE val IS NOT NULL AND k IS NOT NULL AND c IS NOT NULL PRIMARY KEY (val,k,c)");
            Assert.fail("Implicit select of static column in MV should fail");
        }
        catch (InvalidQueryException e)
        {
        }

        createView("mv_static", "CREATE MATERIALIZED VIEW %s AS SELECT val,k,c FROM %%s WHERE val IS NOT NULL AND k IS NOT NULL AND c IS NOT NULL PRIMARY KEY (val,k,c)");

        for (int i = 0; i < 100; i++)
            updateView("INSERT into %s (k,c,sval,val)VALUES(?,?,?,?)", 0, i % 2, "bar" + i, "baz");

        Assert.assertEquals(2, execute("select * from %s").size());

        assertRows(execute("SELECT sval from %s"), row("bar99"), row("bar99"));

        Assert.assertEquals(2, execute("select * from mv_static").size());

        assertInvalid("SELECT sval from mv_static");
    }


    @Test
    public void testOldTimestamps() throws Throwable
    {
        createTable("CREATE TABLE %s (" +
                    "k int, " +
                    "c int, " +
                    "val text, " +
                    "PRIMARY KEY(k,c))");

        execute("USE " + keyspace());
        executeNet(protocolVersion, "USE " + keyspace());

        createView("mv_tstest", "CREATE MATERIALIZED VIEW %s AS SELECT * FROM %%s WHERE val IS NOT NULL AND k IS NOT NULL AND c IS NOT NULL PRIMARY KEY (val,k,c)");

        for (int i = 0; i < 100; i++)
            updateView("INSERT into %s (k,c,val)VALUES(?,?,?)", 0, i % 2, "baz");

        Keyspace.open(keyspace()).getColumnFamilyStore(currentTable()).forceBlockingFlush();

        Assert.assertEquals(2, execute("select * from %s").size());
        Assert.assertEquals(2, execute("select * from mv_tstest").size());

        assertRows(execute("SELECT val from %s where k = 0 and c = 0"), row("baz"));
        assertRows(execute("SELECT c from mv_tstest where k = 0 and val = ?", "baz"), row(0), row(1));

        //Make sure an old TS does nothing
        updateView("UPDATE %s USING TIMESTAMP 100 SET val = ? where k = ? AND c = ?", "bar", 0, 0);
        assertRows(execute("SELECT val from %s where k = 0 and c = 0"), row("baz"));
        assertRows(execute("SELECT c from mv_tstest where k = 0 and val = ?", "baz"), row(0), row(1));
        assertRows(execute("SELECT c from mv_tstest where k = 0 and val = ?", "bar"));

        //Latest TS
        updateView("UPDATE %s SET val = ? where k = ? AND c = ?", "bar", 0, 0);
        assertRows(execute("SELECT val from %s where k = 0 and c = 0"), row("bar"));
        assertRows(execute("SELECT c from mv_tstest where k = 0 and val = ?", "bar"), row(0));
        assertRows(execute("SELECT c from mv_tstest where k = 0 and val = ?", "baz"), row(1));
    }

    @Test
    public void testRegularColumnTimestampUpdates() throws Throwable
    {
        // Regression test for CASSANDRA-10910

        createTable("CREATE TABLE %s (" +
                    "k int PRIMARY KEY, " +
                    "c int, " +
                    "val int)");

        execute("USE " + keyspace());
        executeNet(protocolVersion, "USE " + keyspace());

        createView("mv_rctstest", "CREATE MATERIALIZED VIEW %s AS SELECT * FROM %%s WHERE k IS NOT NULL AND c IS NOT NULL PRIMARY KEY (k,c)");

        updateView("UPDATE %s SET c = ?, val = ? WHERE k = ?", 0, 0, 0);
        updateView("UPDATE %s SET val = ? WHERE k = ?", 1, 0);
        updateView("UPDATE %s SET c = ? WHERE k = ?", 1, 0);
        assertRows(execute("SELECT c, k, val FROM mv_rctstest"), row(1, 0, 1));

        updateView("TRUNCATE %s");

        updateView("UPDATE %s USING TIMESTAMP 1 SET c = ?, val = ? WHERE k = ?", 0, 0, 0);
        updateView("UPDATE %s USING TIMESTAMP 3 SET c = ? WHERE k = ?", 1, 0);
        updateView("UPDATE %s USING TIMESTAMP 2 SET val = ? WHERE k = ?", 1, 0);
        updateView("UPDATE %s USING TIMESTAMP 4 SET c = ? WHERE k = ?", 2, 0);
        updateView("UPDATE %s USING TIMESTAMP 3 SET val = ? WHERE k = ?", 2, 0);
        assertRows(execute("SELECT c, k, val FROM mv_rctstest"), row(2, 0, 2));
    }

    @Test
    public void testCountersTable() throws Throwable
    {
        createTable("CREATE TABLE %s (" +
                    "k int PRIMARY KEY, " +
                    "count counter)");

        execute("USE " + keyspace());
        executeNet(protocolVersion, "USE " + keyspace());

        try
        {
            createView("mv_counter", "CREATE MATERIALIZED VIEW %s AS SELECT * FROM %%s WHERE count IS NOT NULL AND k IS NOT NULL PRIMARY KEY (count,k)");
            Assert.fail("MV on counter should fail");
        }
        catch (InvalidQueryException e)
        {
        }
    }

    @Test
<<<<<<< HEAD
    public void testDurationsTable() throws Throwable
    {
        createTable("CREATE TABLE %s (" +
                    "k int PRIMARY KEY, " +
                    "result duration)");
=======
    public void testCreateMvWithTTL() throws Throwable
    {
        createTable("CREATE TABLE %s (" +
                "k int PRIMARY KEY, " +
                "c int, " +
                "val int) WITH default_time_to_live = 60");

        execute("USE " + keyspace());
        executeNet(protocolVersion, "USE " + keyspace());

        // Must NOT include "default_time_to_live" for Materialized View creation
        try
        {
            createView("mv_ttl1", "CREATE MATERIALIZED VIEW %s AS SELECT * FROM %%s WHERE k IS NOT NULL AND c IS NOT NULL PRIMARY KEY (k,c) WITH default_time_to_live = 30");
            Assert.fail("Should fail if TTL is provided for materialized view");
        }
        catch (Exception e)
        {
        }
    }

    @Test
    public void testAlterMvWithTTL() throws Throwable
    {
        createTable("CREATE TABLE %s (" +
                    "k int PRIMARY KEY, " +
                    "c int, " +
                    "val int) WITH default_time_to_live = 60");
>>>>>>> a1bcea21

        execute("USE " + keyspace());
        executeNet(protocolVersion, "USE " + keyspace());

<<<<<<< HEAD
        try
        {
            createView("mv_duration", "CREATE MATERIALIZED VIEW %s AS SELECT * FROM %%s WHERE result IS NOT NULL AND k IS NOT NULL PRIMARY KEY (result,k)");
            Assert.fail("MV on duration should fail");
        }
        catch (InvalidQueryException e)
        {
            Assert.assertEquals("Cannot use Duration column 'result' in PRIMARY KEY of materialized view", e.getMessage());
=======
        createView("mv_ttl2", "CREATE MATERIALIZED VIEW %s AS SELECT * FROM %%s WHERE k IS NOT NULL AND c IS NOT NULL PRIMARY KEY (k,c)");

        // Must NOT include "default_time_to_live" on alter Materialized View
        try
        {
            executeNet(protocolVersion, "ALTER MATERIALIZED VIEW %s WITH default_time_to_live = 30");
            Assert.fail("Should fail if TTL is provided while altering materialized view");
        }
        catch (Exception e)
        {
>>>>>>> a1bcea21
        }
    }

    @Test
    public void complexTimestampUpdateTestWithFlush() throws Throwable
    {
        complexTimestampUpdateTest(true);
    }

    @Test
    public void complexTimestampUpdateTestWithoutFlush() throws Throwable
    {
        complexTimestampUpdateTest(false);
    }

    public void complexTimestampUpdateTest(boolean flush) throws Throwable
    {
        createTable("CREATE TABLE %s (a int, b int, c int, d int, e int, PRIMARY KEY (a, b))");

        execute("USE " + keyspace());
        executeNet(protocolVersion, "USE " + keyspace());
        Keyspace ks = Keyspace.open(keyspace());

        createView("mv", "CREATE MATERIALIZED VIEW %s AS SELECT * FROM %%s WHERE a IS NOT NULL AND b IS NOT NULL AND c IS NOT NULL PRIMARY KEY (c, a, b)");
        ks.getColumnFamilyStore("mv").disableAutoCompaction();

        //Set initial values TS=0, leaving e null and verify view
        executeNet(protocolVersion, "INSERT INTO %s (a, b, c, d) VALUES (0, 0, 1, 0) USING TIMESTAMP 0");
        assertRows(execute("SELECT d from mv WHERE c = ? and a = ? and b = ?", 1, 0, 0), row(0));

        if (flush)
            FBUtilities.waitOnFutures(ks.flush());

        //update c's timestamp TS=2
        executeNet(protocolVersion, "UPDATE %s USING TIMESTAMP 2 SET c = ? WHERE a = ? and b = ? ", 1, 0, 0);
        assertRows(execute("SELECT d from mv WHERE c = ? and a = ? and b = ?", 1, 0, 0), row(0));

        if (flush)
            FBUtilities.waitOnFutures(ks.flush());

            //change c's value and TS=3, tombstones c=1 and adds c=0 record
        executeNet(protocolVersion, "UPDATE %s USING TIMESTAMP 3 SET c = ? WHERE a = ? and b = ? ", 0, 0, 0);
        assertRows(execute("SELECT d from mv WHERE c = ? and a = ? and b = ?", 1, 0, 0));

        if(flush)
        {
            ks.getColumnFamilyStore("mv").forceMajorCompaction();
            FBUtilities.waitOnFutures(ks.flush());
        }


        //change c's value back to 1 with TS=4, check we can see d
        executeNet(protocolVersion, "UPDATE %s USING TIMESTAMP 4 SET c = ? WHERE a = ? and b = ? ", 1, 0, 0);
        if (flush)
        {
            ks.getColumnFamilyStore("mv").forceMajorCompaction();
            FBUtilities.waitOnFutures(ks.flush());
        }

        assertRows(execute("SELECT d,e from mv WHERE c = ? and a = ? and b = ?", 1, 0, 0), row(0, null));


            //Add e value @ TS=1
        executeNet(protocolVersion, "UPDATE %s USING TIMESTAMP 1 SET e = ? WHERE a = ? and b = ? ", 1, 0, 0);
        assertRows(execute("SELECT d,e from mv WHERE c = ? and a = ? and b = ?", 1, 0, 0), row(0, 1));

        if (flush)
            FBUtilities.waitOnFutures(ks.flush());


        //Change d value @ TS=2
        executeNet(protocolVersion, "UPDATE %s USING TIMESTAMP 2 SET d = ? WHERE a = ? and b = ? ", 2, 0, 0);
        assertRows(execute("SELECT d from mv WHERE c = ? and a = ? and b = ?", 1, 0, 0), row(2));

        if (flush)
            FBUtilities.waitOnFutures(ks.flush());


        //Change d value @ TS=3
        executeNet(protocolVersion, "UPDATE %s USING TIMESTAMP 3 SET d = ? WHERE a = ? and b = ? ", 1, 0, 0);
        assertRows(execute("SELECT d from mv WHERE c = ? and a = ? and b = ?", 1, 0, 0), row(1));


        //Tombstone c
        executeNet(protocolVersion, "DELETE FROM %s WHERE a = ? and b = ?", 0, 0);
        assertRows(execute("SELECT d from mv"));

        //Add back without D
        executeNet(protocolVersion, "INSERT INTO %s (a, b, c) VALUES (0, 0, 1)");

        //Make sure D doesn't pop back in.
        assertRows(execute("SELECT d from mv WHERE c = ? and a = ? and b = ?", 1, 0, 0), row((Object) null));


        //New partition
        // insert a row with timestamp 0
        executeNet(protocolVersion, "INSERT INTO %s (a, b, c, d, e) VALUES (?, ?, ?, ?, ?) USING TIMESTAMP 0", 1, 0, 0, 0, 0);

        // overwrite pk and e with timestamp 1, but don't overwrite d
        executeNet(protocolVersion, "INSERT INTO %s (a, b, c, e) VALUES (?, ?, ?, ?) USING TIMESTAMP 1", 1, 0, 0, 0);

        // delete with timestamp 0 (which should only delete d)
        executeNet(protocolVersion, "DELETE FROM %s USING TIMESTAMP 0 WHERE a = ? AND b = ?", 1, 0);
        assertRows(execute("SELECT a, b, c, d, e from mv WHERE c = ? and a = ? and b = ?", 0, 1, 0),
                   row(1, 0, 0, null, 0)
        );

        executeNet(protocolVersion, "UPDATE %s USING TIMESTAMP 2 SET c = ? WHERE a = ? AND b = ?", 1, 1, 0);
        executeNet(protocolVersion, "UPDATE %s USING TIMESTAMP 3 SET c = ? WHERE a = ? AND b = ?", 0, 1, 0);
        assertRows(execute("SELECT a, b, c, d, e from mv WHERE c = ? and a = ? and b = ?", 0, 1, 0),
                   row(1, 0, 0, null, 0)
        );

        executeNet(protocolVersion, "UPDATE %s USING TIMESTAMP 3 SET d = ? WHERE a = ? AND b = ?", 0, 1, 0);
        assertRows(execute("SELECT a, b, c, d, e from mv WHERE c = ? and a = ? and b = ?", 0, 1, 0),
                   row(1, 0, 0, 0, 0)
        );


    }

    @Test
    public void testBuilderWidePartition() throws Throwable
    {
        createTable("CREATE TABLE %s (" +
                    "k int, " +
                    "c int, " +
                    "intval int, " +
                    "PRIMARY KEY (k, c))");

        execute("USE " + keyspace());
        executeNet(protocolVersion, "USE " + keyspace());


        for(int i = 0; i < 1024; i++)
            execute("INSERT INTO %s (k, c, intval) VALUES (?, ?, ?)", 0, i, 0);

        createView("mv", "CREATE MATERIALIZED VIEW %s AS SELECT * FROM %%s WHERE k IS NOT NULL AND c IS NOT NULL AND intval IS NOT NULL PRIMARY KEY (intval, c, k)");


        while (!SystemKeyspace.isViewBuilt(keyspace(), "mv"))
            Thread.sleep(1000);

        assertRows(execute("SELECT count(*) from %s WHERE k = ?", 0), row(1024L));
        assertRows(execute("SELECT count(*) from mv WHERE intval = ?", 0), row(1024L));
    }

    @Test
    public void testRangeTombstone() throws Throwable
    {
        createTable("CREATE TABLE %s (" +
                    "k int, " +
                    "asciival ascii, " +
                    "bigintval bigint, " +
                    "textval1 text, " +
                    "textval2 text, " +
                    "PRIMARY KEY((k, asciival), bigintval, textval1)" +
                    ")");

        execute("USE " + keyspace());
        executeNet(protocolVersion, "USE " + keyspace());

        createView("mv_test1", "CREATE MATERIALIZED VIEW %s AS SELECT * FROM %%s WHERE textval2 IS NOT NULL AND k IS NOT NULL AND asciival IS NOT NULL AND bigintval IS NOT NULL AND textval1 IS NOT NULL PRIMARY KEY ((textval2, k), asciival, bigintval, textval1)");

        for (int i = 0; i < 100; i++)
            updateView("INSERT into %s (k,asciival,bigintval,textval1,textval2)VALUES(?,?,?,?,?)", 0, "foo", (long) i % 2, "bar" + i, "baz");

        Assert.assertEquals(50, execute("select * from %s where k = 0 and asciival = 'foo' and bigintval = 0").size());
        Assert.assertEquals(50, execute("select * from %s where k = 0 and asciival = 'foo' and bigintval = 1").size());

        Assert.assertEquals(100, execute("select * from mv_test1").size());

        //Check the builder works
        createView("mv_test2", "CREATE MATERIALIZED VIEW %s AS SELECT * FROM %%s WHERE textval2 IS NOT NULL AND k IS NOT NULL AND asciival IS NOT NULL AND bigintval IS NOT NULL AND textval1 IS NOT NULL PRIMARY KEY ((textval2, k), asciival, bigintval, textval1)");

        while (!SystemKeyspace.isViewBuilt(keyspace(), "mv_test2"))
            Thread.sleep(10);

        Assert.assertEquals(100, execute("select * from mv_test2").size());

        createView("mv_test3", "CREATE MATERIALIZED VIEW %s AS SELECT * FROM %%s WHERE textval2 IS NOT NULL AND k IS NOT NULL AND asciival IS NOT NULL AND bigintval IS NOT NULL AND textval1 IS NOT NULL PRIMARY KEY ((textval2, k), bigintval, textval1, asciival)");

        while (!SystemKeyspace.isViewBuilt(keyspace(), "mv_test3"))
            Thread.sleep(10);

        Assert.assertEquals(100, execute("select * from mv_test3").size());
        Assert.assertEquals(100, execute("select asciival from mv_test3 where textval2 = ? and k = ?", "baz", 0).size());

        //Write a RT and verify the data is removed from index
        updateView("DELETE FROM %s WHERE k = ? AND asciival = ? and bigintval = ?", 0, "foo", 0L);

        Assert.assertEquals(50, execute("select asciival from mv_test3 where textval2 = ? and k = ?", "baz", 0).size());
    }


    @Test
    public void testRangeTombstone2() throws Throwable
    {
        createTable("CREATE TABLE %s (" +
                    "k int, " +
                    "asciival ascii, " +
                    "bigintval bigint, " +
                    "textval1 text, " +
                    "PRIMARY KEY((k, asciival), bigintval)" +
                    ")");

        execute("USE " + keyspace());
        executeNet(protocolVersion, "USE " + keyspace());

        createView("mv", "CREATE MATERIALIZED VIEW %s AS SELECT * FROM %%s WHERE textval1 IS NOT NULL AND k IS NOT NULL AND asciival IS NOT NULL AND bigintval IS NOT NULL PRIMARY KEY ((textval1, k), asciival, bigintval)");

        for (int i = 0; i < 100; i++)
            updateView("INSERT into %s (k,asciival,bigintval,textval1)VALUES(?,?,?,?)", 0, "foo", (long) i % 2, "bar" + i);

        Assert.assertEquals(1, execute("select * from %s where k = 0 and asciival = 'foo' and bigintval = 0").size());
        Assert.assertEquals(1, execute("select * from %s where k = 0 and asciival = 'foo' and bigintval = 1").size());


        Assert.assertEquals(2, execute("select * from %s").size());
        Assert.assertEquals(2, execute("select * from mv").size());

        //Write a RT and verify the data is removed from index
        updateView("DELETE FROM %s WHERE k = ? AND asciival = ? and bigintval = ?", 0, "foo", 0L);

        Assert.assertEquals(1, execute("select * from %s").size());
        Assert.assertEquals(1, execute("select * from mv").size());
    }

    @Test
    public void testRangeTombstone3() throws Throwable
    {
        createTable("CREATE TABLE %s (" +
                    "k int, " +
                    "asciival ascii, " +
                    "bigintval bigint, " +
                    "textval1 text, " +
                    "PRIMARY KEY((k, asciival), bigintval)" +
                    ")");

        execute("USE " + keyspace());
        executeNet(protocolVersion, "USE " + keyspace());

        createView("mv", "CREATE MATERIALIZED VIEW %s AS SELECT * FROM %%s WHERE textval1 IS NOT NULL AND k IS NOT NULL AND asciival IS NOT NULL AND bigintval IS NOT NULL PRIMARY KEY ((textval1, k), asciival, bigintval)");

        for (int i = 0; i < 100; i++)
            updateView("INSERT into %s (k,asciival,bigintval,textval1)VALUES(?,?,?,?)", 0, "foo", (long) i % 2, "bar" + i);

        Assert.assertEquals(1, execute("select * from %s where k = 0 and asciival = 'foo' and bigintval = 0").size());
        Assert.assertEquals(1, execute("select * from %s where k = 0 and asciival = 'foo' and bigintval = 1").size());


        Assert.assertEquals(2, execute("select * from %s").size());
        Assert.assertEquals(2, execute("select * from mv").size());

        //Write a RT and verify the data is removed from index
        updateView("DELETE FROM %s WHERE k = ? AND asciival = ? and bigintval >= ?", 0, "foo", 0L);

        Assert.assertEquals(0, execute("select * from %s").size());
        Assert.assertEquals(0, execute("select * from mv").size());
    }

    @Test
    public void testCompoundPartitionKey() throws Throwable
    {
        createTable("CREATE TABLE %s (" +
                    "k int, " +
                    "asciival ascii, " +
                    "bigintval bigint, " +
                    "PRIMARY KEY((k, asciival)))");

        CFMetaData metadata = currentTableMetadata();

        execute("USE " + keyspace());
        executeNet(protocolVersion, "USE " + keyspace());

        for (ColumnDefinition def : new HashSet<>(metadata.allColumns()))
        {
            try
            {
                String query = "CREATE MATERIALIZED VIEW %s AS SELECT * FROM %%s WHERE " + def.name + " IS NOT NULL AND k IS NOT NULL "
                               + (def.name.toString().equals("asciival") ? "" : "AND asciival IS NOT NULL ") + "PRIMARY KEY ("
                               + def.name + ", k" + (def.name.toString().equals("asciival") ? "" : ", asciival") + ")";
                createView("mv1_" + def.name, query);

                if (def.type.isMultiCell())
                    Assert.fail("MV on a multicell should fail " + def);
            }
            catch (InvalidQueryException e)
            {
                if (!def.type.isMultiCell() && !def.isPartitionKey())
                    Assert.fail("MV creation failed on " + def);
            }


            try
            {
                String query = "CREATE MATERIALIZED VIEW %s AS SELECT * FROM %%s WHERE " + def.name + " IS NOT NULL AND k IS NOT NULL "
                               + (def.name.toString().equals("asciival") ? "" : "AND asciival IS NOT NULL ") + " PRIMARY KEY ("
                               + def.name + ", asciival" + (def.name.toString().equals("k") ? "" : ", k") + ")";
                createView("mv2_" + def.name, query);

                if (def.type.isMultiCell())
                    Assert.fail("MV on a multicell should fail " + def);
            }
            catch (InvalidQueryException e)
            {
                if (!def.type.isMultiCell() && !def.isPartitionKey())
                    Assert.fail("MV creation failed on " + def);
            }

            try
            {
                String query = "CREATE MATERIALIZED VIEW %s AS SELECT * FROM %%s WHERE " + def.name + " IS NOT NULL AND k IS NOT NULL "
                               + (def.name.toString().equals("asciival") ? "" : "AND asciival IS NOT NULL ") + "PRIMARY KEY ((" + def.name + ", k), asciival)";
                createView("mv3_" + def.name, query);

                if (def.type.isMultiCell())
                    Assert.fail("MV on a multicell should fail " + def);
            }
            catch (InvalidQueryException e)
            {
                if (!def.type.isMultiCell() && !def.isPartitionKey())
                    Assert.fail("MV creation failed on " + def);
            }


            try
            {
                String query = "CREATE MATERIALIZED VIEW %s AS SELECT * FROM %%s WHERE " + def.name + " IS NOT NULL AND k IS NOT NULL "
                               + (def.name.toString().equals("asciival") ? "" : "AND asciival IS NOT NULL ") + "PRIMARY KEY ((" + def.name + ", k), asciival)";
                createView("mv3_" + def.name, query);

                Assert.fail("Should fail on duplicate name");
            }
            catch (Exception e)
            {
            }

            try
            {
                String query = "CREATE MATERIALIZED VIEW %s AS SELECT * FROM %%s WHERE " + def.name + " IS NOT NULL AND k IS NOT NULL "
                               + (def.name.toString().equals("asciival") ? "" : "AND asciival IS NOT NULL ") + "PRIMARY KEY ((" + def.name + ", k), nonexistentcolumn)";
                createView("mv3_" + def.name, query);
                Assert.fail("Should fail with unknown base column");
            }
            catch (InvalidQueryException e)
            {
            }
        }

        updateView("INSERT INTO %s (k, asciival, bigintval) VALUES (?, ?, fromJson(?))", 0, "ascii text", "123123123123");
        updateView("INSERT INTO %s (k, asciival) VALUES (?, fromJson(?))", 0, "\"ascii text\"");
        assertRows(execute("SELECT bigintval FROM %s WHERE k = ? and asciival = ?", 0, "ascii text"), row(123123123123L));

        //Check the MV
        assertRows(execute("SELECT k, bigintval from mv1_asciival WHERE asciival = ?", "ascii text"), row(0, 123123123123L));
        assertRows(execute("SELECT k, bigintval from mv2_k WHERE asciival = ? and k = ?", "ascii text", 0), row(0, 123123123123L));
        assertRows(execute("SELECT k from mv1_bigintval WHERE bigintval = ?", 123123123123L), row(0));
        assertRows(execute("SELECT asciival from mv3_bigintval where bigintval = ? AND k = ?", 123123123123L, 0), row("ascii text"));


        //UPDATE BASE
        updateView("INSERT INTO %s (k, asciival, bigintval) VALUES (?, ?, fromJson(?))", 0, "ascii text", "1");
        assertRows(execute("SELECT bigintval FROM %s WHERE k = ? and asciival = ?", 0, "ascii text"), row(1L));

        //Check the MV
        assertRows(execute("SELECT k, bigintval from mv1_asciival WHERE asciival = ?", "ascii text"), row(0, 1L));
        assertRows(execute("SELECT k, bigintval from mv2_k WHERE asciival = ? and k = ?", "ascii text", 0), row(0, 1L));
        assertRows(execute("SELECT k from mv1_bigintval WHERE bigintval = ?", 123123123123L));
        assertRows(execute("SELECT asciival from mv3_bigintval where bigintval = ? AND k = ?", 123123123123L, 0));
        assertRows(execute("SELECT asciival from mv3_bigintval where bigintval = ? AND k = ?", 1L, 0), row("ascii text"));


        //test truncate also truncates all MV
        updateView("TRUNCATE %s");

        assertRows(execute("SELECT bigintval FROM %s WHERE k = ? and asciival = ?", 0, "ascii text"));
        assertRows(execute("SELECT k, bigintval from mv1_asciival WHERE asciival = ?", "ascii text"));
        assertRows(execute("SELECT k, bigintval from mv2_k WHERE asciival = ? and k = ?", "ascii text", 0));
        assertRows(execute("SELECT asciival from mv3_bigintval where bigintval = ? AND k = ?", 1L, 0));
    }

    @Test
    public void testCollections() throws Throwable
    {
        createTable("CREATE TABLE %s (" +
                    "k int, " +
                    "intval int, " +
                    "listval list<int>, " +
                    "PRIMARY KEY (k))");

        execute("USE " + keyspace());
        executeNet(protocolVersion, "USE " + keyspace());

        createView("mv", "CREATE MATERIALIZED VIEW %s AS SELECT * FROM %%s WHERE k IS NOT NULL AND intval IS NOT NULL PRIMARY KEY (intval, k)");

        updateView("INSERT INTO %s (k, intval, listval) VALUES (?, ?, fromJson(?))", 0, 0, "[1, 2, 3]");
        assertRows(execute("SELECT k, listval FROM %s WHERE k = ?", 0), row(0, list(1, 2, 3)));
        assertRows(execute("SELECT k, listval from mv WHERE intval = ?", 0), row(0, list(1, 2, 3)));

        updateView("INSERT INTO %s (k, intval) VALUES (?, ?)", 1, 1);
        updateView("INSERT INTO %s (k, listval) VALUES (?, fromJson(?))", 1, "[1, 2, 3]");
        assertRows(execute("SELECT k, listval FROM %s WHERE k = ?", 1), row(1, list(1, 2, 3)));
        assertRows(execute("SELECT k, listval from mv WHERE intval = ?", 1), row(1, list(1, 2, 3)));
    }

    @Test
    public void testUpdate() throws Throwable
    {
        createTable("CREATE TABLE %s (" +
                    "k int, " +
                    "intval int, " +
                    "PRIMARY KEY (k))");

        execute("USE " + keyspace());
        executeNet(protocolVersion, "USE " + keyspace());

        createView("mv", "CREATE MATERIALIZED VIEW %s AS SELECT * FROM %%s WHERE k IS NOT NULL AND intval IS NOT NULL PRIMARY KEY (intval, k)");

        updateView("INSERT INTO %s (k, intval) VALUES (?, ?)", 0, 0);
        assertRows(execute("SELECT k, intval FROM %s WHERE k = ?", 0), row(0, 0));
        assertRows(execute("SELECT k, intval from mv WHERE intval = ?", 0), row(0, 0));

        updateView("INSERT INTO %s (k, intval) VALUES (?, ?)", 0, 1);
        assertRows(execute("SELECT k, intval FROM %s WHERE k = ?", 0), row(0, 1));
        assertRows(execute("SELECT k, intval from mv WHERE intval = ?", 1), row(0, 1));
    }

    @Test
    public void testIgnoreUpdate() throws Throwable
    {
        // regression test for CASSANDRA-10614

        createTable("CREATE TABLE %s (" +
                    "a int, " +
                    "b int, " +
                    "c int, " +
                    "d int, " +
                    "PRIMARY KEY (a, b))");

        execute("USE " + keyspace());
        executeNet(protocolVersion, "USE " + keyspace());

        createView("mv", "CREATE MATERIALIZED VIEW %s AS SELECT a, b, c FROM %%s WHERE a IS NOT NULL AND b IS NOT NULL PRIMARY KEY (b, a)");

        updateView("INSERT INTO %s (a, b, c) VALUES (?, ?, ?)", 0, 0, 0);
        assertRows(execute("SELECT a, b, c from mv WHERE b = ?", 0), row(0, 0, 0));

        updateView("UPDATE %s SET d = ? WHERE a = ? AND b = ?", 0, 0, 0);
        assertRows(execute("SELECT a, b, c from mv WHERE b = ?", 0), row(0, 0, 0));

        // Note: errors here may result in the test hanging when the memtables are flushed as part of the table drop,
        // because empty rows in the memtable will cause the flush to fail.  This will result in a test timeout that
        // should not be ignored.
        String table = KEYSPACE + "." + currentTable();
        updateView("BEGIN BATCH " +
                "INSERT INTO " + table + " (a, b, c, d) VALUES (?, ?, ?, ?); " + // should be accepted
                "UPDATE " + table + " SET d = ? WHERE a = ? AND b = ?; " +  // should be ignored
                "APPLY BATCH",
                0, 0, 0, 0,
                1, 0, 1);
        assertRows(execute("SELECT a, b, c from mv WHERE b = ?", 0), row(0, 0, 0));
        assertEmpty(execute("SELECT a, b, c from mv WHERE b = ?", 1));

        ColumnFamilyStore cfs = Keyspace.open(keyspace()).getColumnFamilyStore("mv");
        cfs.forceBlockingFlush();
        Assert.assertEquals(1, cfs.getLiveSSTables().size());
    }

    @Test
    public void ttlTest() throws Throwable
    {
        createTable("CREATE TABLE %s (" +
                    "a int," +
                    "b int," +
                    "c int," +
                    "d int," +
                    "PRIMARY KEY (a, b))");

        executeNet(protocolVersion, "USE " + keyspace());

        createView("mv", "CREATE MATERIALIZED VIEW %s AS SELECT * FROM %%s WHERE c IS NOT NULL AND a IS NOT NULL AND b IS NOT NULL PRIMARY KEY (c, a, b)");

        updateView("INSERT INTO %s (a, b, c, d) VALUES (?, ?, ?, ?) USING TTL 3", 1, 1, 1, 1);

        Thread.sleep(TimeUnit.SECONDS.toMillis(1));
        updateView("INSERT INTO %s (a, b, c) VALUES (?, ?, ?)", 1, 1, 2);

        Thread.sleep(TimeUnit.SECONDS.toMillis(5));
        List<Row> results = executeNet(protocolVersion, "SELECT d FROM mv WHERE c = 2 AND a = 1 AND b = 1").all();
        Assert.assertEquals(1, results.size());
        Assert.assertTrue("There should be a null result given back due to ttl expiry", results.get(0).isNull(0));
    }

    @Test
    public void ttlExpirationTest() throws Throwable
    {
        createTable("CREATE TABLE %s (" +
                    "a int," +
                    "b int," +
                    "c int," +
                    "d int," +
                    "PRIMARY KEY (a, b))");

        executeNet(protocolVersion, "USE " + keyspace());

        createView("mv", "CREATE MATERIALIZED VIEW %s AS SELECT * FROM %%s WHERE c IS NOT NULL AND a IS NOT NULL AND b IS NOT NULL PRIMARY KEY (c, a, b)");

        updateView("INSERT INTO %s (a, b, c, d) VALUES (?, ?, ?, ?) USING TTL 3", 1, 1, 1, 1);

        Thread.sleep(TimeUnit.SECONDS.toMillis(4));
        Assert.assertEquals(0, executeNet(protocolVersion, "SELECT * FROM mv WHERE c = 1 AND a = 1 AND b = 1").all().size());
    }

    @Test
    public void rowDeletionTest() throws Throwable
    {
        createTable("CREATE TABLE %s (" +
                    "a int," +
                    "b int," +
                    "c int," +
                    "d int," +
                    "PRIMARY KEY (a, b))");

        executeNet(protocolVersion, "USE " + keyspace());

        createView("mv", "CREATE MATERIALIZED VIEW %s AS SELECT * FROM %%s WHERE c IS NOT NULL AND a IS NOT NULL AND b IS NOT NULL PRIMARY KEY (c, a, b)");

        String table = keyspace() + "." + currentTable();
        updateView("DELETE FROM " + table + " USING TIMESTAMP 6 WHERE a = 1 AND b = 1;");
        updateView("INSERT INTO %s (a, b, c, d) VALUES (?, ?, ?, ?) USING TIMESTAMP 3", 1, 1, 1, 1);
        Assert.assertEquals(0, executeNet(protocolVersion, "SELECT * FROM mv WHERE c = 1 AND a = 1 AND b = 1").all().size());
    }

    @Test
    public void conflictingTimestampTest() throws Throwable
    {
        createTable("CREATE TABLE %s (" +
                    "a int," +
                    "b int," +
                    "c int," +
                    "PRIMARY KEY (a, b))");

        executeNet(protocolVersion, "USE " + keyspace());

        createView("mv", "CREATE MATERIALIZED VIEW %s AS SELECT * FROM %%s WHERE c IS NOT NULL AND a IS NOT NULL AND b IS NOT NULL PRIMARY KEY (c, a, b)");

        for (int i = 0; i < 50; i++)
        {
            updateView("INSERT INTO %s (a, b, c) VALUES (?, ?, ?) USING TIMESTAMP 1", 1, 1, i);
        }

        ResultSet mvRows = executeNet(protocolVersion, "SELECT c FROM mv");
        List<Row> rows = executeNet(protocolVersion, "SELECT c FROM %s").all();
        Assert.assertEquals("There should be exactly one row in base", 1, rows.size());
        int expected = rows.get(0).getInt("c");
        assertRowsNet(protocolVersion, mvRows, row(expected));
    }

    @Test
    public void testClusteringOrder() throws Throwable
    {
        createTable("CREATE TABLE %s (" +
                    "a int," +
                    "b int," +
                    "c int," +
                    "d int," +
                    "PRIMARY KEY (a, b, c))" +
                    "WITH CLUSTERING ORDER BY (b ASC, c DESC)");

        executeNet(protocolVersion, "USE " + keyspace());

        createView("mv1", "CREATE MATERIALIZED VIEW %s AS SELECT * FROM %%s WHERE b IS NOT NULL AND c IS NOT NULL PRIMARY KEY (a, b, c) WITH CLUSTERING ORDER BY (b DESC)");
        createView("mv2", "CREATE MATERIALIZED VIEW %s AS SELECT * FROM %%s WHERE b IS NOT NULL AND c IS NOT NULL PRIMARY KEY (a, c, b) WITH CLUSTERING ORDER BY (c ASC)");
        createView("mv3", "CREATE MATERIALIZED VIEW %s AS SELECT * FROM %%s WHERE b IS NOT NULL AND c IS NOT NULL PRIMARY KEY (a, b, c)");
        createView("mv4", "CREATE MATERIALIZED VIEW %s AS SELECT * FROM %%s WHERE b IS NOT NULL AND c IS NOT NULL PRIMARY KEY (a, c, b) WITH CLUSTERING ORDER BY (c DESC)");

        updateView("INSERT INTO %s (a, b, c, d) VALUES (?, ?, ?, ?)", 1, 1, 1, 1);
        updateView("INSERT INTO %s (a, b, c, d) VALUES (?, ?, ?, ?)", 1, 2, 2, 2);

        ResultSet mvRows = executeNet(protocolVersion, "SELECT b FROM mv1");
        assertRowsNet(protocolVersion, mvRows,
                      row(2),
                      row(1));

        mvRows = executeNet(protocolVersion, "SELECT c FROM mv2");
        assertRowsNet(protocolVersion, mvRows,
                      row(1),
                      row(2));

        mvRows = executeNet(protocolVersion, "SELECT b FROM mv3");
        assertRowsNet(protocolVersion, mvRows,
                      row(1),
                      row(2));

        mvRows = executeNet(protocolVersion, "SELECT c FROM mv4");
        assertRowsNet(protocolVersion, mvRows,
                      row(2),
                      row(1));
    }

    @Test
    public void testMultipleDeletes() throws Throwable
    {
        createTable("CREATE TABLE %s (" +
                    "a int," +
                    "b int," +
                    "PRIMARY KEY (a, b))");

        executeNet(protocolVersion, "USE " + keyspace());

        createView("mv1", "CREATE MATERIALIZED VIEW %s AS SELECT * FROM %%s WHERE b IS NOT NULL PRIMARY KEY (b, a)");

        updateView("INSERT INTO %s (a, b) VALUES (?, ?)", 1, 1);
        updateView("INSERT INTO %s (a, b) VALUES (?, ?)", 1, 2);
        updateView("INSERT INTO %s (a, b) VALUES (?, ?)", 1, 3);

        ResultSet mvRows = executeNet(protocolVersion, "SELECT a, b FROM mv1");
        assertRowsNet(protocolVersion, mvRows,
                      row(1, 1),
                      row(1, 2),
                      row(1, 3));

        updateView(String.format("BEGIN UNLOGGED BATCH " +
                   "DELETE FROM %s WHERE a = 1 AND b > 1 AND b < 3;" +
                   "DELETE FROM %s WHERE a = 1;" +
                   "APPLY BATCH", currentTable(), currentTable()));

        mvRows = executeNet(protocolVersion, "SELECT a, b FROM mv1");
        assertRowsNet(protocolVersion, mvRows);
    }

    @Test
    public void testPrimaryKeyOnlyTable() throws Throwable
    {
        createTable("CREATE TABLE %s (" +
                    "a int," +
                    "b int," +
                    "PRIMARY KEY (a, b))");

        executeNet(protocolVersion, "USE " + keyspace());

        // Cannot use SELECT *, as those are always handled by the includeAll shortcut in View.updateAffectsView
        createView("mv1", "CREATE MATERIALIZED VIEW %s AS SELECT a, b FROM %%s WHERE b IS NOT NULL PRIMARY KEY (b, a)");

        updateView("INSERT INTO %s (a, b) VALUES (?, ?)", 1, 1);

        ResultSet mvRows = executeNet(protocolVersion, "SELECT a, b FROM mv1");
        assertRowsNet(protocolVersion, mvRows, row(1, 1));
    }

    @Test
    public void testPartitionKeyOnlyTable() throws Throwable
    {
        createTable("CREATE TABLE %s (" +
                    "a int," +
                    "b int," +
                    "PRIMARY KEY ((a, b)))");

        executeNet(protocolVersion, "USE " + keyspace());

        // Cannot use SELECT *, as those are always handled by the includeAll shortcut in View.updateAffectsView
        createView("mv1", "CREATE MATERIALIZED VIEW %s AS SELECT a, b FROM %%s WHERE a IS NOT NULL AND b IS NOT NULL PRIMARY KEY (b, a)");

        updateView("INSERT INTO %s (a, b) VALUES (?, ?)", 1, 1);

        ResultSet mvRows = executeNet(protocolVersion, "SELECT a, b FROM mv1");
        assertRowsNet(protocolVersion, mvRows, row(1, 1));
    }

    @Test
    public void testDeleteSingleColumnInViewClustering() throws Throwable
    {
        createTable("CREATE TABLE %s (" +
                    "a int," +
                    "b int," +
                    "c int," +
                    "d int," +
                    "PRIMARY KEY (a, b))");

        executeNet(protocolVersion, "USE " + keyspace());
        createView("mv1", "CREATE MATERIALIZED VIEW %s AS SELECT * FROM %%s WHERE a IS NOT NULL AND b IS NOT NULL AND d IS NOT NULL PRIMARY KEY (a, d, b)");

        updateView("INSERT INTO %s (a, b, c, d) VALUES (?, ?, ?, ?)", 0, 0, 0, 0);
        ResultSet mvRows = executeNet(protocolVersion, "SELECT a, d, b, c FROM mv1");
        assertRowsNet(protocolVersion, mvRows, row(0, 0, 0, 0));

        updateView("DELETE c FROM %s WHERE a = ? AND b = ?", 0, 0);
        mvRows = executeNet(protocolVersion, "SELECT a, d, b, c FROM mv1");
        assertRowsNet(protocolVersion, mvRows, row(0, 0, 0, null));

        updateView("DELETE d FROM %s WHERE a = ? AND b = ?", 0, 0);
        mvRows = executeNet(protocolVersion, "SELECT a, d, b FROM mv1");
        assertTrue(mvRows.isExhausted());
    }

    @Test
    public void testDeleteSingleColumnInViewPartitionKey() throws Throwable
    {
        createTable("CREATE TABLE %s (" +
                    "a int," +
                    "b int," +
                    "c int," +
                    "d int," +
                    "PRIMARY KEY (a, b))");

        executeNet(protocolVersion, "USE " + keyspace());
        createView("mv1", "CREATE MATERIALIZED VIEW %s AS SELECT * FROM %%s WHERE a IS NOT NULL AND b IS NOT NULL AND d IS NOT NULL PRIMARY KEY (d, a, b)");

        updateView("INSERT INTO %s (a, b, c, d) VALUES (?, ?, ?, ?)", 0, 0, 0, 0);
        ResultSet mvRows = executeNet(protocolVersion, "SELECT a, d, b, c FROM mv1");
        assertRowsNet(protocolVersion, mvRows, row(0, 0, 0, 0));

        updateView("DELETE c FROM %s WHERE a = ? AND b = ?", 0, 0);
        mvRows = executeNet(protocolVersion, "SELECT a, d, b, c FROM mv1");
        assertRowsNet(protocolVersion, mvRows, row(0, 0, 0, null));

        updateView("DELETE d FROM %s WHERE a = ? AND b = ?", 0, 0);
        mvRows = executeNet(protocolVersion, "SELECT a, d, b FROM mv1");
        assertTrue(mvRows.isExhausted());
    }

    @Test
    public void testCollectionInView() throws Throwable
    {
        createTable("CREATE TABLE %s (" +
                    "a int," +
                    "b int," +
                    "c map<int, text>," +
                    "PRIMARY KEY (a))");

        executeNet(protocolVersion, "USE " + keyspace());
        createView("mvmap", "CREATE MATERIALIZED VIEW %s AS SELECT a, b FROM %%s WHERE b IS NOT NULL PRIMARY KEY (b, a)");

        updateView("INSERT INTO %s (a, b) VALUES (?, ?)", 0, 0);
        ResultSet mvRows = executeNet(protocolVersion, "SELECT a, b FROM mvmap WHERE b = ?", 0);
        assertRowsNet(protocolVersion, mvRows, row(0, 0));

        updateView("INSERT INTO %s (a, b, c) VALUES (?, ?, ?)", 1, 1, map(1, "1"));
        mvRows = executeNet(protocolVersion, "SELECT a, b FROM mvmap WHERE b = ?", 1);
        assertRowsNet(protocolVersion, mvRows, row(1, 1));

        updateView("INSERT INTO %s (a, b, c) VALUES (?, ?, ?)", 0, 0, map(0, "0"));
        mvRows = executeNet(protocolVersion, "SELECT a, b FROM mvmap WHERE b = ?", 0);
        assertRowsNet(protocolVersion, mvRows, row(0, 0));
    }

    @Test
    public void testMultipleNonPrimaryKeysInView() throws Throwable
    {
        createTable("CREATE TABLE %s (" +
                    "a int," +
                    "b int," +
                    "c int," +
                    "d int," +
                    "e int," +
                    "PRIMARY KEY ((a, b), c))");

        try
        {
            createView("mv_de", "CREATE MATERIALIZED VIEW %s AS SELECT * FROM %%s WHERE a IS NOT NULL AND b IS NOT NULL AND c IS NOT NULL AND d IS NOT NULL AND e IS NOT NULL PRIMARY KEY ((d, a), b, e, c)");
            Assert.fail("Should have rejected a query including multiple non-primary key base columns");
        }
        catch (Exception e)
        {
        }

        try
        {
            createView("mv_de", "CREATE MATERIALIZED VIEW %s AS SELECT * FROM %%s WHERE a IS NOT NULL AND b IS NOT NULL AND c IS NOT NULL AND d IS NOT NULL AND e IS NOT NULL PRIMARY KEY ((a, b), c, d, e)");
            Assert.fail("Should have rejected a query including multiple non-primary key base columns");
        }
        catch (Exception e)
        {
        }

    }

    @Test
    public void testNullInClusteringColumns() throws Throwable
    {
        createTable("CREATE TABLE %s (id1 int, id2 int, v1 text, v2 text, PRIMARY KEY (id1, id2))");

        executeNet(protocolVersion, "USE " + keyspace());

        createView("mv",
                   "CREATE MATERIALIZED VIEW %s AS" +
                   "  SELECT id1, v1, id2, v2" +
                   "  FROM %%s" +
                   "  WHERE id1 IS NOT NULL AND v1 IS NOT NULL AND id2 IS NOT NULL" +
                   "  PRIMARY KEY (id1, v1, id2)" +
                   "  WITH CLUSTERING ORDER BY (v1 DESC, id2 ASC)");

        execute("INSERT INTO %s (id1, id2, v1, v2) VALUES (?, ?, ?, ?)", 0, 1, "foo", "bar");

        assertRowsNet(protocolVersion, executeNet(protocolVersion, "SELECT * FROM %s"), row(0, 1, "foo", "bar"));
        assertRowsNet(protocolVersion, executeNet(protocolVersion, "SELECT * FROM mv"), row(0, "foo", 1, "bar"));

        executeNet(protocolVersion, "UPDATE %s SET v1=? WHERE id1=? AND id2=?", null, 0, 1);
        assertRowsNet(protocolVersion, executeNet(protocolVersion, "SELECT * FROM %s"), row(0, 1, null, "bar"));
        assertRowsNet(protocolVersion, executeNet(protocolVersion, "SELECT * FROM mv"));

        executeNet(protocolVersion, "UPDATE %s SET v2=? WHERE id1=? AND id2=?", "rab", 0, 1);
        assertRowsNet(protocolVersion, executeNet(protocolVersion, "SELECT * FROM %s"), row(0, 1, null, "rab"));
        assertRowsNet(protocolVersion, executeNet(protocolVersion, "SELECT * FROM mv"));
    }

    @Test
    public void testReservedKeywordsInMV() throws Throwable
    {
        createTable("CREATE TABLE %s (\"token\" int PRIMARY KEY, \"keyspace\" int)");

        executeNet(protocolVersion, "USE " + keyspace());

        createView("mv",
                   "CREATE MATERIALIZED VIEW %s AS" +
                   "  SELECT \"keyspace\", \"token\"" +
                   "  FROM %%s" +
                   "  WHERE \"keyspace\" IS NOT NULL AND \"token\" IS NOT NULL" +
                   "  PRIMARY KEY (\"keyspace\", \"token\")");

        execute("INSERT INTO %s (\"token\", \"keyspace\") VALUES (?, ?)", 0, 1);

        assertRowsNet(protocolVersion, executeNet(protocolVersion, "SELECT * FROM %s"), row(0, 1));
        assertRowsNet(protocolVersion, executeNet(protocolVersion, "SELECT * FROM mv"), row(1, 0));
    }
}<|MERGE_RESOLUTION|>--- conflicted
+++ resolved
@@ -349,47 +349,15 @@
     }
 
     @Test
-<<<<<<< HEAD
     public void testDurationsTable() throws Throwable
     {
         createTable("CREATE TABLE %s (" +
                     "k int PRIMARY KEY, " +
                     "result duration)");
-=======
-    public void testCreateMvWithTTL() throws Throwable
-    {
-        createTable("CREATE TABLE %s (" +
-                "k int PRIMARY KEY, " +
-                "c int, " +
-                "val int) WITH default_time_to_live = 60");
-
-        execute("USE " + keyspace());
-        executeNet(protocolVersion, "USE " + keyspace());
-
-        // Must NOT include "default_time_to_live" for Materialized View creation
-        try
-        {
-            createView("mv_ttl1", "CREATE MATERIALIZED VIEW %s AS SELECT * FROM %%s WHERE k IS NOT NULL AND c IS NOT NULL PRIMARY KEY (k,c) WITH default_time_to_live = 30");
-            Assert.fail("Should fail if TTL is provided for materialized view");
-        }
-        catch (Exception e)
-        {
-        }
-    }
-
-    @Test
-    public void testAlterMvWithTTL() throws Throwable
-    {
-        createTable("CREATE TABLE %s (" +
-                    "k int PRIMARY KEY, " +
-                    "c int, " +
-                    "val int) WITH default_time_to_live = 60");
->>>>>>> a1bcea21
-
-        execute("USE " + keyspace());
-        executeNet(protocolVersion, "USE " + keyspace());
-
-<<<<<<< HEAD
+
+        execute("USE " + keyspace());
+        executeNet(protocolVersion, "USE " + keyspace());
+
         try
         {
             createView("mv_duration", "CREATE MATERIALIZED VIEW %s AS SELECT * FROM %%s WHERE result IS NOT NULL AND k IS NOT NULL PRIMARY KEY (result,k)");
@@ -398,18 +366,6 @@
         catch (InvalidQueryException e)
         {
             Assert.assertEquals("Cannot use Duration column 'result' in PRIMARY KEY of materialized view", e.getMessage());
-=======
-        createView("mv_ttl2", "CREATE MATERIALIZED VIEW %s AS SELECT * FROM %%s WHERE k IS NOT NULL AND c IS NOT NULL PRIMARY KEY (k,c)");
-
-        // Must NOT include "default_time_to_live" on alter Materialized View
-        try
-        {
-            executeNet(protocolVersion, "ALTER MATERIALIZED VIEW %s WITH default_time_to_live = 30");
-            Assert.fail("Should fail if TTL is provided while altering materialized view");
-        }
-        catch (Exception e)
-        {
->>>>>>> a1bcea21
         }
     }
 
@@ -1236,4 +1192,46 @@
         assertRowsNet(protocolVersion, executeNet(protocolVersion, "SELECT * FROM %s"), row(0, 1));
         assertRowsNet(protocolVersion, executeNet(protocolVersion, "SELECT * FROM mv"), row(1, 0));
     }
+
+    public void testCreateMvWithTTL() throws Throwable
+    {
+        createTable("CREATE TABLE %s (" +
+                "k int PRIMARY KEY, " +
+                "c int, " +
+                "val int) WITH default_time_to_live = 60");
+
+        execute("USE " + keyspace());
+        executeNet(protocolVersion, "USE " + keyspace());
+
+        // Must NOT include "default_time_to_live" for Materialized View creation
+        try
+        {
+            createView("mv_ttl1", "CREATE MATERIALIZED VIEW %s AS SELECT * FROM %%s WHERE k IS NOT NULL AND c IS NOT NULL PRIMARY KEY (k,c) WITH default_time_to_live = 30");
+            Assert.fail("Should fail if TTL is provided for materialized view");
+        }
+        catch (Exception e)
+        {
+        }
+    }
+
+    @Test
+    public void testAlterMvWithTTL() throws Throwable
+    {
+        createTable("CREATE TABLE %s (" +
+                    "k int PRIMARY KEY, " +
+                    "c int, " +
+                    "val int) WITH default_time_to_live = 60");
+
+        createView("mv_ttl2", "CREATE MATERIALIZED VIEW %s AS SELECT * FROM %%s WHERE k IS NOT NULL AND c IS NOT NULL PRIMARY KEY (k,c)");
+
+        // Must NOT include "default_time_to_live" on alter Materialized View
+        try
+        {
+            executeNet(protocolVersion, "ALTER MATERIALIZED VIEW %s WITH default_time_to_live = 30");
+            Assert.fail("Should fail if TTL is provided while altering materialized view");
+        }
+        catch (Exception e)
+        {
+        }
+    }
 }
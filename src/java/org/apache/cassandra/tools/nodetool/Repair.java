--- conflicted
+++ resolved
@@ -81,13 +81,11 @@
     @Option(title = "trace_repair", name = {"-tr", "--trace"}, description = "Use -tr to trace the repair. Traces are logged to system_traces.events.")
     private boolean trace = false;
 
-<<<<<<< HEAD
     @Option(title = "pull_repair", name = {"-pl", "--pull"}, description = "Use --pull to perform a one way repair where data is only streamed from a remote node to this node.")
     private boolean pullRepair = false;
-=======
+
     @Option(title = "ignore_unreplicated_keyspaces", name = {"-iuk","--ignore-unreplicated-keyspaces"}, description = "Use --ignore-unreplicated-keyspaces to ignore keyspaces which are not replicated, otherwise the repair will fail")
     private boolean ignoreUnreplicatedKeyspaces = false;
->>>>>>> 8a4c1d7a
 
     @Override
     public void execute(NodeProbe probe)
@@ -116,12 +114,9 @@
             options.put(RepairOption.JOB_THREADS_KEY, Integer.toString(numJobThreads));
             options.put(RepairOption.TRACE_KEY, Boolean.toString(trace));
             options.put(RepairOption.COLUMNFAMILIES_KEY, StringUtils.join(cfnames, ","));
-<<<<<<< HEAD
             options.put(RepairOption.PULL_REPAIR_KEY, Boolean.toString(pullRepair));
-=======
             options.put(RepairOption.IGNORE_UNREPLICATED_KS, Boolean.toString(ignoreUnreplicatedKeyspaces));
 
->>>>>>> 8a4c1d7a
             if (!startToken.isEmpty() || !endToken.isEmpty())
             {
                 options.put(RepairOption.RANGES_KEY, startToken + ":" + endToken);

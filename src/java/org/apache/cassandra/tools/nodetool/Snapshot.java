/*
 * Licensed to the Apache Software Foundation (ASF) under one
 * or more contributor license agreements.  See the NOTICE file
 * distributed with this work for additional information
 * regarding copyright ownership.  The ASF licenses this file
 * to you under the Apache License, Version 2.0 (the
 * "License"); you may not use this file except in compliance
 * with the License.  You may obtain a copy of the License at
 *
 *     http://www.apache.org/licenses/LICENSE-2.0
 *
 * Unless required by applicable law or agreed to in writing, software
 * distributed under the License is distributed on an "AS IS" BASIS,
 * WITHOUT WARRANTIES OR CONDITIONS OF ANY KIND, either express or implied.
 * See the License for the specific language governing permissions and
 * limitations under the License.
 */
package org.apache.cassandra.tools.nodetool;

import static com.google.common.collect.Iterables.toArray;
import static org.apache.commons.lang3.StringUtils.join;
import io.airlift.command.Arguments;
import io.airlift.command.Command;
import io.airlift.command.Option;

import java.io.IOException;
import java.io.PrintStream;
import java.util.ArrayList;
import java.util.List;

import org.apache.cassandra.tools.NodeProbe;
import org.apache.cassandra.tools.NodeTool.NodeToolCmd;

@Command(name = "snapshot", description = "Take a snapshot of specified keyspaces or a snapshot of the specified table")
public class Snapshot extends NodeToolCmd
{
    @Arguments(usage = "[<keyspaces...>]", description = "List of keyspaces. By default, all keyspaces")
    private List<String> keyspaces = new ArrayList<>();

    @Option(title = "table", name = {"-cf", "--column-family", "--table"}, description = "The table name (you must specify one and only one keyspace for using this option)")
    private String table = null;

    @Option(title = "tag", name = {"-t", "--tag"}, description = "The name of the snapshot")
    private String snapshotName = Long.toString(System.currentTimeMillis());

    @Option(title = "ktlist", name = { "-kt", "--kt-list", "-kc", "--kc.list" }, description = "The list of Keyspace.table to take snapshot.(you must not specify only keyspace)")
    private String ktList = null;

    @Override
    public void execute(NodeProbe probe)
    {
        PrintStream out = probe.output().out;
        try
        {
            StringBuilder sb = new StringBuilder();

            sb.append("Requested creating snapshot(s) for ");

            // Create a separate path for kclist to avoid breaking of already existing scripts
            if (null != ktList && !ktList.isEmpty())
            {
                ktList = ktList.replace(" ", "");
                if (keyspaces.isEmpty() && null == table)
                    sb.append("[").append(ktList).append("]");
                else
                {
                    throw new IOException(
                            "When specifying the Keyspace columfamily list for a snapshot, you should not specify columnfamily");
                }
                if (!snapshotName.isEmpty())
                    sb.append(" with snapshot name [").append(snapshotName).append("]");
<<<<<<< HEAD
                System.out.println(sb.toString());
                probe.takeMultipleTableSnapshot(snapshotName, ktList.split(","));
                System.out.println("Snapshot directory: " + snapshotName);
=======
                out.println(sb.toString());
                probe.takeMultipleColumnFamilySnapshot(snapshotName, ktList.split(","));
                out.println("Snapshot directory: " + snapshotName);
>>>>>>> f15c6b8c
            }
            else
            {
                if (keyspaces.isEmpty())
                    sb.append("[all keyspaces]");
                else
                    sb.append("[").append(join(keyspaces, ", ")).append("]");

                if (!snapshotName.isEmpty())
                    sb.append(" with snapshot name [").append(snapshotName).append("]");

                out.println(sb.toString());

                probe.takeSnapshot(snapshotName, table, toArray(keyspaces, String.class));
                out.println("Snapshot directory: " + snapshotName);
            }
        }
        catch (IOException e)
        {
            throw new RuntimeException("Error during taking a snapshot", e);
        }
    }
}<|MERGE_RESOLUTION|>--- conflicted
+++ resolved
@@ -69,15 +69,9 @@
                 }
                 if (!snapshotName.isEmpty())
                     sb.append(" with snapshot name [").append(snapshotName).append("]");
-<<<<<<< HEAD
-                System.out.println(sb.toString());
+                out.println(sb.toString());
                 probe.takeMultipleTableSnapshot(snapshotName, ktList.split(","));
-                System.out.println("Snapshot directory: " + snapshotName);
-=======
-                out.println(sb.toString());
-                probe.takeMultipleColumnFamilySnapshot(snapshotName, ktList.split(","));
                 out.println("Snapshot directory: " + snapshotName);
->>>>>>> f15c6b8c
             }
             else
             {

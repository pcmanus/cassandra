--- conflicted
+++ resolved
@@ -214,12 +214,7 @@
                             totalFiles += session.getTotalFilesToSend();
                     }
                 }
-<<<<<<< HEAD
-
-=======
-                long time = System.nanoTime();
-                long deltaTime = Math.max(1L, TimeUnit.NANOSECONDS.toMillis(time - lastTime));
->>>>>>> ae380da9
+
                 lastTime = time;
                 long deltaProgress = totalProgress - lastProgress;
                 lastProgress = totalProgress;
@@ -237,9 +232,8 @@
 
         private int mbPerSec(long bytes, long timeInNano)
         {
-<<<<<<< HEAD
             double bytesPerNano = ((double)bytes) / timeInNano;
-            return (int)((bytesPerNano * 1000 * 1000 * 1000) / (1024 * 2024));
+            return (int)((bytesPerNano * 1000 * 1000 * 1000) / (1024 * 1024));
         }
 
         private void printSummary(int connectionsPerHost)
@@ -256,10 +250,6 @@
             sb.append(String.format("   %-30s: %-10d%n", "Average transfer rate (MB/s): ", + average));
             sb.append(String.format("   %-30s: %-10d%n", "Peak transfer rate (MB/s): ", + peak));
             System.err.println(sb.toString());
-=======
-            double bytesPerMs = ((double)bytes) / timeInMs;
-            return (int)((bytesPerMs * 1000) / (1024 * 1024));
->>>>>>> ae380da9
         }
     }
 

--- conflicted
+++ resolved
@@ -82,15 +82,8 @@
             isDeleted = (Boolean)colSpec.get(3);
             if (colSpec.size() == 6)
             {
-<<<<<<< HEAD
                 ttl = (int)(long)((Long)colSpec.get(4));
                 localExpirationTime = (int)(long)((Long)colSpec.get(5));
-=======
-                long _ttl = ((Long)colSpec.get(4));
-                ttl = (int) ttl;
-                long _localExpirationTime = ((Long)colSpec.get(5));
-                localExpirationTime = (int) _localExpirationTime;
->>>>>>> 4f31810f
             }
         }
     }

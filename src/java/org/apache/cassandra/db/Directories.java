/*
 * Licensed to the Apache Software Foundation (ASF) under one
 * or more contributor license agreements.  See the NOTICE file
 * distributed with this work for additional information
 * regarding copyright ownership.  The ASF licenses this file
 * to you under the Apache License, Version 2.0 (the
 * "License"); you may not use this file except in compliance
 * with the License.  You may obtain a copy of the License at
 *
 *     http://www.apache.org/licenses/LICENSE-2.0
 *
 * Unless required by applicable law or agreed to in writing, software
 * distributed under the License is distributed on an "AS IS" BASIS,
 * WITHOUT WARRANTIES OR CONDITIONS OF ANY KIND, either express or implied.
 * See the License for the specific language governing permissions and
 * limitations under the License.
 */
package org.apache.cassandra.db;

import java.io.File;
import java.io.FileFilter;
import java.io.IOError;
import java.io.IOException;
import java.nio.file.FileStore;
import java.nio.file.Files;
import java.nio.file.Path;
import java.nio.file.Paths;
import java.util.*;
import java.util.concurrent.ThreadLocalRandom;
import java.util.function.BiPredicate;
import com.google.common.annotations.VisibleForTesting;
import com.google.common.collect.ImmutableMap;
import com.google.common.collect.Iterables;
import com.google.common.collect.Maps;

import org.apache.commons.lang3.StringUtils;
import org.slf4j.Logger;
import org.slf4j.LoggerFactory;

import org.apache.cassandra.config.*;
import org.apache.cassandra.db.lifecycle.LifecycleTransaction;
import org.apache.cassandra.io.FSDiskFullWriteError;
import org.apache.cassandra.io.FSError;
import org.apache.cassandra.io.FSWriteError;
import org.apache.cassandra.io.util.FileUtils;
import org.apache.cassandra.io.sstable.*;
import org.apache.cassandra.schema.TableMetadata;
import org.apache.cassandra.utils.DirectorySizeCalculator;
import org.apache.cassandra.utils.FBUtilities;
import org.apache.cassandra.utils.Pair;

/**
 * Encapsulate handling of paths to the data files.
 *
 * <pre> {@code
 *   /<path_to_data_dir>/ks/<cf dir>/ks-cf1-jb-1-Data.db
 *                         /<cf dir>/la-2-Data.db
 *                         /<cf dir>/.<index name>/ks-cf1.idx-jb-1-Data.db
 *                         /<cf dir>/.<index name>/la-1-Data.db
 *                         ...
 * } </pre>
 *
 * Until v2.0, {@code <cf dir>} is just column family name.
 * Since v2.1, {@code <cf dir>} has column family ID(tableId) added to its end.
 *
 * SSTables from secondary indexes were put in the same directory as their parent.
 * Since v2.2, they have their own directory under the parent directory whose name is index name.
 * Upon startup, those secondary index files are moved to new directory when upgrading.
 *
 * For backward compatibility, Directories can use directory without tableId if exists.
 *
 * In addition, more that one 'root' data directory can be specified so that
 * {@code <path_to_data_dir>} potentially represents multiple locations.
 * Note that in the case of multiple locations, the manifest for the leveled
 * compaction is only in one of the location.
 *
 * Snapshots (resp. backups) are always created along the sstables there are
 * snapshotted (resp. backuped) but inside a subdirectory named 'snapshots'
 * (resp. backups) (and snapshots are further inside a subdirectory of the name
 * of the snapshot). For secondary indexes, snapshots (backups) are not created in
 * their own directory, but are in their parent's snapshot (backup) directory.
 *
 * This class abstracts all those details from the rest of the code.
 */
public class Directories
{
    private static final Logger logger = LoggerFactory.getLogger(Directories.class);

    public static final String BACKUPS_SUBDIR = "backups";
    public static final String SNAPSHOT_SUBDIR = "snapshots";
    public static final String TMP_SUBDIR = "tmp";
    public static final String SECONDARY_INDEX_NAME_SEPARATOR = ".";

    public static final DataDirectory[] dataDirectories;

    static
    {
        String[] locations = DatabaseDescriptor.getAllDataFileLocations();
        dataDirectories = new DataDirectory[locations.length];
        for (int i = 0; i < locations.length; ++i)
            dataDirectories[i] = new DataDirectory(new File(locations[i]));
    }

    /**
     * Checks whether Cassandra has RWX permissions to the specified directory.  Logs an error with
     * the details if it does not.
     *
     * @param dir File object of the directory.
     * @param dataDir String representation of the directory's location
     * @return status representing Cassandra's RWX permissions to the supplied folder location.
     */
    public static boolean verifyFullPermissions(File dir, String dataDir)
    {
        if (!dir.isDirectory())
        {
            logger.error("Not a directory {}", dataDir);
            return false;
        }
        else if (!FileAction.hasPrivilege(dir, FileAction.X))
        {
            logger.error("Doesn't have execute permissions for {} directory", dataDir);
            return false;
        }
        else if (!FileAction.hasPrivilege(dir, FileAction.R))
        {
            logger.error("Doesn't have read permissions for {} directory", dataDir);
            return false;
        }
        else if (dir.exists() && !FileAction.hasPrivilege(dir, FileAction.W))
        {
            logger.error("Doesn't have write permissions for {} directory", dataDir);
            return false;
        }

        return true;
    }

    public enum FileAction
    {
        X, W, XW, R, XR, RW, XRW;

        FileAction()
        {
        }

        public static boolean hasPrivilege(File file, FileAction action)
        {
            boolean privilege = false;

            switch (action)
            {
                case X:
                    privilege = file.canExecute();
                    break;
                case W:
                    privilege = file.canWrite();
                    break;
                case XW:
                    privilege = file.canExecute() && file.canWrite();
                    break;
                case R:
                    privilege = file.canRead();
                    break;
                case XR:
                    privilege = file.canExecute() && file.canRead();
                    break;
                case RW:
                    privilege = file.canRead() && file.canWrite();
                    break;
                case XRW:
                    privilege = file.canExecute() && file.canRead() && file.canWrite();
                    break;
            }
            return privilege;
        }
    }

    private final TableMetadata metadata;
    private final DataDirectory[] paths;
    private final File[] dataPaths;
    private final ImmutableMap<Path, DataDirectory> canonicalPathToDD;

    public Directories(final TableMetadata metadata)
    {
        this(metadata, dataDirectories);
    }

    public Directories(final TableMetadata metadata, Collection<DataDirectory> paths)
    {
        this(metadata, paths.toArray(new DataDirectory[paths.size()]));
    }

    /**
     * Create Directories of given ColumnFamily.
     * SSTable directories are created under data_directories defined in cassandra.yaml if not exist at this time.
     *
     * @param metadata metadata of ColumnFamily
     */
    public Directories(final TableMetadata metadata, DataDirectory[] paths)
    {
        this.metadata = metadata;
        this.paths = paths;

<<<<<<< HEAD
        String tableId = metadata.id.toHexString();
        int idx = metadata.name.indexOf(SECONDARY_INDEX_NAME_SEPARATOR);
        String cfName = idx >= 0 ? metadata.name.substring(0, idx) : metadata.name;
        String indexNameWithDot = idx >= 0 ? metadata.name.substring(idx) : null;
=======
        ImmutableMap.Builder<Path, DataDirectory> canonicalPathsBuilder = ImmutableMap.builder();

        String cfId = ByteBufferUtil.bytesToHex(ByteBufferUtil.bytes(metadata.cfId));
        int idx = metadata.cfName.indexOf(SECONDARY_INDEX_NAME_SEPARATOR);
        String cfName = idx >= 0 ? metadata.cfName.substring(0, idx) : metadata.cfName;
        String indexNameWithDot = idx >= 0 ? metadata.cfName.substring(idx) : null;
>>>>>>> df4180f5

        this.dataPaths = new File[paths.length];
        // If upgraded from version less than 2.1, use existing directories
        String oldSSTableRelativePath = join(metadata.keyspace, cfName);
        for (int i = 0; i < paths.length; ++i)
        {
            // check if old SSTable directory exists
            File dataPath = new File(paths[i].location, oldSSTableRelativePath);
            dataPaths[i] = dataPath;
            canonicalPathsBuilder.put(Paths.get(FileUtils.getCanonicalPath(dataPath)), paths[i]);
        }
        boolean olderDirectoryExists = Iterables.any(Arrays.asList(dataPaths), File::exists);
        if (!olderDirectoryExists)
        {
            canonicalPathsBuilder = ImmutableMap.builder();
            // use 2.1+ style
            String newSSTableRelativePath = join(metadata.keyspace, cfName + '-' + tableId);
            for (int i = 0; i < paths.length; ++i)
            {
                File dataPath = new File(paths[i].location, newSSTableRelativePath);;
                dataPaths[i] = dataPath;
                canonicalPathsBuilder.put(Paths.get(FileUtils.getCanonicalPath(dataPath)), paths[i]);
            }
        }
        // if index, then move to its own directory
        if (indexNameWithDot != null)
        {
            canonicalPathsBuilder = ImmutableMap.builder();
            for (int i = 0; i < paths.length; ++i)
            {
                File dataPath = new File(dataPaths[i], indexNameWithDot);
                dataPaths[i] = dataPath;
                canonicalPathsBuilder.put(Paths.get(FileUtils.getCanonicalPath(dataPath)), paths[i]);
            }
        }

        for (File dir : dataPaths)
        {
            try
            {
                FileUtils.createDirectory(dir);
            }
            catch (FSError e)
            {
                // don't just let the default exception handler do this, we need the create loop to continue
                logger.error("Failed to create {} directory", dir);
                FileUtils.handleFSError(e);
            }
        }

        // if index, move existing older versioned SSTable files to new directory
        if (indexNameWithDot != null)
        {
            for (File dataPath : dataPaths)
            {
                File[] indexFiles = dataPath.getParentFile().listFiles(new FileFilter()
                {
                    @Override
                    public boolean accept(File file)
                    {
                        if (file.isDirectory())
                            return false;

                        Descriptor desc = SSTable.tryDescriptorFromFilename(file);
                        return desc != null && desc.ksname.equals(metadata.keyspace) && desc.cfname.equals(metadata.name);

                    }
                });
                for (File indexFile : indexFiles)
                {
                    File destFile = new File(dataPath, indexFile.getName());
                    logger.trace("Moving index file {} to {}", indexFile, destFile);
                    FileUtils.renameWithConfirm(indexFile, destFile);
                }
            }
        }
        canonicalPathToDD = canonicalPathsBuilder.build();
    }

    /**
     * Returns SSTable location which is inside given data directory.
     *
     * @param dataDirectory
     * @return SSTable location
     */
    public File getLocationForDisk(DataDirectory dataDirectory)
    {
        if (dataDirectory != null)
            for (File dir : dataPaths)
            {
                // Note that we must compare absolute paths (not canonical) here since keyspace directories might be symlinks
                Path dirPath = Paths.get(dir.getAbsolutePath());
                Path locationPath = Paths.get(dataDirectory.location.getAbsolutePath());
                if (dirPath.startsWith(locationPath))
                    return dir;
            }
        return null;
    }

    public DataDirectory getDataDirectoryForFile(Descriptor descriptor)
    {
        if (descriptor != null)
            return canonicalPathToDD.get(descriptor.directory.toPath());
        return null;
    }

    public Descriptor find(String filename)
    {
        for (File dir : dataPaths)
        {
            File file = new File(dir, filename);
            if (file.exists())
                return Descriptor.fromFilename(file);
        }
        return null;
    }

    /**
     * Basically the same as calling {@link #getWriteableLocationAsFile(long)} with an unknown size ({@code -1L}),
     * which may return any non-blacklisted directory - even a data directory that has no usable space.
     * Do not use this method in production code.
     *
     * @throws FSWriteError if all directories are blacklisted.
     */
    public File getDirectoryForNewSSTables()
    {
        return getWriteableLocationAsFile(-1L);
    }

    /**
     * Returns a non-blacklisted data directory that _currently_ has {@code writeSize} bytes as usable space.
     *
     * @throws FSWriteError if all directories are blacklisted.
     */
    public File getWriteableLocationAsFile(long writeSize)
    {
        File location = getLocationForDisk(getWriteableLocation(writeSize));
        if (location == null)
            throw new FSWriteError(new IOException("No configured data directory contains enough space to write " + writeSize + " bytes"), "");
        return location;
    }

    /**
     * Returns a data directory to load the file {@code sourceFile}. If the sourceFile is on same disk partition as any
     * data directory then use that one as data directory otherwise use {@link #getWriteableLocationAsFile(long)} to
     * find suitable data directory.
     *
     * Also makes sure returned directory is non-blacklisted.
     *
     * @throws FSWriteError if all directories are blacklisted
     */
    public File getWriteableLocationToLoadFile(final File sourceFile)
    {
        try
        {
            final FileStore srcFileStore = Files.getFileStore(sourceFile.toPath());
            for (final File dataPath : dataPaths)
            {
                if (BlacklistedDirectories.isUnwritable(dataPath))
                {
                    continue;
                }

                if (Files.getFileStore(dataPath.toPath()).equals(srcFileStore))
                {
                    return dataPath;
                }
            }
        }
        catch (final IOException e)
        {
            // pass exceptions in finding filestore. This is best effort anyway. Fall back on getWriteableLocationAsFile()
        }

        return getWriteableLocationAsFile(sourceFile.length());
    }

    /**
     * Returns a temporary subdirectory on non-blacklisted data directory
     * that _currently_ has {@code writeSize} bytes as usable space.
     * This method does not create the temporary directory.
     *
     * @throws IOError if all directories are blacklisted.
     */
    public File getTemporaryWriteableDirectoryAsFile(long writeSize)
    {
        File location = getLocationForDisk(getWriteableLocation(writeSize));
        if (location == null)
            return null;
        return new File(location, TMP_SUBDIR);
    }

    public void removeTemporaryDirectories()
    {
        for (File dataDir : dataPaths)
        {
            File tmpDir = new File(dataDir, TMP_SUBDIR);
            if (tmpDir.exists())
            {
                logger.debug("Removing temporary directory {}", tmpDir);
                FileUtils.deleteRecursive(tmpDir);
            }
        }
    }

    /**
     * Returns a non-blacklisted data directory that _currently_ has {@code writeSize} bytes as usable space, null if
     * there is not enough space left in all directories.
     *
     * @throws FSWriteError if all directories are blacklisted.
     */
    public DataDirectory getWriteableLocation(long writeSize)
    {
        List<DataDirectoryCandidate> candidates = new ArrayList<>();

        long totalAvailable = 0L;

        // pick directories with enough space and so that resulting sstable dirs aren't blacklisted for writes.
        boolean tooBig = false;
        for (DataDirectory dataDir : paths)
        {
            if (BlacklistedDirectories.isUnwritable(getLocationForDisk(dataDir)))
            {
                logger.trace("removing blacklisted candidate {}", dataDir.location);
                continue;
            }
            DataDirectoryCandidate candidate = new DataDirectoryCandidate(dataDir);
            // exclude directory if its total writeSize does not fit to data directory
            if (candidate.availableSpace < writeSize)
            {
                logger.trace("removing candidate {}, usable={}, requested={}", candidate.dataDirectory.location, candidate.availableSpace, writeSize);
                tooBig = true;
                continue;
            }
            candidates.add(candidate);
            totalAvailable += candidate.availableSpace;
        }

        if (candidates.isEmpty())
            if (tooBig)
                throw new FSDiskFullWriteError(new IOException("Insufficient disk space to write " + writeSize + " bytes"), "");
            else
                throw new FSWriteError(new IOException("All configured data directories have been blacklisted as unwritable for erroring out"), "");

        // shortcut for single data directory systems
        if (candidates.size() == 1)
            return candidates.get(0).dataDirectory;

        sortWriteableCandidates(candidates, totalAvailable);

        return pickWriteableDirectory(candidates);
    }

    // separated for unit testing
    static DataDirectory pickWriteableDirectory(List<DataDirectoryCandidate> candidates)
    {
        // weighted random
        double rnd = ThreadLocalRandom.current().nextDouble();
        for (DataDirectoryCandidate candidate : candidates)
        {
            rnd -= candidate.perc;
            if (rnd <= 0)
                return candidate.dataDirectory;
        }

        // last resort
        return candidates.get(0).dataDirectory;
    }

    // separated for unit testing
    static void sortWriteableCandidates(List<DataDirectoryCandidate> candidates, long totalAvailable)
    {
        // calculate free-space-percentage
        for (DataDirectoryCandidate candidate : candidates)
            candidate.calcFreePerc(totalAvailable);

        // sort directories by perc
        Collections.sort(candidates);
    }

    public boolean hasAvailableDiskSpace(long estimatedSSTables, long expectedTotalWriteSize)
    {
        long writeSize = expectedTotalWriteSize / estimatedSSTables;
        long totalAvailable = 0L;

        for (DataDirectory dataDir : paths)
        {
            if (BlacklistedDirectories.isUnwritable(getLocationForDisk(dataDir)))
                continue;
            DataDirectoryCandidate candidate = new DataDirectoryCandidate(dataDir);
            // exclude directory if its total writeSize does not fit to data directory
            if (candidate.availableSpace < writeSize)
                continue;
            totalAvailable += candidate.availableSpace;
        }
        return totalAvailable > expectedTotalWriteSize;
    }

    public DataDirectory[] getWriteableLocations()
    {
        List<DataDirectory> nonBlacklistedDirs = new ArrayList<>();
        for (DataDirectory dir : paths)
        {
            if (!BlacklistedDirectories.isUnwritable(dir.location))
                nonBlacklistedDirs.add(dir);
        }

        Collections.sort(nonBlacklistedDirs, new Comparator<DataDirectory>()
        {
            @Override
            public int compare(DataDirectory o1, DataDirectory o2)
            {
                return o1.location.compareTo(o2.location);
            }
        });
        return nonBlacklistedDirs.toArray(new DataDirectory[nonBlacklistedDirs.size()]);
    }

    public static File getSnapshotDirectory(Descriptor desc, String snapshotName)
    {
        return getSnapshotDirectory(desc.directory, snapshotName);
    }

    /**
     * Returns directory to write snapshot. If directory does not exist, then one is created.
     *
     * If given {@code location} indicates secondary index, this will return
     * {@code <cf dir>/snapshots/<snapshot name>/.<index name>}.
     * Otherwise, this will return {@code <cf dir>/snapshots/<snapshot name>}.
     *
     * @param location base directory
     * @param snapshotName snapshot name
     * @return directory to write snapshot
     */
    public static File getSnapshotDirectory(File location, String snapshotName)
    {
        if (location.getName().startsWith(SECONDARY_INDEX_NAME_SEPARATOR))
        {
            return getOrCreate(location.getParentFile(), SNAPSHOT_SUBDIR, snapshotName, location.getName());
        }
        else
        {
            return getOrCreate(location, SNAPSHOT_SUBDIR, snapshotName);
        }
    }

    public File getSnapshotManifestFile(String snapshotName)
    {
        File snapshotDir = getSnapshotDirectory(getDirectoryForNewSSTables(), snapshotName);
        return new File(snapshotDir, "manifest.json");
    }

    public File getSnapshotSchemaFile(String snapshotName)
    {
        File snapshotDir = getSnapshotDirectory(getDirectoryForNewSSTables(), snapshotName);
        return new File(snapshotDir, "schema.cql");
    }

    public File getNewEphemeralSnapshotMarkerFile(String snapshotName)
    {
        File snapshotDir = new File(getWriteableLocationAsFile(1L), join(SNAPSHOT_SUBDIR, snapshotName));
        return getEphemeralSnapshotMarkerFile(snapshotDir);
    }

    private static File getEphemeralSnapshotMarkerFile(File snapshotDirectory)
    {
        return new File(snapshotDirectory, "ephemeral.snapshot");
    }

    public static File getBackupsDirectory(Descriptor desc)
    {
        return getBackupsDirectory(desc.directory);
    }

    public static File getBackupsDirectory(File location)
    {
        if (location.getName().startsWith(SECONDARY_INDEX_NAME_SEPARATOR))
        {
            return getOrCreate(location.getParentFile(), BACKUPS_SUBDIR, location.getName());
        }
        else
        {
            return getOrCreate(location, BACKUPS_SUBDIR);
        }
    }

    public static class DataDirectory
    {
        public final File location;

        public DataDirectory(File location)
        {
            this.location = location;
        }

        public long getAvailableSpace()
        {
            long availableSpace = FileUtils.getUsableSpace(location) - DatabaseDescriptor.getMinFreeSpacePerDriveInBytes();
            return availableSpace > 0 ? availableSpace : 0;
        }

        @Override
        public boolean equals(Object o)
        {
            if (this == o) return true;
            if (o == null || getClass() != o.getClass()) return false;

            DataDirectory that = (DataDirectory) o;

            return location.equals(that.location);
        }

        @Override
        public int hashCode()
        {
            return location.hashCode();
        }

        public String toString()
        {
            return "DataDirectory{" +
                   "location=" + location +
                   '}';
        }
    }

    static final class DataDirectoryCandidate implements Comparable<DataDirectoryCandidate>
    {
        final DataDirectory dataDirectory;
        final long availableSpace;
        double perc;

        public DataDirectoryCandidate(DataDirectory dataDirectory)
        {
            this.dataDirectory = dataDirectory;
            this.availableSpace = dataDirectory.getAvailableSpace();
        }

        void calcFreePerc(long totalAvailableSpace)
        {
            double w = availableSpace;
            w /= totalAvailableSpace;
            perc = w;
        }

        public int compareTo(DataDirectoryCandidate o)
        {
            if (this == o)
                return 0;

            int r = Double.compare(perc, o.perc);
            if (r != 0)
                return -r;
            // last resort
            return System.identityHashCode(this) - System.identityHashCode(o);
        }
    }

    /** The type of files that can be listed by SSTableLister, we never return txn logs,
     * use LifecycleTransaction.getFiles() if you need txn logs. */
    public enum FileType
    {
        /** A permanent sstable file that is safe to use. */
        FINAL,

        /** A temporary sstable file that will soon be deleted. */
        TEMPORARY,

        /** A transaction log file (contains information on final and temporary files). */
        TXN_LOG;
    }

    /**
     * How to handle a failure to read a txn log file. Note that we will try a few
     * times before giving up.
     **/
    public enum OnTxnErr
    {
        /** Throw the exception */
        THROW,

        /** Ignore the problematic parts of the txn log file */
        IGNORE
    }

    public SSTableLister sstableLister(OnTxnErr onTxnErr)
    {
        return new SSTableLister(this.dataPaths, this.metadata, onTxnErr);
    }

    public SSTableLister sstableLister(File directory, OnTxnErr onTxnErr)
    {
        return new SSTableLister(new File[]{directory}, metadata, onTxnErr);
    }

    public static class SSTableLister
    {
        private final OnTxnErr onTxnErr;
        private boolean skipTemporary;
        private boolean includeBackups;
        private boolean onlyBackups;
        private int nbFiles;
        private final Map<Descriptor, Set<Component>> components = new HashMap<>();
        private boolean filtered;
        private String snapshotName;
        private final File[] dataPaths;
        private final TableMetadata metadata;

        private SSTableLister(File[] dataPaths, TableMetadata metadata, OnTxnErr onTxnErr)
        {
            this.dataPaths = dataPaths;
            this.metadata = metadata;
            this.onTxnErr = onTxnErr;
        }

        public SSTableLister skipTemporary(boolean b)
        {
            if (filtered)
                throw new IllegalStateException("list() has already been called");
            skipTemporary = b;
            return this;
        }

        public SSTableLister includeBackups(boolean b)
        {
            if (filtered)
                throw new IllegalStateException("list() has already been called");
            includeBackups = b;
            return this;
        }

        public SSTableLister onlyBackups(boolean b)
        {
            if (filtered)
                throw new IllegalStateException("list() has already been called");
            onlyBackups = b;
            includeBackups = b;
            return this;
        }

        public SSTableLister snapshots(String sn)
        {
            if (filtered)
                throw new IllegalStateException("list() has already been called");
            snapshotName = sn;
            return this;
        }

        public Map<Descriptor, Set<Component>> list()
        {
            filter();
            return ImmutableMap.copyOf(components);
        }

        public List<File> listFiles()
        {
            filter();
            List<File> l = new ArrayList<>(nbFiles);
            for (Map.Entry<Descriptor, Set<Component>> entry : components.entrySet())
            {
                for (Component c : entry.getValue())
                {
                    l.add(new File(entry.getKey().filenameFor(c)));
                }
            }
            return l;
        }

        private void filter()
        {
            if (filtered)
                return;

            for (File location : dataPaths)
            {
                if (BlacklistedDirectories.isUnreadable(location))
                    continue;

                if (snapshotName != null)
                {
                    LifecycleTransaction.getFiles(getSnapshotDirectory(location, snapshotName).toPath(), getFilter(), onTxnErr);
                    continue;
                }

                if (!onlyBackups)
                    LifecycleTransaction.getFiles(location.toPath(), getFilter(), onTxnErr);

                if (includeBackups)
                    LifecycleTransaction.getFiles(getBackupsDirectory(location).toPath(), getFilter(), onTxnErr);
            }

            filtered = true;
        }

        private BiPredicate<File, FileType> getFilter()
        {
            // This function always return false since it adds to the components map
            return (file, type) ->
            {
                switch (type)
                {
                    case TXN_LOG:
                        return false;
                    case TEMPORARY:
                        if (skipTemporary)
                            return false;

                    case FINAL:
                        Pair<Descriptor, Component> pair = SSTable.tryComponentFromFilename(file);
                        if (pair == null)
                            return false;

                        // we are only interested in the SSTable files that belong to the specific ColumnFamily
                        if (!pair.left.ksname.equals(metadata.keyspace) || !pair.left.cfname.equals(metadata.name))
                            return false;

                        Set<Component> previous = components.get(pair.left);
                        if (previous == null)
                        {
                            previous = new HashSet<>();
                            components.put(pair.left, previous);
                        }
                        previous.add(pair.right);
                        nbFiles++;
                        return false;

                    default:
                        throw new AssertionError();
                }
            };
        }
    }

    /**
     *
     * @return  Return a map of all snapshots to space being used
     * The pair for a snapshot has size on disk and true size.
     */
    public Map<String, SnapshotSizeDetails> getSnapshotDetails()
    {
        List<File> snapshots = listSnapshots();
        final Map<String, SnapshotSizeDetails> snapshotSpaceMap = Maps.newHashMapWithExpectedSize(snapshots.size());
        for (File snapshot : snapshots)
        {
            final long sizeOnDisk = FileUtils.folderSize(snapshot);
            final long trueSize = getTrueAllocatedSizeIn(snapshot);
            SnapshotSizeDetails spaceUsed = snapshotSpaceMap.get(snapshot.getName());
            if (spaceUsed == null)
                spaceUsed =  new SnapshotSizeDetails(sizeOnDisk,trueSize);
            else
                spaceUsed = new SnapshotSizeDetails(spaceUsed.sizeOnDiskBytes + sizeOnDisk, spaceUsed.dataSizeBytes + trueSize);
            snapshotSpaceMap.put(snapshot.getName(), spaceUsed);
        }
        return snapshotSpaceMap;
    }

    public List<String> listEphemeralSnapshots()
    {
        final List<String> ephemeralSnapshots = new LinkedList<>();
        for (File snapshot : listSnapshots())
        {
            if (getEphemeralSnapshotMarkerFile(snapshot).exists())
                ephemeralSnapshots.add(snapshot.getName());
        }
        return ephemeralSnapshots;
    }

    private List<File> listSnapshots()
    {
        final List<File> snapshots = new LinkedList<>();
        for (final File dir : dataPaths)
        {
            File snapshotDir = dir.getName().startsWith(SECONDARY_INDEX_NAME_SEPARATOR) ?
                                       new File(dir.getParent(), SNAPSHOT_SUBDIR) :
                                       new File(dir, SNAPSHOT_SUBDIR);
            if (snapshotDir.exists() && snapshotDir.isDirectory())
            {
                final File[] snapshotDirs  = snapshotDir.listFiles();
                if (snapshotDirs != null)
                {
                    for (final File snapshot : snapshotDirs)
                    {
                        if (snapshot.isDirectory())
                            snapshots.add(snapshot);
                    }
                }
            }
        }

        return snapshots;
    }

    public boolean snapshotExists(String snapshotName)
    {
        for (File dir : dataPaths)
        {
            File snapshotDir;
            if (dir.getName().startsWith(SECONDARY_INDEX_NAME_SEPARATOR))
            {
                snapshotDir = new File(dir.getParentFile(), join(SNAPSHOT_SUBDIR, snapshotName, dir.getName()));
            }
            else
            {
                snapshotDir = new File(dir, join(SNAPSHOT_SUBDIR, snapshotName));
            }
            if (snapshotDir.exists())
                return true;
        }
        return false;
    }

    public static void clearSnapshot(String snapshotName, List<File> snapshotDirectories)
    {
        // If snapshotName is empty or null, we will delete the entire snapshot directory
        String tag = snapshotName == null ? "" : snapshotName;
        for (File dir : snapshotDirectories)
        {
            File snapshotDir = new File(dir, join(SNAPSHOT_SUBDIR, tag));
            if (snapshotDir.exists())
            {
                logger.trace("Removing snapshot directory {}", snapshotDir);
                try
                {
                    FileUtils.deleteRecursive(snapshotDir);
                }
                catch (FSWriteError e)
                {
                    if (FBUtilities.isWindows)
                        SnapshotDeletingTask.addFailedSnapshot(snapshotDir);
                    else
                        throw e;
                }
            }
        }
    }

    // The snapshot must exist
    public long snapshotCreationTime(String snapshotName)
    {
        for (File dir : dataPaths)
        {
            File snapshotDir = getSnapshotDirectory(dir, snapshotName);
            if (snapshotDir.exists())
                return snapshotDir.lastModified();
        }
        throw new RuntimeException("Snapshot " + snapshotName + " doesn't exist");
    }

    /**
     * @return total snapshot size in byte for all snapshots.
     */
    public long trueSnapshotsSize()
    {
        long result = 0L;
        for (File dir : dataPaths)
        {
            File snapshotDir = dir.getName().startsWith(SECONDARY_INDEX_NAME_SEPARATOR) ?
                                       new File(dir.getParent(), SNAPSHOT_SUBDIR) :
                                       new File(dir, SNAPSHOT_SUBDIR);
            result += getTrueAllocatedSizeIn(snapshotDir);
        }
        return result;
    }

    /**
     * @return Raw size on disk for all directories
     */
    public long getRawDiretoriesSize()
    {
        long totalAllocatedSize = 0L;

        for (File path : dataPaths)
            totalAllocatedSize += FileUtils.folderSize(path);

        return totalAllocatedSize;
    }

    public long getTrueAllocatedSizeIn(File input)
    {
        if (!input.isDirectory())
            return 0;

        SSTableSizeSummer visitor = new SSTableSizeSummer(input, sstableLister(Directories.OnTxnErr.THROW).listFiles());
        try
        {
            Files.walkFileTree(input.toPath(), visitor);
        }
        catch (IOException e)
        {
            logger.error("Could not calculate the size of {}. {}", input, e.getMessage());
        }

        return visitor.getAllocatedSize();
    }

    public static List<File> getKSChildDirectories(String ksName)
    {
        return getKSChildDirectories(ksName, dataDirectories);

    }

    // Recursively finds all the sub directories in the KS directory.
    public static List<File> getKSChildDirectories(String ksName, DataDirectory[] directories)
    {
        List<File> result = new ArrayList<>();
        for (DataDirectory dataDirectory : directories)
        {
            File ksDir = new File(dataDirectory.location, ksName);
            File[] cfDirs = ksDir.listFiles();
            if (cfDirs == null)
                continue;
            for (File cfDir : cfDirs)
            {
                if (cfDir.isDirectory())
                    result.add(cfDir);
            }
        }
        return result;
    }

    public List<File> getCFDirectories()
    {
        List<File> result = new ArrayList<>();
        for (File dataDirectory : dataPaths)
        {
            if (dataDirectory.isDirectory())
                result.add(dataDirectory);
        }
        return result;
    }

    private static File getOrCreate(File base, String... subdirs)
    {
        File dir = subdirs == null || subdirs.length == 0 ? base : new File(base, join(subdirs));
        if (dir.exists())
        {
            if (!dir.isDirectory())
                throw new AssertionError(String.format("Invalid directory path %s: path exists but is not a directory", dir));
        }
        else if (!dir.mkdirs() && !(dir.exists() && dir.isDirectory()))
        {
            throw new FSWriteError(new IOException("Unable to create directory " + dir), dir);
        }
        return dir;
    }

    private static String join(String... s)
    {
        return StringUtils.join(s, File.separator);
    }

    @VisibleForTesting
    static void overrideDataDirectoriesForTest(String loc)
    {
        for (int i = 0; i < dataDirectories.length; ++i)
            dataDirectories[i] = new DataDirectory(new File(loc));
    }

    @VisibleForTesting
    static void resetDataDirectoriesAfterTest()
    {
        String[] locations = DatabaseDescriptor.getAllDataFileLocations();
        for (int i = 0; i < locations.length; ++i)
            dataDirectories[i] = new DataDirectory(new File(locations[i]));
    }

    private class SSTableSizeSummer extends DirectorySizeCalculator
    {
        private final HashSet<File> toSkip;
        SSTableSizeSummer(File path, List<File> files)
        {
            super(path);
            toSkip = new HashSet<>(files);
        }

        @Override
        public boolean isAcceptable(Path path)
        {
            File file = path.toFile();
            Descriptor desc = SSTable.tryDescriptorFromFilename(file);
            return desc != null
                && desc.ksname.equals(metadata.keyspace)
                && desc.cfname.equals(metadata.name)
                && !toSkip.contains(file);
        }
    }

    public static class SnapshotSizeDetails
    {
        final long sizeOnDiskBytes;
        final long dataSizeBytes;

        private SnapshotSizeDetails(long sizeOnDiskBytes, long dataSizeBytes)
        {
            this.sizeOnDiskBytes = sizeOnDiskBytes;
            this.dataSizeBytes = dataSizeBytes;
        }

        @Override
        public final int hashCode()
        {
            int hashCode = (int) sizeOnDiskBytes ^ (int) (sizeOnDiskBytes >>> 32);
            return 31 * (hashCode ^ (int) ((int) dataSizeBytes ^ (dataSizeBytes >>> 32)));
        }

        @Override
        public final boolean equals(Object o)
        {
            if(!(o instanceof SnapshotSizeDetails))
                return false;
            SnapshotSizeDetails that = (SnapshotSizeDetails)o;
            return sizeOnDiskBytes == that.sizeOnDiskBytes && dataSizeBytes == that.dataSizeBytes;
        }
    }
}<|MERGE_RESOLUTION|>--- conflicted
+++ resolved
@@ -200,20 +200,11 @@
     {
         this.metadata = metadata;
         this.paths = paths;
-
-<<<<<<< HEAD
+        ImmutableMap.Builder<Path, DataDirectory> canonicalPathsBuilder = ImmutableMap.builder();
         String tableId = metadata.id.toHexString();
         int idx = metadata.name.indexOf(SECONDARY_INDEX_NAME_SEPARATOR);
         String cfName = idx >= 0 ? metadata.name.substring(0, idx) : metadata.name;
         String indexNameWithDot = idx >= 0 ? metadata.name.substring(idx) : null;
-=======
-        ImmutableMap.Builder<Path, DataDirectory> canonicalPathsBuilder = ImmutableMap.builder();
-
-        String cfId = ByteBufferUtil.bytesToHex(ByteBufferUtil.bytes(metadata.cfId));
-        int idx = metadata.cfName.indexOf(SECONDARY_INDEX_NAME_SEPARATOR);
-        String cfName = idx >= 0 ? metadata.cfName.substring(0, idx) : metadata.cfName;
-        String indexNameWithDot = idx >= 0 ? metadata.cfName.substring(idx) : null;
->>>>>>> df4180f5
 
         this.dataPaths = new File[paths.length];
         // If upgraded from version less than 2.1, use existing directories
@@ -233,7 +224,7 @@
             String newSSTableRelativePath = join(metadata.keyspace, cfName + '-' + tableId);
             for (int i = 0; i < paths.length; ++i)
             {
-                File dataPath = new File(paths[i].location, newSSTableRelativePath);;
+                File dataPath = new File(paths[i].location, newSSTableRelativePath);
                 dataPaths[i] = dataPath;
                 canonicalPathsBuilder.put(Paths.get(FileUtils.getCanonicalPath(dataPath)), paths[i]);
             }

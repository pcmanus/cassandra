/*
 * Licensed to the Apache Software Foundation (ASF) under one
 * or more contributor license agreements.  See the NOTICE file
 * distributed with this work for additional information
 * regarding copyright ownership.  The ASF licenses this file
 * to you under the Apache License, Version 2.0 (the
 * "License"); you may not use this file except in compliance
 * with the License.  You may obtain a copy of the License at
 *
 *     http://www.apache.org/licenses/LICENSE-2.0
 *
 * Unless required by applicable law or agreed to in writing, software
 * distributed under the License is distributed on an "AS IS" BASIS,
 * WITHOUT WARRANTIES OR CONDITIONS OF ANY KIND, either express or implied.
 * See the License for the specific language governing permissions and
 * limitations under the License.
 */
package org.apache.cassandra.config;

import java.security.MessageDigest;
import java.security.NoSuchAlgorithmException;
import java.util.*;

import com.google.common.collect.ImmutableList;
import com.google.common.collect.ImmutableSet;
import com.google.common.collect.Sets;
import org.slf4j.Logger;
import org.slf4j.LoggerFactory;

import org.apache.cassandra.cql3.functions.*;
import org.apache.cassandra.db.ColumnFamilyStore;
import org.apache.cassandra.db.Keyspace;
import org.apache.cassandra.db.SystemKeyspace;
import org.apache.cassandra.db.commitlog.CommitLog;
import org.apache.cassandra.db.compaction.CompactionManager;
import org.apache.cassandra.db.marshal.AbstractType;
import org.apache.cassandra.db.marshal.UserType;
import org.apache.cassandra.index.Index;
import org.apache.cassandra.io.sstable.Descriptor;
import org.apache.cassandra.schema.*;
import org.apache.cassandra.service.MigrationManager;
import org.apache.cassandra.utils.ConcurrentBiMap;
import org.apache.cassandra.utils.Pair;
import org.cliffc.high_scale_lib.NonBlockingHashMap;

public class Schema
{
    private static final Logger logger = LoggerFactory.getLogger(Schema.class);

    public static final Schema instance = new Schema();

    /* system keyspace names (the ones with LocalStrategy replication strategy) */
    public static final Set<String> SYSTEM_KEYSPACE_NAMES = ImmutableSet.of(SystemKeyspace.NAME, SchemaKeyspace.NAME);

    /**
     * longest permissible KS or CF name.  Our main concern is that filename not be more than 255 characters;
     * the filename will contain both the KS and CF names. Since non-schema-name components only take up
     * ~64 characters, we could allow longer names than this, but on Windows, the entire path should be not greater than
     * 255 characters, so a lower limit here helps avoid problems.  See CASSANDRA-4110.
     */
    public static final int NAME_LENGTH = 48;

    /* metadata map for faster keyspace lookup */
    private final Map<String, KeyspaceMetadata> keyspaces = new NonBlockingHashMap<>();

    /* Keyspace objects, one per keyspace. Only one instance should ever exist for any given keyspace. */
    private final Map<String, Keyspace> keyspaceInstances = new NonBlockingHashMap<>();

    /* metadata map for faster ColumnFamily lookup */
    private final ConcurrentBiMap<Pair<String, String>, UUID> cfIdMap = new ConcurrentBiMap<>();

    private volatile UUID version;

    // 59adb24e-f3cd-3e02-97f0-5b395827453f
    public static final UUID emptyVersion;

    static
    {
        try
        {
            emptyVersion = UUID.nameUUIDFromBytes(MessageDigest.getInstance("MD5").digest());
        }
        catch (NoSuchAlgorithmException e)
        {
            throw new AssertionError();
        }
    }

    /**
     * Initialize empty schema object and load the hardcoded system tables
     */
    public Schema()
    {
        if (!Config.isClientMode())
        {
            load(SchemaKeyspace.metadata());
            load(SystemKeyspace.metadata());
        }
    }

    /**
     * @return whether or not the keyspace is a really system one (w/ LocalStrategy, unmodifiable, hardcoded)
     */
    public static boolean isSystemKeyspace(String keyspaceName)
    {
        return SYSTEM_KEYSPACE_NAMES.contains(keyspaceName.toLowerCase());
    }

    /**
     * load keyspace (keyspace) definitions, but do not initialize the keyspace instances.
     * Schema version may be updated as the result.
     */
    public Schema loadFromDisk()
    {
        return loadFromDisk(true);
    }

    /**
     * Load schema definitions from disk.
     *
     * @param updateVersion true if schema version needs to be updated
     */
    public Schema loadFromDisk(boolean updateVersion)
    {
        load(SchemaKeyspace.fetchNonSystemKeyspaces());
        if (updateVersion)
            updateVersion();
        return this;
    }

    /**
     * Load up non-system keyspaces
     *
     * @param keyspaceDefs The non-system keyspace definitions
     *
     * @return self to support chaining calls
     */
    public Schema load(Iterable<KeyspaceMetadata> keyspaceDefs)
    {
        keyspaceDefs.forEach(this::load);
        return this;
    }

    /**
     * Load specific keyspace into Schema
     *
     * @param keyspaceDef The keyspace to load up
     *
     * @return self to support chaining calls
     */
    public Schema load(KeyspaceMetadata keyspaceDef)
    {
        keyspaceDef.tables.forEach(this::load);
        keyspaceDef.views.forEach(this::load);
        setKeyspaceMetadata(keyspaceDef);
        return this;
    }

    /**
     * Get keyspace instance by name
     *
     * @param keyspaceName The name of the keyspace
     *
     * @return Keyspace object or null if keyspace was not found
     */
    public Keyspace getKeyspaceInstance(String keyspaceName)
    {
        return keyspaceInstances.get(keyspaceName);
    }

    /**
     * Retrieve a CFS by name even if that CFS is an index
     *
     * An index is identified by looking for '.' in the CF name and separating to find the base table
     * containing the index
     * @param ksNameAndCFName
     * @return The named CFS or null if the keyspace, base table, or index don't exist
     */
    public ColumnFamilyStore getColumnFamilyStoreIncludingIndexes(Pair<String, String> ksNameAndCFName) {
        String ksName = ksNameAndCFName.left;
        String cfName = ksNameAndCFName.right;
        Pair<String, String> baseTable;

        /*
         * Split does special case a one character regex, and it looks like it can detect
         * if you use two characters to escape '.', but it still allocates a useless array.
         */
        int indexOfSeparator = cfName.indexOf('.');
        if (indexOfSeparator > -1)
            baseTable = Pair.create(ksName, cfName.substring(0, indexOfSeparator));
        else
            baseTable = ksNameAndCFName;

        UUID cfId = cfIdMap.get(baseTable);
        if (cfId == null)
            return null;

        Keyspace ks = keyspaceInstances.get(ksName);
        if (ks == null)
            return null;

        ColumnFamilyStore baseCFS = ks.getColumnFamilyStore(cfId);

        //Not an index
        if (indexOfSeparator == -1)
            return baseCFS;

        if (baseCFS == null)
            return null;

        Index index = baseCFS.indexManager.getIndexByName(cfName.substring(indexOfSeparator + 1, cfName.length()));
        if (index == null)
            return null;

        //Shouldn't ask for a backing table if there is none so just throw?
        //Or should it return null?
        return index.getBackingTable().get();
    }

    public ColumnFamilyStore getColumnFamilyStoreInstance(UUID cfId)
    {
        Pair<String, String> pair = cfIdMap.inverse().get(cfId);
        if (pair == null)
            return null;
        Keyspace instance = getKeyspaceInstance(pair.left);
        if (instance == null)
            return null;
        return instance.getColumnFamilyStore(cfId);
    }

    /**
     * Store given Keyspace instance to the schema
     *
     * @param keyspace The Keyspace instance to store
     *
     * @throws IllegalArgumentException if Keyspace is already stored
     */
    public void storeKeyspaceInstance(Keyspace keyspace)
    {
        if (keyspaceInstances.containsKey(keyspace.getName()))
            throw new IllegalArgumentException(String.format("Keyspace %s was already initialized.", keyspace.getName()));

        keyspaceInstances.put(keyspace.getName(), keyspace);
    }

    /**
     * Remove keyspace from schema
     *
     * @param keyspaceName The name of the keyspace to remove
     *
     * @return removed keyspace instance or null if it wasn't found
     */
    public Keyspace removeKeyspaceInstance(String keyspaceName)
    {
        return keyspaceInstances.remove(keyspaceName);
    }

    /**
     * Remove keyspace definition from system
     *
     * @param ksm The keyspace definition to remove
     */
    public void clearKeyspaceMetadata(KeyspaceMetadata ksm)
    {
        keyspaces.remove(ksm.name);
    }

    /**
     * Given a keyspace name and column family name, get the column family
     * meta data. If the keyspace name or column family name is not valid
     * this function returns null.
     *
     * @param keyspaceName The keyspace name
     * @param cfName The ColumnFamily name
     *
     * @return ColumnFamily Metadata object or null if it wasn't found
     */
    public CFMetaData getCFMetaData(String keyspaceName, String cfName)
    {
        assert keyspaceName != null;

        KeyspaceMetadata ksm = keyspaces.get(keyspaceName);
        return ksm == null
             ? null
             : ksm.getTableOrViewNullable(cfName);
    }

    /**
     * Get ColumnFamily metadata by its identifier
     *
     * @param cfId The ColumnFamily identifier
     *
     * @return metadata about ColumnFamily
     */
    public CFMetaData getCFMetaData(UUID cfId)
    {
        Pair<String,String> cf = getCF(cfId);
        return (cf == null) ? null : getCFMetaData(cf.left, cf.right);
    }

    public CFMetaData getCFMetaData(Descriptor descriptor)
    {
        return getCFMetaData(descriptor.ksname, descriptor.cfname);
    }

    public ViewDefinition getView(String keyspaceName, String viewName)
    {
        assert keyspaceName != null;
        KeyspaceMetadata ksm = keyspaces.get(keyspaceName);
        return (ksm == null) ? null : ksm.views.getNullable(viewName);
    }

    /**
     * Get metadata about keyspace by its name
     *
     * @param keyspaceName The name of the keyspace
     *
     * @return The keyspace metadata or null if it wasn't found
     */
    public KeyspaceMetadata getKSMetaData(String keyspaceName)
    {
        assert keyspaceName != null;
        return keyspaces.get(keyspaceName);
    }

    /**
     * @return collection of the non-system keyspaces
     */
    public List<String> getNonSystemKeyspaces()
    {
        return ImmutableList.copyOf(Sets.difference(keyspaces.keySet(), SYSTEM_KEYSPACE_NAMES));
    }

    /**
     * Get metadata about keyspace inner ColumnFamilies
     *
     * @param keyspaceName The name of the keyspace
     *
     * @return metadata about ColumnFamilies the belong to the given keyspace
     */
    public Iterable<CFMetaData> getTablesAndViews(String keyspaceName)
    {
        assert keyspaceName != null;
        KeyspaceMetadata ksm = keyspaces.get(keyspaceName);
        assert ksm != null;
        return ksm.tablesAndViews();
    }

    /**
     * @return collection of the all keyspace names registered in the system (system and non-system)
     */
    public Set<String> getKeyspaces()
    {
        return keyspaces.keySet();
    }

    public Keyspaces getKeyspaces(Set<String> includedKeyspaceNames)
    {
        Keyspaces.Builder builder = Keyspaces.builder();
        keyspaces.values()
                 .stream()
                 .filter(k -> includedKeyspaceNames.contains(k.name))
                 .forEach(builder::add);
        return builder.build();
    }

    /**
     * Update (or insert) new keyspace definition
     *
     * @param ksm The metadata about keyspace
     */
    public void setKeyspaceMetadata(KeyspaceMetadata ksm)
    {
        assert ksm != null;

        keyspaces.put(ksm.name, ksm);
        Keyspace keyspace = getKeyspaceInstance(ksm.name);
        if (keyspace != null)
            keyspace.setMetadata(ksm);
    }

    /* ColumnFamily query/control methods */

    /**
     * @param cfId The identifier of the ColumnFamily to lookup
     * @return The (ksname,cfname) pair for the given id, or null if it has been dropped.
     */
    public Pair<String,String> getCF(UUID cfId)
    {
        return cfIdMap.inverse().get(cfId);
    }

    /**
     * @param ksAndCFName The identifier of the ColumnFamily to lookup
     * @return true if the KS and CF pair is a known one, false otherwise.
     */
    public boolean hasCF(Pair<String, String> ksAndCFName)
    {
        return cfIdMap.containsKey(ksAndCFName);
    }

    /**
     * Lookup keyspace/ColumnFamily identifier
     *
     * @param ksName The keyspace name
     * @param cfName The ColumnFamily name
     *
     * @return The id for the given (ksname,cfname) pair, or null if it has been dropped.
     */
    public UUID getId(String ksName, String cfName)
    {
        return cfIdMap.get(Pair.create(ksName, cfName));
    }

    /**
     * Load individual ColumnFamily Definition to the schema
     * (to make ColumnFamily lookup faster)
     *
     * @param cfm The ColumnFamily definition to load
     */
    public void load(CFMetaData cfm)
    {
        Pair<String, String> key = Pair.create(cfm.ksName, cfm.cfName);

        if (cfIdMap.containsKey(key))
            throw new RuntimeException(String.format("Attempting to load already loaded table %s.%s", cfm.ksName, cfm.cfName));

        logger.debug("Adding {} to cfIdMap", cfm);
        cfIdMap.put(key, cfm.cfId);
    }

    /**
     * Load individual View Definition to the schema
     * (to make View lookup faster)
     *
     * @param view The View definition to load
     */
    public void load(ViewDefinition view)
    {
        CFMetaData cfm = view.metadata;
        Pair<String, String> key = Pair.create(cfm.ksName, cfm.cfName);

        if (cfIdMap.containsKey(key))
            throw new RuntimeException(String.format("Attempting to load already loaded view %s.%s", cfm.ksName, cfm.cfName));

        logger.debug("Adding {} to cfIdMap", cfm);
        cfIdMap.put(key, cfm.cfId);
    }

    /**
     * Used for ColumnFamily data eviction out from the schema
     *
     * @param cfm The ColumnFamily Definition to evict
     */
    public void unload(CFMetaData cfm)
    {
        cfIdMap.remove(Pair.create(cfm.ksName, cfm.cfName));
    }

    /**
     * Used for View eviction from the schema
     *
     * @param view The view definition to evict
     */
    private void unload(ViewDefinition view)
    {
        cfIdMap.remove(Pair.create(view.ksName, view.viewName));
    }

    /* Function helpers */

    /**
     * Get all function overloads with the specified name
     *
     * @param name fully qualified function name
     * @return an empty list if the keyspace or the function name are not found;
     *         a non-empty collection of {@link Function} otherwise
     */
    public Collection<Function> getFunctions(FunctionName name)
    {
        if (!name.hasKeyspace())
            throw new IllegalArgumentException(String.format("Function name must be fully quallified: got %s", name));

        KeyspaceMetadata ksm = getKSMetaData(name.keyspace);
        return ksm == null
             ? Collections.emptyList()
             : ksm.functions.get(name);
    }

    /**
     * Find the function with the specified name
     *
     * @param name fully qualified function name
     * @param argTypes function argument types
     * @return an empty {@link Optional} if the keyspace or the function name are not found;
     *         a non-empty optional of {@link Function} otherwise
     */
    public Optional<Function> findFunction(FunctionName name, List<AbstractType<?>> argTypes)
    {
        if (!name.hasKeyspace())
            throw new IllegalArgumentException(String.format("Function name must be fully quallified: got %s", name));

        KeyspaceMetadata ksm = getKSMetaData(name.keyspace);
        return ksm == null
             ? Optional.empty()
             : ksm.functions.find(name, argTypes);
    }

    /* Version control */

    /**
     * @return current schema version
     */
    public UUID getVersion()
    {
        return version;
    }

    /**
     * Read schema from system keyspace and calculate MD5 digest of every row, resulting digest
     * will be converted into UUID which would act as content-based version of the schema.
     */
    public void updateVersion()
    {
        version = SchemaKeyspace.calculateSchemaDigest();
        SystemKeyspace.updateSchemaVersion(version);
    }

    /*
     * Like updateVersion, but also announces via gossip
     */
    public void updateVersionAndAnnounce()
    {
        updateVersion();
        MigrationManager.passiveAnnounce(version);
    }

    /**
     * Clear all KS/CF metadata and reset version.
     */
    public synchronized void clear()
    {
        for (String keyspaceName : getNonSystemKeyspaces())
        {
            KeyspaceMetadata ksm = getKSMetaData(keyspaceName);
            ksm.tables.forEach(this::unload);
            ksm.views.forEach(this::unload);
            clearKeyspaceMetadata(ksm);
        }

        updateVersionAndAnnounce();
    }

    public void addKeyspace(KeyspaceMetadata ksm)
    {
        assert getKSMetaData(ksm.name) == null;
        load(ksm);

        Keyspace.open(ksm.name);
        MigrationManager.instance.notifyCreateKeyspace(ksm);
    }

    public void updateKeyspace(String ksName, KeyspaceParams newParams)
    {
        KeyspaceMetadata ksm = update(ksName, ks -> ks.withSwapped(newParams));
        MigrationManager.instance.notifyUpdateKeyspace(ksm);
    }

    public void dropKeyspace(String ksName)
    {
        KeyspaceMetadata ksm = Schema.instance.getKSMetaData(ksName);
        String snapshotName = Keyspace.getTimestampedSnapshotName(ksName);

        CompactionManager.instance.interruptCompactionFor(ksm.tablesAndViews(), true);

        Keyspace keyspace = Keyspace.open(ksm.name);

        // remove all cfs from the keyspace instance.
        List<UUID> droppedCfs = new ArrayList<>();
        for (CFMetaData cfm : ksm.tablesAndViews())
        {
            ColumnFamilyStore cfs = keyspace.getColumnFamilyStore(cfm.cfName);

            unload(cfm);

            if (DatabaseDescriptor.isAutoSnapshot())
                cfs.snapshot(snapshotName);
            Keyspace.open(ksm.name).dropCf(cfm.cfId);

            droppedCfs.add(cfm.cfId);
        }

        // remove the keyspace from the static instances.
        Keyspace.clear(ksm.name);
        clearKeyspaceMetadata(ksm);

        Keyspace.writeOrder.awaitNewBarrier();

        // force a new segment in the CL
        CommitLog.instance.forceRecycleAllSegments(droppedCfs);

        MigrationManager.instance.notifyDropKeyspace(ksm);
    }

    public void addTable(CFMetaData cfm)
    {
        assert getCFMetaData(cfm.ksName, cfm.cfName) == null;

        update(cfm.ksName, ks ->
        {
            load(cfm);

            // make sure it's init-ed w/ the old definitions first,
            // since we're going to call initCf on the new one manually
            Keyspace.open(cfm.ksName);

            return ks.withSwapped(ks.tables.with(cfm));
        });

<<<<<<< HEAD
        Keyspace.open(cfm.ksName).initCf(cfm.cfId, cfm.cfName, true);
=======
        // init the new CF before switching the KSM to the new one
        // to avoid races as in CASSANDRA-10761
        Keyspace.open(cfm.ksName).initCf(cfm, true);
        setKeyspaceDefinition(ksm);
>>>>>>> 300d5ac7
        MigrationManager.instance.notifyCreateColumnFamily(cfm);
    }

    public void updateTable(CFMetaData table)
    {
        CFMetaData current = getCFMetaData(table.ksName, table.cfName);
        assert current != null;
        boolean columnsDidChange = current.apply(table);

        Keyspace keyspace = Keyspace.open(current.ksName);
        keyspace.getColumnFamilyStore(current.cfName).reload();
        MigrationManager.instance.notifyUpdateColumnFamily(current, columnsDidChange);
    }

    public void dropTable(String ksName, String tableName)
    {
        KeyspaceMetadata oldKsm = getKSMetaData(ksName);
        assert oldKsm != null;
        ColumnFamilyStore cfs = Keyspace.open(ksName).getColumnFamilyStore(tableName);
        assert cfs != null;

        // make sure all the indexes are dropped, or else.
        cfs.indexManager.markAllIndexesRemoved();

        // reinitialize the keyspace.
        CFMetaData cfm = oldKsm.tables.get(tableName).get();
        KeyspaceMetadata newKsm = oldKsm.withSwapped(oldKsm.tables.without(tableName));

        unload(cfm);
        setKeyspaceMetadata(newKsm);

        CompactionManager.instance.interruptCompactionFor(Collections.singleton(cfm), true);

        if (DatabaseDescriptor.isAutoSnapshot())
            cfs.snapshot(Keyspace.getTimestampedSnapshotName(cfs.name));
        Keyspace.open(ksName).dropCf(cfm.cfId);
        MigrationManager.instance.notifyDropColumnFamily(cfm);

        CommitLog.instance.forceRecycleAllSegments(Collections.singleton(cfm.cfId));
    }

    public void addView(ViewDefinition view)
    {
        assert getCFMetaData(view.ksName, view.viewName) == null;

        update(view.ksName, ks ->
        {
            load(view);

            // make sure it's init-ed w/ the old definitions first,
            // since we're going to call initCf on the new one manually
            Keyspace.open(view.ksName);

            return ks.withSwapped(ks.views.with(view));
        });

        Keyspace.open(view.ksName).initCf(view.metadata.cfId, view.viewName, true);
        Keyspace.open(view.ksName).viewManager.reload();
        MigrationManager.instance.notifyCreateView(view);
    }

    public void updateView(ViewDefinition view)
    {
        ViewDefinition current = getKSMetaData(view.ksName).views.get(view.viewName).get();
        boolean columnsDidChange = current.metadata.apply(view.metadata);

        Keyspace keyspace = Keyspace.open(current.ksName);
        keyspace.getColumnFamilyStore(current.viewName).reload();
        Keyspace.open(current.ksName).viewManager.update(current.viewName);
        MigrationManager.instance.notifyUpdateView(current, columnsDidChange);
    }

    public void dropView(String ksName, String viewName)
    {
        KeyspaceMetadata oldKsm = getKSMetaData(ksName);
        assert oldKsm != null;
        ColumnFamilyStore cfs = Keyspace.open(ksName).getColumnFamilyStore(viewName);
        assert cfs != null;

        // make sure all the indexes are dropped, or else.
        cfs.indexManager.markAllIndexesRemoved();

        // reinitialize the keyspace.
        ViewDefinition view = oldKsm.views.get(viewName).get();
        KeyspaceMetadata newKsm = oldKsm.withSwapped(oldKsm.views.without(viewName));

        unload(view);
        setKeyspaceMetadata(newKsm);

        CompactionManager.instance.interruptCompactionFor(Collections.singleton(view.metadata), true);

        if (DatabaseDescriptor.isAutoSnapshot())
            cfs.snapshot(Keyspace.getTimestampedSnapshotName(cfs.name));
        Keyspace.open(ksName).dropCf(view.metadata.cfId);
        Keyspace.open(ksName).viewManager.reload();
        MigrationManager.instance.notifyDropView(view);

        CommitLog.instance.forceRecycleAllSegments(Collections.singleton(view.metadata.cfId));
    }

    public void addType(UserType ut)
    {
        update(ut.keyspace, ks -> ks.withSwapped(ks.types.with(ut)));
        MigrationManager.instance.notifyCreateUserType(ut);
    }

    public void updateType(UserType ut)
    {
        update(ut.keyspace, ks -> ks.withSwapped(ks.types.without(ut.name).with(ut)));
        MigrationManager.instance.notifyUpdateUserType(ut);
    }

    public void dropType(UserType ut)
    {
        update(ut.keyspace, ks -> ks.withSwapped(ks.types.without(ut.name)));
        MigrationManager.instance.notifyDropUserType(ut);
    }

    public void addFunction(UDFunction udf)
    {
        update(udf.name().keyspace, ks -> ks.withSwapped(ks.functions.with(udf)));
        MigrationManager.instance.notifyCreateFunction(udf);
    }

    public void updateFunction(UDFunction udf)
    {
        update(udf.name().keyspace, ks -> ks.withSwapped(ks.functions.without(udf.name(), udf.argTypes()).with(udf)));
        MigrationManager.instance.notifyUpdateFunction(udf);
    }

    public void dropFunction(UDFunction udf)
    {
        update(udf.name().keyspace, ks -> ks.withSwapped(ks.functions.without(udf.name(), udf.argTypes())));
        MigrationManager.instance.notifyDropFunction(udf);
    }

    public void addAggregate(UDAggregate uda)
    {
        update(uda.name().keyspace, ks -> ks.withSwapped(ks.functions.with(uda)));
        MigrationManager.instance.notifyCreateAggregate(uda);
    }

    public void updateAggregate(UDAggregate uda)
    {
        update(uda.name().keyspace, ks -> ks.withSwapped(ks.functions.without(uda.name(), uda.argTypes()).with(uda)));
        MigrationManager.instance.notifyUpdateAggregate(uda);
    }

    public void dropAggregate(UDAggregate uda)
    {
        update(uda.name().keyspace, ks -> ks.withSwapped(ks.functions.without(uda.name(), uda.argTypes())));
        MigrationManager.instance.notifyDropAggregate(uda);
    }

    private synchronized KeyspaceMetadata update(String keyspaceName, java.util.function.Function<KeyspaceMetadata, KeyspaceMetadata> transformation)
    {
        KeyspaceMetadata current = getKSMetaData(keyspaceName);
        if (current == null)
            throw new IllegalStateException(String.format("Keyspace %s doesn't exist", keyspaceName));

        KeyspaceMetadata transformed = transformation.apply(current);
        setKeyspaceMetadata(transformed);

        return transformed;
    }
}<|MERGE_RESOLUTION|>--- conflicted
+++ resolved
@@ -614,17 +614,14 @@
             // since we're going to call initCf on the new one manually
             Keyspace.open(cfm.ksName);
 
+            // init the new CF before switching the KSM to the new one
+            // (which happens when this function returns) to avoid races
+            // as in CASSANDRA-10761
+            Keyspace.open(cfm.ksName).initCf(cfm, true);
+
             return ks.withSwapped(ks.tables.with(cfm));
         });
 
-<<<<<<< HEAD
-        Keyspace.open(cfm.ksName).initCf(cfm.cfId, cfm.cfName, true);
-=======
-        // init the new CF before switching the KSM to the new one
-        // to avoid races as in CASSANDRA-10761
-        Keyspace.open(cfm.ksName).initCf(cfm, true);
-        setKeyspaceDefinition(ksm);
->>>>>>> 300d5ac7
         MigrationManager.instance.notifyCreateColumnFamily(cfm);
     }
 
@@ -681,7 +678,7 @@
             return ks.withSwapped(ks.views.with(view));
         });
 
-        Keyspace.open(view.ksName).initCf(view.metadata.cfId, view.viewName, true);
+        Keyspace.open(view.ksName).initCf(view.metadata, true);
         Keyspace.open(view.ksName).viewManager.reload();
         MigrationManager.instance.notifyCreateView(view);
     }

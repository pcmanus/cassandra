--- conflicted
+++ resolved
@@ -83,7 +83,12 @@
     public static final List<String> ALL =
         ImmutableList.of(KEYSPACES, TABLES, COLUMNS, DROPPED_COLUMNS, TRIGGERS, VIEWS, TYPES, FUNCTIONS, AGGREGATES, INDEXES);
 
-<<<<<<< HEAD
+    /**
+     * The tables to which we added the cdc column. This is used in {@link #makeUpdateForSchema} below to make sure we skip that
+     * column is cdc is disabled as the columns breaks pre-cdc to post-cdc upgrades (typically, 3.0 -> 3.X).
+     */
+    private static final Set<String> TABLES_WITH_CDC_ADDED = ImmutableSet.of(TABLES, VIEWS);
+
     private static final TableMetadata Keyspaces =
         parse(KEYSPACES,
               "keyspace definitions",
@@ -234,163 +239,6 @@
               + "PRIMARY KEY ((keyspace_name), aggregate_name, argument_types))");
 
     private static final List<TableMetadata> ALL_TABLE_METADATA =
-=======
-    /**
-     * The tables to which we added the cdc column. This is used in {@link #makeUpdateForSchema} below to make sure we skip that
-     * column is cdc is disabled as the columns breaks pre-cdc to post-cdc upgrades (typically, 3.0 -> 3.X).
-     */
-    private static final Set<String> TABLES_WITH_CDC_ADDED = ImmutableSet.of(TABLES, VIEWS);
-
-    private static final CFMetaData Keyspaces =
-        compile(KEYSPACES,
-                "keyspace definitions",
-                "CREATE TABLE %s ("
-                + "keyspace_name text,"
-                + "durable_writes boolean,"
-                + "replication frozen<map<text, text>>,"
-                + "PRIMARY KEY ((keyspace_name)))");
-
-    private static final CFMetaData Tables =
-        compile(TABLES,
-                "table definitions",
-                "CREATE TABLE %s ("
-                + "keyspace_name text,"
-                + "table_name text,"
-                + "bloom_filter_fp_chance double,"
-                + "caching frozen<map<text, text>>,"
-                + "comment text,"
-                + "compaction frozen<map<text, text>>,"
-                + "compression frozen<map<text, text>>,"
-                + "crc_check_chance double,"
-                + "dclocal_read_repair_chance double,"
-                + "default_time_to_live int,"
-                + "extensions frozen<map<text, blob>>,"
-                + "flags frozen<set<text>>," // SUPER, COUNTER, DENSE, COMPOUND
-                + "gc_grace_seconds int,"
-                + "id uuid,"
-                + "max_index_interval int,"
-                + "memtable_flush_period_in_ms int,"
-                + "min_index_interval int,"
-                + "read_repair_chance double,"
-                + "speculative_retry text,"
-                + "cdc boolean,"
-                + "PRIMARY KEY ((keyspace_name), table_name))");
-
-    private static final CFMetaData Columns =
-        compile(COLUMNS,
-                "column definitions",
-                "CREATE TABLE %s ("
-                + "keyspace_name text,"
-                + "table_name text,"
-                + "column_name text,"
-                + "clustering_order text,"
-                + "column_name_bytes blob,"
-                + "kind text,"
-                + "position int,"
-                + "type text,"
-                + "PRIMARY KEY ((keyspace_name), table_name, column_name))");
-
-    private static final CFMetaData DroppedColumns =
-        compile(DROPPED_COLUMNS,
-                "dropped column registry",
-                "CREATE TABLE %s ("
-                + "keyspace_name text,"
-                + "table_name text,"
-                + "column_name text,"
-                + "dropped_time timestamp,"
-                + "type text,"
-                + "PRIMARY KEY ((keyspace_name), table_name, column_name))");
-
-    private static final CFMetaData Triggers =
-        compile(TRIGGERS,
-                "trigger definitions",
-                "CREATE TABLE %s ("
-                + "keyspace_name text,"
-                + "table_name text,"
-                + "trigger_name text,"
-                + "options frozen<map<text, text>>,"
-                + "PRIMARY KEY ((keyspace_name), table_name, trigger_name))");
-
-    private static final CFMetaData Views =
-        compile(VIEWS,
-                "view definitions",
-                "CREATE TABLE %s ("
-                + "keyspace_name text,"
-                + "view_name text,"
-                + "base_table_id uuid,"
-                + "base_table_name text,"
-                + "where_clause text,"
-                + "bloom_filter_fp_chance double,"
-                + "caching frozen<map<text, text>>,"
-                + "comment text,"
-                + "compaction frozen<map<text, text>>,"
-                + "compression frozen<map<text, text>>,"
-                + "crc_check_chance double,"
-                + "dclocal_read_repair_chance double,"
-                + "default_time_to_live int,"
-                + "extensions frozen<map<text, blob>>,"
-                + "gc_grace_seconds int,"
-                + "id uuid,"
-                + "include_all_columns boolean,"
-                + "max_index_interval int,"
-                + "memtable_flush_period_in_ms int,"
-                + "min_index_interval int,"
-                + "read_repair_chance double,"
-                + "speculative_retry text,"
-                + "cdc boolean,"
-                + "PRIMARY KEY ((keyspace_name), view_name))");
-
-    private static final CFMetaData Indexes =
-        compile(INDEXES,
-                "secondary index definitions",
-                "CREATE TABLE %s ("
-                + "keyspace_name text,"
-                + "table_name text,"
-                + "index_name text,"
-                + "kind text,"
-                + "options frozen<map<text, text>>,"
-                + "PRIMARY KEY ((keyspace_name), table_name, index_name))");
-
-    private static final CFMetaData Types =
-        compile(TYPES,
-                "user defined type definitions",
-                "CREATE TABLE %s ("
-                + "keyspace_name text,"
-                + "type_name text,"
-                + "field_names frozen<list<text>>,"
-                + "field_types frozen<list<text>>,"
-                + "PRIMARY KEY ((keyspace_name), type_name))");
-
-    private static final CFMetaData Functions =
-        compile(FUNCTIONS,
-                "user defined function definitions",
-                "CREATE TABLE %s ("
-                + "keyspace_name text,"
-                + "function_name text,"
-                + "argument_types frozen<list<text>>,"
-                + "argument_names frozen<list<text>>,"
-                + "body text,"
-                + "language text,"
-                + "return_type text,"
-                + "called_on_null_input boolean,"
-                + "PRIMARY KEY ((keyspace_name), function_name, argument_types))");
-
-    private static final CFMetaData Aggregates =
-        compile(AGGREGATES,
-                "user defined aggregate definitions",
-                "CREATE TABLE %s ("
-                + "keyspace_name text,"
-                + "aggregate_name text,"
-                + "argument_types frozen<list<text>>,"
-                + "final_func text,"
-                + "initcond text,"
-                + "return_type text,"
-                + "state_func text,"
-                + "state_type text,"
-                + "PRIMARY KEY ((keyspace_name), aggregate_name, argument_types))");
-
-    public static final List<CFMetaData> ALL_TABLE_METADATA =
->>>>>>> 8ea0afa3
         ImmutableList.of(Keyspaces, Tables, Columns, Triggers, DroppedColumns, Views, Types, Functions, Aggregates, Indexes);
 
     private static TableMetadata parse(String name, String description, String cql)
@@ -544,11 +392,7 @@
         // This method is used during schema migration tasks, and if cdc is disabled, we want to force excluding the
         // 'cdc' column from the TABLES/VIEWS schema table because it is problematic if received by older nodes (see #12236
         // and #12697). Otherwise though, we just simply "buffer" the content of the partition into a PartitionUpdate.
-<<<<<<< HEAD
-        if (DatabaseDescriptor.isCDCEnabled() || !partition.metadata().name.equals(TABLES))
-=======
-        if (DatabaseDescriptor.isCDCEnabled() || !TABLES_WITH_CDC_ADDED.contains(partition.metadata().cfName))
->>>>>>> 8ea0afa3
+        if (DatabaseDescriptor.isCDCEnabled() || !TABLES_WITH_CDC_ADDED.contains(partition.metadata().name))
             return PartitionUpdate.fromIterator(partition, filter);
 
         // We want to skip the 'cdc' column. A simple solution for that is based on the fact that

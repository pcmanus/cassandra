--- conflicted
+++ resolved
@@ -54,14 +54,10 @@
         if (Gossiper.instance.isInShadowRound())
         {
             if (logger.isDebugEnabled())
-<<<<<<< HEAD
                 logger.debug("Received an ack from {}, which may trigger exit from shadow round", from);
+
             // if the ack is completely empty, then we can infer that the respondent is also in a shadow round
-            Gossiper.instance.maybeFinishShadowRound(from, gDigestList.isEmpty() && epStateMap.isEmpty());
-=======
-                logger.debug("Finishing shadow round with {}", from);
-            Gossiper.instance.finishShadowRound(epStateMap);
->>>>>>> 2836a644
+            Gossiper.instance.maybeFinishShadowRound(from, gDigestList.isEmpty() && epStateMap.isEmpty(), epStateMap);
             return; // don't bother doing anything else, we have what we came for
         }
 

--- conflicted
+++ resolved
@@ -127,7 +127,6 @@
             throw new InvalidRequestException("Invalid empty value for clustering column of COMPACT TABLE");
     }
 
-<<<<<<< HEAD
     public static void validateComposite(Composite name, CType type) throws InvalidRequestException
     {
         long serializedSize = type.serializer().serializedSize(name, TypeSizes.NATIVE);
@@ -137,10 +136,7 @@
                                                             Cell.MAX_NAME_LENGTH));
     }
 
-    private static ResultMessage processStatement(CQLStatement statement,
-=======
     public static ResultMessage processStatement(CQLStatement statement,
->>>>>>> 485feefb
                                                   QueryState queryState,
                                                   QueryOptions options)
     throws RequestExecutionException, RequestValidationException

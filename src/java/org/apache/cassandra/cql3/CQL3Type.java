/*
 * Licensed to the Apache Software Foundation (ASF) under one
 * or more contributor license agreements.  See the NOTICE file
 * distributed with this work for additional information
 * regarding copyright ownership.  The ASF licenses this file
 * to you under the Apache License, Version 2.0 (the
 * "License"); you may not use this file except in compliance
 * with the License.  You may obtain a copy of the License at
 *
 *     http://www.apache.org/licenses/LICENSE-2.0
 *
 * Unless required by applicable law or agreed to in writing, software
 * distributed under the License is distributed on an "AS IS" BASIS,
 * WITHOUT WARRANTIES OR CONDITIONS OF ANY KIND, either express or implied.
 * See the License for the specific language governing permissions and
 * limitations under the License.
 */
package org.apache.cassandra.cql3;

import java.nio.ByteBuffer;
import java.util.ArrayList;
import java.util.List;

import org.slf4j.Logger;
import org.slf4j.LoggerFactory;

import org.apache.cassandra.schema.Schema;
import org.apache.cassandra.db.marshal.*;
import org.apache.cassandra.db.marshal.CollectionType.Kind;
import org.apache.cassandra.exceptions.InvalidRequestException;
import org.apache.cassandra.exceptions.ConfigurationException;
import org.apache.cassandra.exceptions.SyntaxException;
import org.apache.cassandra.schema.KeyspaceMetadata;
import org.apache.cassandra.schema.Types;
import org.apache.cassandra.serializers.CollectionSerializer;
import org.apache.cassandra.serializers.MarshalException;
import org.apache.cassandra.transport.ProtocolVersion;
import org.apache.cassandra.utils.ByteBufferUtil;

import static java.util.stream.Collectors.toList;

public interface CQL3Type
{
    static final Logger logger = LoggerFactory.getLogger(CQL3Type.class);

    default boolean isCollection()
    {
        return false;
    }

    default boolean isUDT()
    {
        return false;
    }

    public AbstractType<?> getType();

    /**
     * Generates CQL literal from a binary value of this type.
     *  @param buffer the value to convert to a CQL literal. This value must be
     * serialized with {@code version} of the native protocol.
     * @param version the native protocol version in which {@code buffer} is encoded.
     */
    public String toCQLLiteral(ByteBuffer buffer, ProtocolVersion version);

    public enum Native implements CQL3Type
    {
        ASCII       (AsciiType.instance),
        BIGINT      (LongType.instance),
        BLOB        (BytesType.instance),
        BOOLEAN     (BooleanType.instance),
        COUNTER     (CounterColumnType.instance),
        DATE        (SimpleDateType.instance),
        DECIMAL     (DecimalType.instance),
        DOUBLE      (DoubleType.instance),
        DURATION    (DurationType.instance),
        EMPTY       (EmptyType.instance),
        FLOAT       (FloatType.instance),
        INET        (InetAddressType.instance),
        INT         (Int32Type.instance),
        SMALLINT    (ShortType.instance),
        TEXT        (UTF8Type.instance),
        TIME        (TimeType.instance),
        TIMESTAMP   (TimestampType.instance),
        TIMEUUID    (TimeUUIDType.instance),
        TINYINT     (ByteType.instance),
        UUID        (UUIDType.instance),
        VARCHAR     (UTF8Type.instance),
        VARINT      (IntegerType.instance);

        private final AbstractType<?> type;

        Native(AbstractType<?> type)
        {
            this.type = type;
        }

        public AbstractType<?> getType()
        {
            return type;
        }

        /**
         * Delegate to
         * {@link org.apache.cassandra.serializers.TypeSerializer#toCQLLiteral(ByteBuffer)}
         * for native types as most CQL literal representations work fine with the default
         * {@link org.apache.cassandra.serializers.TypeSerializer#toString(Object)}
         * {@link org.apache.cassandra.serializers.TypeSerializer#deserialize(ByteBuffer)} implementations.
         */
        public String toCQLLiteral(ByteBuffer buffer, ProtocolVersion version)
        {
            return type.getSerializer().toCQLLiteral(buffer);
        }

        @Override
        public String toString()
        {
            return super.toString().toLowerCase();
        }
    }

    public static class Custom implements CQL3Type
    {
        private final AbstractType<?> type;

        public Custom(AbstractType<?> type)
        {
            this.type = type;
        }

        public Custom(String className) throws SyntaxException, ConfigurationException
        {
            this(TypeParser.parse(className));
        }

        public AbstractType<?> getType()
        {
            return type;
        }

        public String toCQLLiteral(ByteBuffer buffer, ProtocolVersion version)
        {
            // *always* use the 'blob' syntax to express custom types in CQL
            return Native.BLOB.toCQLLiteral(buffer, version);
        }

        @Override
        public final boolean equals(Object o)
        {
            if(!(o instanceof Custom))
                return false;

            Custom that = (Custom)o;
            return type.equals(that.type);
        }

        @Override
        public final int hashCode()
        {
            return type.hashCode();
        }

        @Override
        public String toString()
        {
            return "'" + type + '\'';
        }
    }

    public static class Collection implements CQL3Type
    {
        private final CollectionType type;

        public Collection(CollectionType type)
        {
            this.type = type;
        }

        public AbstractType<?> getType()
        {
            return type;
        }

        public boolean isCollection()
        {
            return true;
        }

        public String toCQLLiteral(ByteBuffer buffer, ProtocolVersion version)
        {
            if (buffer == null)
                return "null";

            StringBuilder target = new StringBuilder();
            buffer = buffer.duplicate();
            int size = CollectionSerializer.readCollectionSize(buffer, version);

            switch (type.kind)
            {
                case LIST:
                    CQL3Type elements = ((ListType) type).getElementsType().asCQL3Type();
                    target.append('[');
                    generateSetOrListCQLLiteral(buffer, version, target, size, elements);
                    target.append(']');
                    break;
                case SET:
                    elements = ((SetType) type).getElementsType().asCQL3Type();
                    target.append('{');
                    generateSetOrListCQLLiteral(buffer, version, target, size, elements);
                    target.append('}');
                    break;
                case MAP:
                    target.append('{');
                    generateMapCQLLiteral(buffer, version, target, size);
                    target.append('}');
                    break;
            }
            return target.toString();
        }

        private void generateMapCQLLiteral(ByteBuffer buffer, ProtocolVersion version, StringBuilder target, int size)
        {
            CQL3Type keys = ((MapType) type).getKeysType().asCQL3Type();
            CQL3Type values = ((MapType) type).getValuesType().asCQL3Type();
            for (int i = 0; i < size; i++)
            {
                if (i > 0)
                    target.append(", ");
                ByteBuffer element = CollectionSerializer.readValue(buffer, version);
                target.append(keys.toCQLLiteral(element, version));
                target.append(": ");
                element = CollectionSerializer.readValue(buffer, version);
                target.append(values.toCQLLiteral(element, version));
            }
        }

        private static void generateSetOrListCQLLiteral(ByteBuffer buffer, ProtocolVersion version, StringBuilder target, int size, CQL3Type elements)
        {
            for (int i = 0; i < size; i++)
            {
                if (i > 0)
                    target.append(", ");
                ByteBuffer element = CollectionSerializer.readValue(buffer, version);
                target.append(elements.toCQLLiteral(element, version));
            }
        }

        @Override
        public final boolean equals(Object o)
        {
            if(!(o instanceof Collection))
                return false;

            Collection that = (Collection)o;
            return type.equals(that.type);
        }

        @Override
        public final int hashCode()
        {
            return type.hashCode();
        }

        @Override
        public String toString()
        {
            boolean isFrozen = !this.type.isMultiCell();
            StringBuilder sb = new StringBuilder(isFrozen ? "frozen<" : "");
            switch (type.kind)
            {
                case LIST:
                    AbstractType<?> listType = ((ListType)type).getElementsType();
                    sb.append("list<").append(listType.asCQL3Type());
                    break;
                case SET:
                    AbstractType<?> setType = ((SetType)type).getElementsType();
                    sb.append("set<").append(setType.asCQL3Type());
                    break;
                case MAP:
                    AbstractType<?> keysType = ((MapType)type).getKeysType();
                    AbstractType<?> valuesType = ((MapType)type).getValuesType();
                    sb.append("map<").append(keysType.asCQL3Type()).append(", ").append(valuesType.asCQL3Type());
                    break;
                default:
                    throw new AssertionError();
            }
            sb.append('>');
            if (isFrozen)
                sb.append('>');
            return sb.toString();
        }
    }

    public static class UserDefined implements CQL3Type
    {
        // Keeping this separatly from type just to simplify toString()
        private final String name;
        private final UserType type;

        private UserDefined(String name, UserType type)
        {
            this.name = name;
            this.type = type;
        }

        public static UserDefined create(UserType type)
        {
            return new UserDefined(UTF8Type.instance.compose(type.name), type);
        }

        public boolean isUDT()
        {
            return true;
        }

        public AbstractType<?> getType()
        {
            return type;
        }

        public String toCQLLiteral(ByteBuffer buffer, ProtocolVersion version)
        {
            if (buffer == null)
                return "null";


            StringBuilder target = new StringBuilder();
            buffer = buffer.duplicate();
            target.append('{');
            for (int i = 0; i < type.size(); i++)
            {
                // we allow the input to have less fields than declared so as to support field addition.
                if (!buffer.hasRemaining())
                    break;

                if (buffer.remaining() < 4)
                    throw new MarshalException(String.format("Not enough bytes to read size of %dth field %s", i, type.fieldName(i)));

                int size = buffer.getInt();

                if (i > 0)
                    target.append(", ");

                target.append(ColumnIdentifier.maybeQuote(type.fieldNameAsString(i)));
                target.append(": ");

                // size < 0 means null value
                if (size < 0)
                {
                    target.append("null");
                    continue;
                }

                if (buffer.remaining() < size)
                    throw new MarshalException(String.format("Not enough bytes to read %dth field %s", i, type.fieldName(i)));

                ByteBuffer field = ByteBufferUtil.readBytes(buffer, size);
                target.append(type.fieldType(i).asCQL3Type().toCQLLiteral(field, version));
            }
            target.append('}');
            return target.toString();
        }

        @Override
        public final boolean equals(Object o)
        {
            if(!(o instanceof UserDefined))
                return false;

            UserDefined that = (UserDefined)o;
            return type.equals(that.type);
        }

        @Override
        public final int hashCode()
        {
            return type.hashCode();
        }

        @Override
        public String toString()
        {
            if (type.isMultiCell())
                return ColumnIdentifier.maybeQuote(name);
            else
                return "frozen<" + ColumnIdentifier.maybeQuote(name) + '>';
        }
    }

    public static class Tuple implements CQL3Type
    {
        private final TupleType type;

        private Tuple(TupleType type)
        {
            this.type = type;
        }

        public static Tuple create(TupleType type)
        {
            return new Tuple(type);
        }

        public AbstractType<?> getType()
        {
            return type;
        }

        public String toCQLLiteral(ByteBuffer buffer, ProtocolVersion version)
        {
            if (buffer == null)
                return "null";

            StringBuilder target = new StringBuilder();
            buffer = buffer.duplicate();
            target.append('(');
            boolean first = true;
            for (int i = 0; i < type.size(); i++)
            {
                // we allow the input to have less fields than declared so as to support field addition.
                if (!buffer.hasRemaining())
                    break;

                if (buffer.remaining() < 4)
                    throw new MarshalException(String.format("Not enough bytes to read size of %dth component", i));

                int size = buffer.getInt();

                if (first)
                    first = false;
                else
                    target.append(", ");

                // size < 0 means null value
                if (size < 0)
                {
                    target.append("null");
                    continue;
                }

                if (buffer.remaining() < size)
                    throw new MarshalException(String.format("Not enough bytes to read %dth component", i));

                ByteBuffer field = ByteBufferUtil.readBytes(buffer, size);
                target.append(type.type(i).asCQL3Type().toCQLLiteral(field, version));
            }
            target.append(')');
            return target.toString();
        }

        @Override
        public final boolean equals(Object o)
        {
            if(!(o instanceof Tuple))
                return false;

            Tuple that = (Tuple)o;
            return type.equals(that.type);
        }

        @Override
        public final int hashCode()
        {
            return type.hashCode();
        }

        @Override
        public String toString()
        {
            return toString(true);
        }

        public String toString(boolean withFrozen)
        {
            StringBuilder sb = new StringBuilder();
            if (withFrozen)
                sb.append("frozen<");
            sb.append("tuple<");
            for (int i = 0; i < type.size(); i++)
            {
                if (i > 0)
                    sb.append(", ");
                sb.append(type.type(i).asCQL3Type());
            }
            sb.append('>');
            if (withFrozen)
                sb.append('>');

            return sb.toString();
        }
    }

    // For UserTypes, we need to know the current keyspace to resolve the
    // actual type used, so Raw is a "not yet prepared" CQL3Type.
    public abstract class Raw
    {
        protected final boolean frozen;

        protected Raw(boolean frozen)
        {
            this.frozen = frozen;
        }

        public abstract boolean supportsFreezing();

        public boolean isFrozen()
        {
            return this.frozen;
        }

        public boolean isDuration()
        {
            return false;
        }

        public boolean isCounter()
        {
            return false;
        }

        public boolean isUDT()
        {
            return false;
        }

        public boolean isTuple()
        {
            return false;
        }

        public String keyspace()
        {
            return null;
        }

        public Raw freeze()
        {
            String message = String.format("frozen<> is only allowed on collections, tuples, and user-defined types (got %s)", this);
            throw new InvalidRequestException(message);
        }

        public CQL3Type prepare(String keyspace)
        {
            KeyspaceMetadata ksm = Schema.instance.getKeyspaceMetadata(keyspace);
            if (ksm == null)
                throw new ConfigurationException(String.format("Keyspace %s doesn't exist", keyspace));
            return prepare(keyspace, ksm.types);
        }

        public abstract CQL3Type prepare(String keyspace, Types udts) throws InvalidRequestException;

        public CQL3Type prepareInternal(String keyspace, Types udts) throws InvalidRequestException
        {
            return prepare(keyspace, udts);
        }

        public boolean referencesUserType(String name)
        {
            return false;
        }

        public static Raw from(CQL3Type type)
        {
            return new RawType(type, false);
        }

        public static Raw userType(UTName name)
        {
            return new RawUT(name, false);
        }

        public static Raw map(CQL3Type.Raw t1, CQL3Type.Raw t2)
        {
            return new RawCollection(CollectionType.Kind.MAP, t1, t2, false);
        }

        public static Raw list(CQL3Type.Raw t)
        {
            return new RawCollection(CollectionType.Kind.LIST, null, t, false);
        }

        public static Raw set(CQL3Type.Raw t)
        {
            return new RawCollection(CollectionType.Kind.SET, null, t, false);
        }

        public static Raw tuple(List<CQL3Type.Raw> ts)
        {
            return new RawTuple(ts, false);
        }

        private static class RawType extends Raw
        {
            private final CQL3Type type;

            private RawType(CQL3Type type, boolean frozen)
            {
                super(frozen);
                this.type = type;
            }

            public CQL3Type prepare(String keyspace, Types udts) throws InvalidRequestException
            {
                return type;
            }

            public boolean supportsFreezing()
            {
                return false;
            }

            public boolean isCounter()
            {
                return type == Native.COUNTER;
            }

            public boolean isDuration()
            {
                return type == Native.DURATION;
            }

            @Override
            public String toString()
            {
                return type.toString();
            }
        }

        private static class RawCollection extends Raw
        {
            private final CollectionType.Kind kind;
            private final CQL3Type.Raw keys;
            private final CQL3Type.Raw values;

            private RawCollection(CollectionType.Kind kind, CQL3Type.Raw keys, CQL3Type.Raw values, boolean frozen)
            {
                super(frozen);
                this.kind = kind;
                this.keys = keys;
                this.values = values;
            }

            @Override
            public RawCollection freeze()
            {
                CQL3Type.Raw frozenKeys =
                    null != keys && keys.supportsFreezing()
                  ? keys.freeze()
                  : keys;

                CQL3Type.Raw frozenValues =
                    null != values && values.supportsFreezing()
                  ? values.freeze()
                  : values;

                return new RawCollection(kind, frozenKeys, frozenValues, true);
            }

            public boolean supportsFreezing()
            {
                return true;
            }

            public boolean isCollection()
            {
                return true;
            }

            public CQL3Type prepare(String keyspace, Types udts) throws InvalidRequestException
            {
                return prepare(keyspace, udts, false);
            }

            public CQL3Type prepareInternal(String keyspace, Types udts)
            {
                return prepare(keyspace, udts, true);
            }

            public CQL3Type prepare(String keyspace, Types udts, boolean isInternal) throws InvalidRequestException
            {
                assert values != null : "Got null values type for a collection";

                // skip if innerType is tuple, since tuple is implicitly forzen
                if (!frozen && values.supportsFreezing() && !values.frozen && !values.isTuple())
                    throwNestedNonFrozenError(values);

                // we represent supercolumns as maps, internally, and we do allow counters in supercolumns. Thus,
                // for internal type parsing (think schema) we have to make an exception and allow counters as (map) values
                if (values.isCounter() && !isInternal)
                    throw new InvalidRequestException("Counters are not allowed inside collections: " + this);

                if (values.isDuration() && kind == Kind.SET)
                    throw new InvalidRequestException("Durations are not allowed inside sets: " + this);

                if (keys != null)
                {
                    if (keys.isCounter())
                        throw new InvalidRequestException("Counters are not allowed inside collections: " + this);
                    if (keys.isDuration())
                        throw new InvalidRequestException("Durations are not allowed as map keys: " + this);
                    if (!frozen && keys.supportsFreezing() && !keys.frozen)
                        throwNestedNonFrozenError(keys);
                }

                AbstractType<?> valueType = values.prepare(keyspace, udts).getType();
                switch (kind)
                {
                    case LIST:
                        return new Collection(ListType.getInstance(valueType, !frozen));
                    case SET:
                        return new Collection(SetType.getInstance(valueType, !frozen));
                    case MAP:
                        assert keys != null : "Got null keys type for a collection";
                        return new Collection(MapType.getInstance(keys.prepare(keyspace, udts).getType(), valueType, !frozen));
                }
                throw new AssertionError();
            }

            private void throwNestedNonFrozenError(Raw innerType)
            {
                if (innerType instanceof RawCollection)
                    throw new InvalidRequestException("Non-frozen collections are not allowed inside collections: " + this);
                else if (innerType.isUDT())
                    throw new InvalidRequestException("Non-frozen UDTs are not allowed inside collections: " + this);
            }

            public boolean referencesUserType(String name)
            {
                return (keys != null && keys.referencesUserType(name)) || values.referencesUserType(name);
            }

            @Override
            public String toString()
            {
                String start = frozen? "frozen<" : "";
                String end = frozen ? ">" : "";
                switch (kind)
                {
                    case LIST: return start + "list<" + values + '>' + end;
                    case SET:  return start + "set<" + values + '>' + end;
                    case MAP:  return start + "map<" + keys + ", " + values + '>' + end;
                }
                throw new AssertionError();
            }
        }

        private static class RawUT extends Raw
        {
            private final UTName name;

            private RawUT(UTName name, boolean frozen)
            {
                super(frozen);
                this.name = name;
            }

            public String keyspace()
            {
                return name.getKeyspace();
            }

            @Override
            public RawUT freeze()
            {
                return new RawUT(name, true);
            }

            public CQL3Type prepare(String keyspace, Types udts) throws InvalidRequestException
            {
                if (name.hasKeyspace())
                {
                    // The provided keyspace is the one of the current statement this is part of. If it's different from the keyspace of
                    // the UTName, we reject since we want to limit user types to their own keyspace (see #6643)
                    if (!keyspace.equals(name.getKeyspace()))
                        throw new InvalidRequestException(String.format("Statement on keyspace %s cannot refer to a user type in keyspace %s; "
                                                                        + "user types can only be used in the keyspace they are defined in",
                                                                        keyspace, name.getKeyspace()));
                }
                else
                {
                    name.setKeyspace(keyspace);
                }

                UserType type = udts.getNullable(name.getUserTypeName());
                if (type == null)
                    throw new InvalidRequestException("Unknown type " + name);

                if (frozen)
                    type = type.freeze();
                return new UserDefined(name.toString(), type);
            }

            public boolean referencesUserType(String name)
            {
                return this.name.getStringTypeName().equals(name);
            }

            public boolean supportsFreezing()
            {
                return true;
            }

            public boolean isUDT()
            {
                return true;
            }

            @Override
            public String toString()
            {
                if (frozen)
                    return "frozen<" + name.toString() + '>';
                else
                    return name.toString();
            }
        }

        private static class RawTuple extends Raw
        {
            private final List<CQL3Type.Raw> types;

            private RawTuple(List<CQL3Type.Raw> types, boolean frozen)
            {
<<<<<<< HEAD
                super(frozen);
=======
                frozen = true;
>>>>>>> d51c18f8
                this.types = types;
                freeze();
            }

            public boolean supportsFreezing()
            {
                return true;
            }

            @Override
            public RawTuple freeze()
            {
                List<CQL3Type.Raw> frozenTypes =
                    types.stream()
                         .map(t -> t.supportsFreezing() ? t.freeze() : t)
                         .collect(toList());
                return new RawTuple(frozenTypes, true);
            }

            public CQL3Type prepare(String keyspace, Types udts) throws InvalidRequestException
            {
<<<<<<< HEAD
                RawTuple raw = frozen ? this : freeze();

                List<AbstractType<?>> ts = new ArrayList<>(raw.types.size());
                for (CQL3Type.Raw t : raw.types)
=======
                List<AbstractType<?>> ts = new ArrayList<>(types.size());
                for (CQL3Type.Raw t : types)
>>>>>>> d51c18f8
                {
                    if (t.isCounter())
                        throw new InvalidRequestException("Counters are not allowed inside tuples");

                    ts.add(t.prepare(keyspace, udts).getType());
                }
                return new Tuple(new TupleType(ts));
            }

            public boolean isTuple()
            {
                return true;
            }

            public boolean referencesUserType(String name)
            {
                return types.stream().anyMatch(t -> t.referencesUserType(name));
            }

            @Override
            public String toString()
            {
                StringBuilder sb = new StringBuilder();
                sb.append("tuple<");
                for (int i = 0; i < types.size(); i++)
                {
                    if (i > 0)
                        sb.append(", ");
                    sb.append(types.get(i));
                }
                sb.append('>');
                return sb.toString();
            }
        }
    }
}<|MERGE_RESOLUTION|>--- conflicted
+++ resolved
@@ -586,7 +586,7 @@
 
         public static Raw tuple(List<CQL3Type.Raw> ts)
         {
-            return new RawTuple(ts, false);
+            return new RawTuple(ts);
         }
 
         private static class RawType extends Raw
@@ -819,15 +819,12 @@
         {
             private final List<CQL3Type.Raw> types;
 
-            private RawTuple(List<CQL3Type.Raw> types, boolean frozen)
-            {
-<<<<<<< HEAD
-                super(frozen);
-=======
-                frozen = true;
->>>>>>> d51c18f8
-                this.types = types;
-                freeze();
+            private RawTuple(List<CQL3Type.Raw> types)
+            {
+                super(true);
+                this.types = types.stream()
+                                  .map(t -> t.supportsFreezing() ? t.freeze() : t)
+                                  .collect(toList());
             }
 
             public boolean supportsFreezing()
@@ -838,24 +835,13 @@
             @Override
             public RawTuple freeze()
             {
-                List<CQL3Type.Raw> frozenTypes =
-                    types.stream()
-                         .map(t -> t.supportsFreezing() ? t.freeze() : t)
-                         .collect(toList());
-                return new RawTuple(frozenTypes, true);
+                return this;
             }
 
             public CQL3Type prepare(String keyspace, Types udts) throws InvalidRequestException
             {
-<<<<<<< HEAD
-                RawTuple raw = frozen ? this : freeze();
-
-                List<AbstractType<?>> ts = new ArrayList<>(raw.types.size());
-                for (CQL3Type.Raw t : raw.types)
-=======
                 List<AbstractType<?>> ts = new ArrayList<>(types.size());
                 for (CQL3Type.Raw t : types)
->>>>>>> d51c18f8
                 {
                     if (t.isCounter())
                         throw new InvalidRequestException("Counters are not allowed inside tuples");

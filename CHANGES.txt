<<<<<<< HEAD
2.0.1
 * Notify indexer of columns shadowed by range tombstones (CASSANDRA-5614)
 * Log Merkle tree stats (CASSANDRA-2698)
 * Switch from crc32 to adler32 for compressed sstable checksums (CASSANDRA-5862)
 * Improve offheap memcpy performance (CASSANDRA-5884)
 * Use a range aware scanner for cleanup (CASSANDRA-2524)
 * Cleanup doesn't need to inspect sstables that contain only local data 
   (CASSANDRA-5722)
 * Add ability for CQL3 to list partition keys (CASSANDRA-4536)
 * Improve native protocol serialization (CASSANDRA-5664)


2.0.0
 * Fix thrift validation when inserting into CQL3 tables (CASSANDRA-5138)
 * Fix periodic memtable flushing behavior with clean memtables (CASSANDRA-5931)
 * Fix dateOf() function for pre-2.0 timestamp columns (CASSANDRA-5928)
 * Fix SSTable unintentionally loads BF when opened for batch (CASSANDRA-5938)
Merged from 1.2:
=======
1.2.10
 * Allow disabling SlabAllocator (CASSANDRA-5935)
 * Make user-defined compaction JMX blocking (CASSANDRA-4952)


1.2.9
>>>>>>> a4dd7aa3
 * Fix getBloomFilterDiskSpaceUsed for AlwaysPresentFilter (CASSANDRA-5900)
 * Don't announce schema version until we've loaded the changes locally
   (CASSANDRA-5904)
 * Fix to support off heap bloom filters size greater than 2 GB (CASSANDRA-5903)
 * Properly handle parsing huge map and set literals (CASSANDRA-5893)


2.0.0-rc2
 * enable vnodes by default (CASSANDRA-5869)
 * fix CAS contention timeout (CASSANDRA-5830)
 * fix HsHa to respect max frame size (CASSANDRA-4573)
 * Fix (some) 2i on composite components omissions (CASSANDRA-5851)
 * cqlsh: add DESCRIBE FULL SCHEMA variant (CASSANDRA-5880)
Merged from 1.2:
 * Correctly validate sparse composite cells in scrub (CASSANDRA-5855)
 * Add KeyCacheHitRate metric to CF metrics (CASSANDRA-5868)
 * cqlsh: add support for multiline comments (CASSANDRA-5798)
 * Handle CQL3 SELECT duplicate IN restrictions on clustering columns
   (CASSANDRA-5856)


2.0.0-rc1
 * improve DecimalSerializer performance (CASSANDRA-5837)
 * fix potential spurious wakeup in AsyncOneResponse (CASSANDRA-5690)
 * fix schema-related trigger issues (CASSANDRA-5774)
 * Better validation when accessing CQL3 table from thrift (CASSANDRA-5138)
 * Fix assertion error during repair (CASSANDRA-5801)
 * Fix range tombstone bug (CASSANDRA-5805)
 * DC-local CAS (CASSANDRA-5797)
 * Add a native_protocol_version column to the system.local table (CASSANRDA-5819)
 * Use index_interval from cassandra.yaml when upgraded (CASSANDRA-5822)
 * Fix buffer underflow on socket close (CASSANDRA-5792)
Merged from 1.2:
 * fix bulk-loading compressed sstables (CASSANDRA-5820)
 * (Hadoop) fix quoting in CqlPagingRecordReader and CqlRecordWriter 
   (CASSANDRA-5824)
 * update default LCS sstable size to 160MB (CASSANDRA-5727)
 * Allow compacting 2Is via nodetool (CASSANDRA-5670)
 * Hex-encode non-String keys in OPP (CASSANDRA-5793)
 * nodetool history logging (CASSANDRA-5823)
 * (Hadoop) fix support for Thrift tables in CqlPagingRecordReader 
   (CASSANDRA-5752)
 * add "all time blocked" to StatusLogger output (CASSANDRA-5825)
 * Future-proof inter-major-version schema migrations (CASSANDRA-5845)
 * (Hadoop) add CqlPagingRecordReader support for ReversedType in Thrift table
   (CASSANDRA-5718)
 * Add -no-snapshot option to scrub (CASSANDRA-5891)
 * Fix to support off heap bloom filters size greater than 2 GB (CASSANDRA-5903)
 * Properly handle parsing huge map and set literals (CASSANDRA-5893)
 * Fix LCS L0 compaction may overlap in L1 (CASSANDRA-5907)
 * New sstablesplit tool to split large sstables offline (CASSANDRA-4766)
 * Fix potential deadlock in native protocol server (CASSANDRA-5926)
 * Disallow incompatible type change in CQL3 (CASSANDRA-5882)
Merged from 1.1:
 * Correctly validate sparse composite cells in scrub (CASSANDRA-5855)


1.2.8
 * Fix reading DeletionTime from 1.1-format sstables (CASSANDRA-5814)
 * cqlsh: add collections support to COPY (CASSANDRA-5698)
 * retry important messages for any IOException (CASSANDRA-5804)
 * Allow empty IN relations in SELECT/UPDATE/DELETE statements (CASSANDRA-5626)
 * cqlsh: fix crashing on Windows due to libedit detection (CASSANDRA-5812)


2.0.0-beta2
 * Replace countPendingHints with Hints Created metric (CASSANDRA-5746)
 * Allow nodetool with no args, and with help to run without a server (CASSANDRA-5734)
 * Cleanup AbstractType/TypeSerializer classes (CASSANDRA-5744)
 * Remove unimplemented cli option schema-mwt (CASSANDRA-5754)
 * Support range tombstones in thrift (CASSANDRA-5435)
 * Normalize table-manipulating CQL3 statements' class names (CASSANDRA-5759)
 * cqlsh: add missing table options to DESCRIBE output (CASSANDRA-5749)
 * Fix assertion error during repair (CASSANDRA-5757)
 * Fix bulkloader (CASSANDRA-5542)
 * Add LZ4 compression to the native protocol (CASSANDRA-5765)
 * Fix bugs in the native protocol v2 (CASSANDRA-5770)
 * CAS on 'primary key only' table (CASSANDRA-5715)
 * Support streaming SSTables of old versions (CASSANDRA-5772)
 * Always respect protocol version in native protocol (CASSANDRA-5778)
 * Fix ConcurrentModificationException during streaming (CASSANDRA-5782)
 * Update deletion timestamp in Commit#updatesWithPaxosTime (CASSANDRA-5787)
 * Thrift cas() method crashes if input columns are not sorted (CASSANDRA-5786)
 * Order columns names correctly when querying for CAS (CASSANDRA-5788)
 * Fix streaming retry (CASSANDRA-5775)
Merged from 1.2:
 * if no seeds can be a reached a node won't start in a ring by itself (CASSANDRA-5768)
 * add cassandra.unsafesystem property (CASSANDRA-5704)
 * (Hadoop) quote identifiers in CqlPagingRecordReader (CASSANDRA-5763)
 * Add replace_node functionality for vnodes (CASSANDRA-5337)
 * Add timeout events to query traces (CASSANDRA-5520)
 * Fix serialization of the LEFT gossip value (CASSANDRA-5696)
 * Expose native protocol server status in nodetool info (CASSANDRA-5735)
 * Fix pathetic performance of range tombstones (CASSANDRA-5677)
 * Fix querying with an empty (impossible) range (CASSANDRA-5573)
 * cqlsh: handle CUSTOM 2i in DESCRIBE output (CASSANDRA-5760)
 * Fix minor bug in Range.intersects(Bound) (CASSANDRA-5771)
 * cqlsh: handle disabled compression in DESCRIBE output (CASSANDRA-5766)
 * Ensure all UP events are notified on the native protocol (CASSANDRA-5769)
 * Fix formatting of sstable2json with multiple -k arguments (CASSANDRA-5781)
 * Don't rely on row marker for queries in general to hide lost markers
   after TTL expires (CASSANDRA-5762)
 * Sort nodetool help output (CASSANDRA-5776)
 * Fix column expiring during 2 phases compaction (CASSANDRA-5799)
 * now() is being rejected in INSERTs when inside collections (CASSANDRA-5795)


2.0.0-beta1
 * Removed on-heap row cache (CASSANDRA-5348)
 * use nanotime consistently for node-local timeouts (CASSANDRA-5581)
 * Avoid unnecessary second pass on name-based queries (CASSANDRA-5577)
 * Experimental triggers (CASSANDRA-1311)
 * JEMalloc support for off-heap allocation (CASSANDRA-3997)
 * Single-pass compaction (CASSANDRA-4180)
 * Removed token range bisection (CASSANDRA-5518)
 * Removed compatibility with pre-1.2.5 sstables and network messages
   (CASSANDRA-5511)
 * removed PBSPredictor (CASSANDRA-5455)
 * CAS support (CASSANDRA-5062, 5441, 5442, 5443, 5619, 5667)
 * Leveled compaction performs size-tiered compactions in L0 
   (CASSANDRA-5371, 5439)
 * Add yaml network topology snitch for mixed ec2/other envs (CASSANDRA-5339)
 * Log when a node is down longer than the hint window (CASSANDRA-4554)
 * Optimize tombstone creation for ExpiringColumns (CASSANDRA-4917)
 * Improve LeveledScanner work estimation (CASSANDRA-5250, 5407)
 * Replace compaction lock with runWithCompactionsDisabled (CASSANDRA-3430)
 * Change Message IDs to ints (CASSANDRA-5307)
 * Move sstable level information into the Stats component, removing the
   need for a separate Manifest file (CASSANDRA-4872)
 * avoid serializing to byte[] on commitlog append (CASSANDRA-5199)
 * make index_interval configurable per columnfamily (CASSANDRA-3961, CASSANDRA-5650)
 * add default_time_to_live (CASSANDRA-3974)
 * add memtable_flush_period_in_ms (CASSANDRA-4237)
 * replace supercolumns internally by composites (CASSANDRA-3237, 5123)
 * upgrade thrift to 0.9.0 (CASSANDRA-3719)
 * drop unnecessary keyspace parameter from user-defined compaction API 
   (CASSANDRA-5139)
 * more robust solution to incomplete compactions + counters (CASSANDRA-5151)
 * Change order of directory searching for c*.in.sh (CASSANDRA-3983)
 * Add tool to reset SSTable compaction level for LCS (CASSANDRA-5271)
 * Allow custom configuration loader (CASSANDRA-5045)
 * Remove memory emergency pressure valve logic (CASSANDRA-3534)
 * Reduce request latency with eager retry (CASSANDRA-4705)
 * cqlsh: Remove ASSUME command (CASSANDRA-5331)
 * Rebuild BF when loading sstables if bloom_filter_fp_chance
   has changed since compaction (CASSANDRA-5015)
 * remove row-level bloom filters (CASSANDRA-4885)
 * Change Kernel Page Cache skipping into row preheating (disabled by default)
   (CASSANDRA-4937)
 * Improve repair by deciding on a gcBefore before sending
   out TreeRequests (CASSANDRA-4932)
 * Add an official way to disable compactions (CASSANDRA-5074)
 * Reenable ALTER TABLE DROP with new semantics (CASSANDRA-3919)
 * Add binary protocol versioning (CASSANDRA-5436)
 * Swap THshaServer for TThreadedSelectorServer (CASSANDRA-5530)
 * Add alias support to SELECT statement (CASSANDRA-5075)
 * Don't create empty RowMutations in CommitLogReplayer (CASSANDRA-5541)
 * Use range tombstones when dropping cfs/columns from schema (CASSANDRA-5579)
 * cqlsh: drop CQL2/CQL3-beta support (CASSANDRA-5585)
 * Track max/min column names in sstables to be able to optimize slice
   queries (CASSANDRA-5514, CASSANDRA-5595, CASSANDRA-5600)
 * Binary protocol: allow batching already prepared statements (CASSANDRA-4693)
 * Allow preparing timestamp, ttl and limit in CQL3 queries (CASSANDRA-4450)
 * Support native link w/o JNA in Java7 (CASSANDRA-3734)
 * Use SASL authentication in binary protocol v2 (CASSANDRA-5545)
 * Replace Thrift HsHa with LMAX Disruptor based implementation (CASSANDRA-5582)
 * cqlsh: Add row count to SELECT output (CASSANDRA-5636)
 * Include a timestamp with all read commands to determine column expiration
   (CASSANDRA-5149)
 * Streaming 2.0 (CASSANDRA-5286, 5699)
 * Conditional create/drop ks/table/index statements in CQL3 (CASSANDRA-2737)
 * more pre-table creation property validation (CASSANDRA-5693)
 * Redesign repair messages (CASSANDRA-5426)
 * Fix ALTER RENAME post-5125 (CASSANDRA-5702)
 * Disallow renaming a 2ndary indexed column (CASSANDRA-5705)
 * Rename Table to Keyspace (CASSANDRA-5613)
 * Ensure changing column_index_size_in_kb on different nodes don't corrupt the
   sstable (CASSANDRA-5454)
 * Move resultset type information into prepare, not execute (CASSANDRA-5649)
 * Auto paging in binary protocol (CASSANDRA-4415, 5714)
 * Don't tie client side use of AbstractType to JDBC (CASSANDRA-4495)
 * Adds new TimestampType to replace DateType (CASSANDRA-5723, CASSANDRA-5729)
Merged from 1.2:
 * make starting native protocol server idempotent (CASSANDRA-5728)
 * Fix loading key cache when a saved entry is no longer valid (CASSANDRA-5706)
 * Fix serialization of the LEFT gossip value (CASSANDRA-5696)
 * cqlsh: Don't show 'null' in place of empty values (CASSANDRA-5675)
 * Race condition in detecting version on a mixed 1.1/1.2 cluster
   (CASSANDRA-5692)
 * Fix skipping range tombstones with reverse queries (CASSANDRA-5712)
 * Expire entries out of ThriftSessionManager (CASSANRDA-5719)
 * Don't keep ancestor information in memory (CASSANDRA-5342)
 * cqlsh: fix handling of semicolons inside BATCH queries (CASSANDRA-5697)


1.2.6
 * Fix tracing when operation completes before all responses arrive 
   (CASSANDRA-5668)
 * Fix cross-DC mutation forwarding (CASSANDRA-5632)
 * Reduce SSTableLoader memory usage (CASSANDRA-5555)
 * Scale hinted_handoff_throttle_in_kb to cluster size (CASSANDRA-5272)
 * (Hadoop) Add CQL3 input/output formats (CASSANDRA-4421, 5622)
 * (Hadoop) Fix InputKeyRange in CFIF (CASSANDRA-5536)
 * Fix dealing with ridiculously large max sstable sizes in LCS (CASSANDRA-5589)
 * Ignore pre-truncate hints (CASSANDRA-4655)
 * Move System.exit on OOM into a separate thread (CASSANDRA-5273)
 * Write row markers when serializing schema (CASSANDRA-5572)
 * Check only SSTables for the requested range when streaming (CASSANDRA-5569)
 * Improve batchlog replay behavior and hint ttl handling (CASSANDRA-5314)
 * Exclude localTimestamp from validation for tombstones (CASSANDRA-5398)
 * cqlsh: add custom prompt support (CASSANDRA-5539)
 * Reuse prepared statements in hot auth queries (CASSANDRA-5594)
 * cqlsh: add vertical output option (see EXPAND) (CASSANDRA-5597)
 * Add a rate limit option to stress (CASSANDRA-5004)
 * have BulkLoader ignore snapshots directories (CASSANDRA-5587) 
 * fix SnitchProperties logging context (CASSANDRA-5602)
 * Expose whether jna is enabled and memory is locked via JMX (CASSANDRA-5508)
 * cqlsh: fix COPY FROM with ReversedType (CASSANDRA-5610)
 * Allow creating CUSTOM indexes on collections (CASSANDRA-5615)
 * Evaluate now() function at execution time (CASSANDRA-5616)
 * Expose detailed read repair metrics (CASSANDRA-5618)
 * Correct blob literal + ReversedType parsing (CASSANDRA-5629)
 * Allow GPFS to prefer the internal IP like EC2MRS (CASSANDRA-5630)
 * fix help text for -tspw cassandra-cli (CASSANDRA-5643)
 * don't throw away initial causes exceptions for internode encryption issues 
   (CASSANDRA-5644)
 * Fix message spelling errors for cql select statements (CASSANDRA-5647)
 * Suppress custom exceptions thru jmx (CASSANDRA-5652)
 * Update CREATE CUSTOM INDEX syntax (CASSANDRA-5639)
 * Fix PermissionDetails.equals() method (CASSANDRA-5655)
 * Never allow partition key ranges in CQL3 without token() (CASSANDRA-5666)
 * Gossiper incorrectly drops AppState for an upgrading node (CASSANDRA-5660)
 * Connection thrashing during multi-region ec2 during upgrade, due to 
   messaging version (CASSANDRA-5669)
 * Avoid over reconnecting in EC2MRS (CASSANDRA-5678)
 * Fix ReadResponseSerializer.serializedSize() for digest reads (CASSANDRA-5476)
 * allow sstable2json on 2i CFs (CASSANDRA-5694)
Merged from 1.1:
 * Remove buggy thrift max message length option (CASSANDRA-5529)
 * Fix NPE in Pig's widerow mode (CASSANDRA-5488)
 * Add split size parameter to Pig and disable split combination (CASSANDRA-5544)


1.2.5
 * make BytesToken.toString only return hex bytes (CASSANDRA-5566)
 * Ensure that submitBackground enqueues at least one task (CASSANDRA-5554)
 * fix 2i updates with identical values and timestamps (CASSANDRA-5540)
 * fix compaction throttling bursty-ness (CASSANDRA-4316)
 * reduce memory consumption of IndexSummary (CASSANDRA-5506)
 * remove per-row column name bloom filters (CASSANDRA-5492)
 * Include fatal errors in trace events (CASSANDRA-5447)
 * Ensure that PerRowSecondaryIndex is notified of row-level deletes
   (CASSANDRA-5445)
 * Allow empty blob literals in CQL3 (CASSANDRA-5452)
 * Fix streaming RangeTombstones at column index boundary (CASSANDRA-5418)
 * Fix preparing statements when current keyspace is not set (CASSANDRA-5468)
 * Fix SemanticVersion.isSupportedBy minor/patch handling (CASSANDRA-5496)
 * Don't provide oldCfId for post-1.1 system cfs (CASSANDRA-5490)
 * Fix primary range ignores replication strategy (CASSANDRA-5424)
 * Fix shutdown of binary protocol server (CASSANDRA-5507)
 * Fix repair -snapshot not working (CASSANDRA-5512)
 * Set isRunning flag later in binary protocol server (CASSANDRA-5467)
 * Fix use of CQL3 functions with descending clustering order (CASSANDRA-5472)
 * Disallow renaming columns one at a time for thrift table in CQL3
   (CASSANDRA-5531)
 * cqlsh: add CLUSTERING ORDER BY support to DESCRIBE (CASSANDRA-5528)
 * Add custom secondary index support to CQL3 (CASSANDRA-5484)
 * Fix repair hanging silently on unexpected error (CASSANDRA-5229)
 * Fix Ec2Snitch regression introduced by CASSANDRA-5171 (CASSANDRA-5432)
 * Add nodetool enablebackup/disablebackup (CASSANDRA-5556)
 * cqlsh: fix DESCRIBE after case insensitive USE (CASSANDRA-5567)
Merged from 1.1
 * Remove buggy thrift max message length option (CASSANDRA-5529)
 * Add retry mechanism to OTC for non-droppable_verbs (CASSANDRA-5393)
 * Use allocator information to improve memtable memory usage estimate
   (CASSANDRA-5497)
 * Fix trying to load deleted row into row cache on startup (CASSANDRA-4463)
 * fsync leveled manifest to avoid corruption (CASSANDRA-5535)
 * Fix Bound intersection computation (CASSANDRA-5551)
 * sstablescrub now respects max memory size in cassandra.in.sh (CASSANDRA-5562)


1.2.4
 * Ensure that PerRowSecondaryIndex updates see the most recent values
   (CASSANDRA-5397)
 * avoid duplicate index entries ind PrecompactedRow and 
   ParallelCompactionIterable (CASSANDRA-5395)
 * remove the index entry on oldColumn when new column is a tombstone 
   (CASSANDRA-5395)
 * Change default stream throughput from 400 to 200 mbps (CASSANDRA-5036)
 * Gossiper logs DOWN for symmetry with UP (CASSANDRA-5187)
 * Fix mixing prepared statements between keyspaces (CASSANDRA-5352)
 * Fix consistency level during bootstrap - strike 3 (CASSANDRA-5354)
 * Fix transposed arguments in AlreadyExistsException (CASSANDRA-5362)
 * Improve asynchronous hint delivery (CASSANDRA-5179)
 * Fix Guava dependency version (12.0 -> 13.0.1) for Maven (CASSANDRA-5364)
 * Validate that provided CQL3 collection value are < 64K (CASSANDRA-5355)
 * Make upgradeSSTable skip current version sstables by default (CASSANDRA-5366)
 * Optimize min/max timestamp collection (CASSANDRA-5373)
 * Invalid streamId in cql binary protocol when using invalid CL 
   (CASSANDRA-5164)
 * Fix validation for IN where clauses with collections (CASSANDRA-5376)
 * Copy resultSet on count query to avoid ConcurrentModificationException 
   (CASSANDRA-5382)
 * Correctly typecheck in CQL3 even with ReversedType (CASSANDRA-5386)
 * Fix streaming compressed files when using encryption (CASSANDRA-5391)
 * cassandra-all 1.2.0 pom missing netty dependency (CASSANDRA-5392)
 * Fix writetime/ttl functions on null values (CASSANDRA-5341)
 * Fix NPE during cql3 select with token() (CASSANDRA-5404)
 * IndexHelper.skipBloomFilters won't skip non-SHA filters (CASSANDRA-5385)
 * cqlsh: Print maps ordered by key, sort sets (CASSANDRA-5413)
 * Add null syntax support in CQL3 for inserts (CASSANDRA-3783)
 * Allow unauthenticated set_keyspace() calls (CASSANDRA-5423)
 * Fix potential incremental backups race (CASSANDRA-5410)
 * Fix prepared BATCH statements with batch-level timestamps (CASSANDRA-5415)
 * Allow overriding superuser setup delay (CASSANDRA-5430)
 * cassandra-shuffle with JMX usernames and passwords (CASSANDRA-5431)
Merged from 1.1:
 * cli: Quote ks and cf names in schema output when needed (CASSANDRA-5052)
 * Fix bad default for min/max timestamp in SSTableMetadata (CASSANDRA-5372)
 * Fix cf name extraction from manifest in Directories.migrateFile() 
   (CASSANDRA-5242)
 * Support pluggable internode authentication (CASSANDRA-5401)


1.2.3
 * add check for sstable overlap within a level on startup (CASSANDRA-5327)
 * replace ipv6 colons in jmx object names (CASSANDRA-5298, 5328)
 * Avoid allocating SSTableBoundedScanner during repair when the range does 
   not intersect the sstable (CASSANDRA-5249)
 * Don't lowercase property map keys (this breaks NTS) (CASSANDRA-5292)
 * Fix composite comparator with super columns (CASSANDRA-5287)
 * Fix insufficient validation of UPDATE queries against counter cfs
   (CASSANDRA-5300)
 * Fix PropertyFileSnitch default DC/Rack behavior (CASSANDRA-5285)
 * Handle null values when executing prepared statement (CASSANDRA-5081)
 * Add netty to pom dependencies (CASSANDRA-5181)
 * Include type arguments in Thrift CQLPreparedResult (CASSANDRA-5311)
 * Fix compaction not removing columns when bf_fp_ratio is 1 (CASSANDRA-5182)
 * cli: Warn about missing CQL3 tables in schema descriptions (CASSANDRA-5309)
 * Re-enable unknown option in replication/compaction strategies option for
   backward compatibility (CASSANDRA-4795)
 * Add binary protocol support to stress (CASSANDRA-4993)
 * cqlsh: Fix COPY FROM value quoting and null handling (CASSANDRA-5305)
 * Fix repair -pr for vnodes (CASSANDRA-5329)
 * Relax CL for auth queries for non-default users (CASSANDRA-5310)
 * Fix AssertionError during repair (CASSANDRA-5245)
 * Don't announce migrations to pre-1.2 nodes (CASSANDRA-5334)
Merged from 1.1:
 * Fix trying to load deleted row into row cache on startup (CASSANDRA-4463)
 * Update offline scrub for 1.0 -> 1.1 directory structure (CASSANDRA-5195)
 * add tmp flag to Descriptor hashcode (CASSANDRA-4021)
 * fix logging of "Found table data in data directories" when only system tables
   are present (CASSANDRA-5289)
 * cli: Add JMX authentication support (CASSANDRA-5080)
 * nodetool: ability to repair specific range (CASSANDRA-5280)
 * Fix possible assertion triggered in SliceFromReadCommand (CASSANDRA-5284)
 * cqlsh: Add inet type support on Windows (ipv4-only) (CASSANDRA-4801)
 * Fix race when initializing ColumnFamilyStore (CASSANDRA-5350)
 * Add UseTLAB JVM flag (CASSANDRA-5361)


1.2.2
 * fix potential for multiple concurrent compactions of the same sstables
   (CASSANDRA-5256)
 * avoid no-op caching of byte[] on commitlog append (CASSANDRA-5199)
 * fix symlinks under data dir not working (CASSANDRA-5185)
 * fix bug in compact storage metadata handling (CASSANDRA-5189)
 * Validate login for USE queries (CASSANDRA-5207)
 * cli: remove default username and password (CASSANDRA-5208)
 * configure populate_io_cache_on_flush per-CF (CASSANDRA-4694)
 * allow configuration of internode socket buffer (CASSANDRA-3378)
 * Make sstable directory picking blacklist-aware again (CASSANDRA-5193)
 * Correctly expire gossip states for edge cases (CASSANDRA-5216)
 * Improve handling of directory creation failures (CASSANDRA-5196)
 * Expose secondary indicies to the rest of nodetool (CASSANDRA-4464)
 * Binary protocol: avoid sending notification for 0.0.0.0 (CASSANDRA-5227)
 * add UseCondCardMark XX jvm settings on jdk 1.7 (CASSANDRA-4366)
 * CQL3 refactor to allow conversion function (CASSANDRA-5226)
 * Fix drop of sstables in some circumstance (CASSANDRA-5232)
 * Implement caching of authorization results (CASSANDRA-4295)
 * Add support for LZ4 compression (CASSANDRA-5038)
 * Fix missing columns in wide rows queries (CASSANDRA-5225)
 * Simplify auth setup and make system_auth ks alterable (CASSANDRA-5112)
 * Stop compactions from hanging during bootstrap (CASSANDRA-5244)
 * fix compressed streaming sending extra chunk (CASSANDRA-5105)
 * Add CQL3-based implementations of IAuthenticator and IAuthorizer
   (CASSANDRA-4898)
 * Fix timestamp-based tomstone removal logic (CASSANDRA-5248)
 * cli: Add JMX authentication support (CASSANDRA-5080)
 * Fix forceFlush behavior (CASSANDRA-5241)
 * cqlsh: Add username autocompletion (CASSANDRA-5231)
 * Fix CQL3 composite partition key error (CASSANDRA-5240)
 * Allow IN clause on last clustering key (CASSANDRA-5230)
Merged from 1.1:
 * fix start key/end token validation for wide row iteration (CASSANDRA-5168)
 * add ConfigHelper support for Thrift frame and max message sizes (CASSANDRA-5188)
 * fix nodetool repair not fail on node down (CASSANDRA-5203)
 * always collect tombstone hints (CASSANDRA-5068)
 * Fix error when sourcing file in cqlsh (CASSANDRA-5235)


1.2.1
 * stream undelivered hints on decommission (CASSANDRA-5128)
 * GossipingPropertyFileSnitch loads saved dc/rack info if needed (CASSANDRA-5133)
 * drain should flush system CFs too (CASSANDRA-4446)
 * add inter_dc_tcp_nodelay setting (CASSANDRA-5148)
 * re-allow wrapping ranges for start_token/end_token range pairitspwng (CASSANDRA-5106)
 * fix validation compaction of empty rows (CASSADRA-5136)
 * nodetool methods to enable/disable hint storage/delivery (CASSANDRA-4750)
 * disallow bloom filter false positive chance of 0 (CASSANDRA-5013)
 * add threadpool size adjustment methods to JMXEnabledThreadPoolExecutor and 
   CompactionManagerMBean (CASSANDRA-5044)
 * fix hinting for dropped local writes (CASSANDRA-4753)
 * off-heap cache doesn't need mutable column container (CASSANDRA-5057)
 * apply disk_failure_policy to bad disks on initial directory creation 
   (CASSANDRA-4847)
 * Optimize name-based queries to use ArrayBackedSortedColumns (CASSANDRA-5043)
 * Fall back to old manifest if most recent is unparseable (CASSANDRA-5041)
 * pool [Compressed]RandomAccessReader objects on the partitioned read path
   (CASSANDRA-4942)
 * Add debug logging to list filenames processed by Directories.migrateFile 
   method (CASSANDRA-4939)
 * Expose black-listed directories via JMX (CASSANDRA-4848)
 * Log compaction merge counts (CASSANDRA-4894)
 * Minimize byte array allocation by AbstractData{Input,Output} (CASSANDRA-5090)
 * Add SSL support for the binary protocol (CASSANDRA-5031)
 * Allow non-schema system ks modification for shuffle to work (CASSANDRA-5097)
 * cqlsh: Add default limit to SELECT statements (CASSANDRA-4972)
 * cqlsh: fix DESCRIBE for 1.1 cfs in CQL3 (CASSANDRA-5101)
 * Correctly gossip with nodes >= 1.1.7 (CASSANDRA-5102)
 * Ensure CL guarantees on digest mismatch (CASSANDRA-5113)
 * Validate correctly selects on composite partition key (CASSANDRA-5122)
 * Fix exception when adding collection (CASSANDRA-5117)
 * Handle states for non-vnode clusters correctly (CASSANDRA-5127)
 * Refuse unrecognized replication and compaction strategy options (CASSANDRA-4795)
 * Pick the correct value validator in sstable2json for cql3 tables (CASSANDRA-5134)
 * Validate login for describe_keyspace, describe_keyspaces and set_keyspace
   (CASSANDRA-5144)
 * Fix inserting empty maps (CASSANDRA-5141)
 * Don't remove tokens from System table for node we know (CASSANDRA-5121)
 * fix streaming progress report for compresed files (CASSANDRA-5130)
 * Coverage analysis for low-CL queries (CASSANDRA-4858)
 * Stop interpreting dates as valid timeUUID value (CASSANDRA-4936)
 * Adds E notation for floating point numbers (CASSANDRA-4927)
 * Detect (and warn) unintentional use of the cql2 thrift methods when cql3 was
   intended (CASSANDRA-5172)
 * cli: Quote ks and cf names in schema output when needed (CASSANDRA-5052)
 * Fix bad default for min/max timestamp in SSTableMetadata (CASSANDRA-5372)
 * Fix cf name extraction from manifest in Directories.migrateFile() (CASSANDRA-5242)
 * Support pluggable internode authentication (CASSANDRA-5401)
 * Replace mistaken usage of commons-logging with slf4j (CASSANDRA-5464)
 * Ensure Jackson dependency matches lib (CASSANDRA-5126)
 * Expose droppable tombstone ratio stats over JMX (CASSANDRA-5159)
Merged from 1.1:
 * Simplify CompressedRandomAccessReader to work around JDK FD bug (CASSANDRA-5088)
 * Improve handling a changing target throttle rate mid-compaction (CASSANDRA-5087)
 * Pig: correctly decode row keys in widerow mode (CASSANDRA-5098)
 * nodetool repair command now prints progress (CASSANDRA-4767)
 * fix user defined compaction to run against 1.1 data directory (CASSANDRA-5118)
 * Fix CQL3 BATCH authorization caching (CASSANDRA-5145)
 * fix get_count returns incorrect value with TTL (CASSANDRA-5099)
 * better handling for mid-compaction failure (CASSANDRA-5137)
 * convert default marshallers list to map for better readability (CASSANDRA-5109)
 * fix ConcurrentModificationException in getBootstrapSource (CASSANDRA-5170)
 * fix sstable maxtimestamp for row deletes and pre-1.1.1 sstables (CASSANDRA-5153)
 * Fix thread growth on node removal (CASSANDRA-5175)
 * Make Ec2Region's datacenter name configurable (CASSANDRA-5155)


1.2.0
 * Disallow counters in collections (CASSANDRA-5082)
 * cqlsh: add unit tests (CASSANDRA-3920)
 * fix default bloom_filter_fp_chance for LeveledCompactionStrategy (CASSANDRA-5093)
Merged from 1.1:
 * add validation for get_range_slices with start_key and end_token (CASSANDRA-5089)


1.2.0-rc2
 * fix nodetool ownership display with vnodes (CASSANDRA-5065)
 * cqlsh: add DESCRIBE KEYSPACES command (CASSANDRA-5060)
 * Fix potential infinite loop when reloading CFS (CASSANDRA-5064)
 * Fix SimpleAuthorizer example (CASSANDRA-5072)
 * cqlsh: force CL.ONE for tracing and system.schema* queries (CASSANDRA-5070)
 * Includes cassandra-shuffle in the debian package (CASSANDRA-5058)
Merged from 1.1:
 * fix multithreaded compaction deadlock (CASSANDRA-4492)
 * fix temporarily missing schema after upgrade from pre-1.1.5 (CASSANDRA-5061)
 * Fix ALTER TABLE overriding compression options with defaults
   (CASSANDRA-4996, 5066)
 * fix specifying and altering crc_check_chance (CASSANDRA-5053)
 * fix Murmur3Partitioner ownership% calculation (CASSANDRA-5076)
 * Don't expire columns sooner than they should in 2ndary indexes (CASSANDRA-5079)


1.2-rc1
 * rename rpc_timeout settings to request_timeout (CASSANDRA-5027)
 * add BF with 0.1 FP to LCS by default (CASSANDRA-5029)
 * Fix preparing insert queries (CASSANDRA-5016)
 * Fix preparing queries with counter increment (CASSANDRA-5022)
 * Fix preparing updates with collections (CASSANDRA-5017)
 * Don't generate UUID based on other node address (CASSANDRA-5002)
 * Fix message when trying to alter a clustering key type (CASSANDRA-5012)
 * Update IAuthenticator to match the new IAuthorizer (CASSANDRA-5003)
 * Fix inserting only a key in CQL3 (CASSANDRA-5040)
 * Fix CQL3 token() function when used with strings (CASSANDRA-5050)
Merged from 1.1:
 * reduce log spam from invalid counter shards (CASSANDRA-5026)
 * Improve schema propagation performance (CASSANDRA-5025)
 * Fix for IndexHelper.IndexFor throws OOB Exception (CASSANDRA-5030)
 * cqlsh: make it possible to describe thrift CFs (CASSANDRA-4827)
 * cqlsh: fix timestamp formatting on some platforms (CASSANDRA-5046)


1.2-beta3
 * make consistency level configurable in cqlsh (CASSANDRA-4829)
 * fix cqlsh rendering of blob fields (CASSANDRA-4970)
 * fix cqlsh DESCRIBE command (CASSANDRA-4913)
 * save truncation position in system table (CASSANDRA-4906)
 * Move CompressionMetadata off-heap (CASSANDRA-4937)
 * allow CLI to GET cql3 columnfamily data (CASSANDRA-4924)
 * Fix rare race condition in getExpireTimeForEndpoint (CASSANDRA-4402)
 * acquire references to overlapping sstables during compaction so bloom filter
   doesn't get free'd prematurely (CASSANDRA-4934)
 * Don't share slice query filter in CQL3 SelectStatement (CASSANDRA-4928)
 * Separate tracing from Log4J (CASSANDRA-4861)
 * Exclude gcable tombstones from merkle-tree computation (CASSANDRA-4905)
 * Better printing of AbstractBounds for tracing (CASSANDRA-4931)
 * Optimize mostRecentTombstone check in CC.collectAllData (CASSANDRA-4883)
 * Change stream session ID to UUID to avoid collision from same node (CASSANDRA-4813)
 * Use Stats.db when bulk loading if present (CASSANDRA-4957)
 * Skip repair on system_trace and keyspaces with RF=1 (CASSANDRA-4956)
 * (cql3) Remove arbitrary SELECT limit (CASSANDRA-4918)
 * Correctly handle prepared operation on collections (CASSANDRA-4945)
 * Fix CQL3 LIMIT (CASSANDRA-4877)
 * Fix Stress for CQL3 (CASSANDRA-4979)
 * Remove cassandra specific exceptions from JMX interface (CASSANDRA-4893)
 * (CQL3) Force using ALLOW FILTERING on potentially inefficient queries (CASSANDRA-4915)
 * (cql3) Fix adding column when the table has collections (CASSANDRA-4982)
 * (cql3) Fix allowing collections with compact storage (CASSANDRA-4990)
 * (cql3) Refuse ttl/writetime function on collections (CASSANDRA-4992)
 * Replace IAuthority with new IAuthorizer (CASSANDRA-4874)
 * clqsh: fix KEY pseudocolumn escaping when describing Thrift tables
   in CQL3 mode (CASSANDRA-4955)
 * add basic authentication support for Pig CassandraStorage (CASSANDRA-3042)
 * fix CQL2 ALTER TABLE compaction_strategy_class altering (CASSANDRA-4965)
Merged from 1.1:
 * Fall back to old describe_splits if d_s_ex is not available (CASSANDRA-4803)
 * Improve error reporting when streaming ranges fail (CASSANDRA-5009)
 * Fix cqlsh timestamp formatting of timezone info (CASSANDRA-4746)
 * Fix assertion failure with leveled compaction (CASSANDRA-4799)
 * Check for null end_token in get_range_slice (CASSANDRA-4804)
 * Remove all remnants of removed nodes (CASSANDRA-4840)
 * Add aut-reloading of the log4j file in debian package (CASSANDRA-4855)
 * Fix estimated row cache entry size (CASSANDRA-4860)
 * reset getRangeSlice filter after finishing a row for get_paged_slice
   (CASSANDRA-4919)
 * expunge row cache post-truncate (CASSANDRA-4940)
 * Allow static CF definition with compact storage (CASSANDRA-4910)
 * Fix endless loop/compaction of schema_* CFs due to broken timestamps (CASSANDRA-4880)
 * Fix 'wrong class type' assertion in CounterColumn (CASSANDRA-4976)


1.2-beta2
 * fp rate of 1.0 disables BF entirely; LCS defaults to 1.0 (CASSANDRA-4876)
 * off-heap bloom filters for row keys (CASSANDRA_4865)
 * add extension point for sstable components (CASSANDRA-4049)
 * improve tracing output (CASSANDRA-4852, 4862)
 * make TRACE verb droppable (CASSANDRA-4672)
 * fix BulkLoader recognition of CQL3 columnfamilies (CASSANDRA-4755)
 * Sort commitlog segments for replay by id instead of mtime (CASSANDRA-4793)
 * Make hint delivery asynchronous (CASSANDRA-4761)
 * Pluggable Thrift transport factories for CLI and cqlsh (CASSANDRA-4609, 4610)
 * cassandra-cli: allow Double value type to be inserted to a column (CASSANDRA-4661)
 * Add ability to use custom TServerFactory implementations (CASSANDRA-4608)
 * optimize batchlog flushing to skip successful batches (CASSANDRA-4667)
 * include metadata for system keyspace itself in schema tables (CASSANDRA-4416)
 * add check to PropertyFileSnitch to verify presence of location for
   local node (CASSANDRA-4728)
 * add PBSPredictor consistency modeler (CASSANDRA-4261)
 * remove vestiges of Thrift unframed mode (CASSANDRA-4729)
 * optimize single-row PK lookups (CASSANDRA-4710)
 * adjust blockFor calculation to account for pending ranges due to node 
   movement (CASSANDRA-833)
 * Change CQL version to 3.0.0 and stop accepting 3.0.0-beta1 (CASSANDRA-4649)
 * (CQL3) Make prepared statement global instead of per connection 
   (CASSANDRA-4449)
 * Fix scrubbing of CQL3 created tables (CASSANDRA-4685)
 * (CQL3) Fix validation when using counter and regular columns in the same 
   table (CASSANDRA-4706)
 * Fix bug starting Cassandra with simple authentication (CASSANDRA-4648)
 * Add support for batchlog in CQL3 (CASSANDRA-4545, 4738)
 * Add support for multiple column family outputs in CFOF (CASSANDRA-4208)
 * Support repairing only the local DC nodes (CASSANDRA-4747)
 * Use rpc_address for binary protocol and change default port (CASSANRA-4751)
 * Fix use of collections in prepared statements (CASSANDRA-4739)
 * Store more information into peers table (CASSANDRA-4351, 4814)
 * Configurable bucket size for size tiered compaction (CASSANDRA-4704)
 * Run leveled compaction in parallel (CASSANDRA-4310)
 * Fix potential NPE during CFS reload (CASSANDRA-4786)
 * Composite indexes may miss results (CASSANDRA-4796)
 * Move consistency level to the protocol level (CASSANDRA-4734, 4824)
 * Fix Subcolumn slice ends not respected (CASSANDRA-4826)
 * Fix Assertion error in cql3 select (CASSANDRA-4783)
 * Fix list prepend logic (CQL3) (CASSANDRA-4835)
 * Add booleans as literals in CQL3 (CASSANDRA-4776)
 * Allow renaming PK columns in CQL3 (CASSANDRA-4822)
 * Fix binary protocol NEW_NODE event (CASSANDRA-4679)
 * Fix potential infinite loop in tombstone compaction (CASSANDRA-4781)
 * Remove system tables accounting from schema (CASSANDRA-4850)
 * (cql3) Force provided columns in clustering key order in 
   'CLUSTERING ORDER BY' (CASSANDRA-4881)
 * Fix composite index bug (CASSANDRA-4884)
 * Fix short read protection for CQL3 (CASSANDRA-4882)
 * Add tracing support to the binary protocol (CASSANDRA-4699)
 * (cql3) Don't allow prepared marker inside collections (CASSANDRA-4890)
 * Re-allow order by on non-selected columns (CASSANDRA-4645)
 * Bug when composite index is created in a table having collections (CASSANDRA-4909)
 * log index scan subject in CompositesSearcher (CASSANDRA-4904)
Merged from 1.1:
 * add get[Row|Key]CacheEntries to CacheServiceMBean (CASSANDRA-4859)
 * fix get_paged_slice to wrap to next row correctly (CASSANDRA-4816)
 * fix indexing empty column values (CASSANDRA-4832)
 * allow JdbcDate to compose null Date objects (CASSANDRA-4830)
 * fix possible stackoverflow when compacting 1000s of sstables
   (CASSANDRA-4765)
 * fix wrong leveled compaction progress calculation (CASSANDRA-4807)
 * add a close() method to CRAR to prevent leaking file descriptors (CASSANDRA-4820)
 * fix potential infinite loop in get_count (CASSANDRA-4833)
 * fix compositeType.{get/from}String methods (CASSANDRA-4842)
 * (CQL) fix CREATE COLUMNFAMILY permissions check (CASSANDRA-4864)
 * Fix DynamicCompositeType same type comparison (CASSANDRA-4711)
 * Fix duplicate SSTable reference when stream session failed (CASSANDRA-3306)
 * Allow static CF definition with compact storage (CASSANDRA-4910)
 * Fix endless loop/compaction of schema_* CFs due to broken timestamps (CASSANDRA-4880)
 * Fix 'wrong class type' assertion in CounterColumn (CASSANDRA-4976)


1.2-beta1
 * add atomic_batch_mutate (CASSANDRA-4542, -4635)
 * increase default max_hint_window_in_ms to 3h (CASSANDRA-4632)
 * include message initiation time to replicas so they can more
   accurately drop timed-out requests (CASSANDRA-2858)
 * fix clientutil.jar dependencies (CASSANDRA-4566)
 * optimize WriteResponse (CASSANDRA-4548)
 * new metrics (CASSANDRA-4009)
 * redesign KEYS indexes to avoid read-before-write (CASSANDRA-2897)
 * debug tracing (CASSANDRA-1123)
 * parallelize row cache loading (CASSANDRA-4282)
 * Make compaction, flush JBOD-aware (CASSANDRA-4292)
 * run local range scans on the read stage (CASSANDRA-3687)
 * clean up ioexceptions (CASSANDRA-2116)
 * add disk_failure_policy (CASSANDRA-2118)
 * Introduce new json format with row level deletion (CASSANDRA-4054)
 * remove redundant "name" column from schema_keyspaces (CASSANDRA-4433)
 * improve "nodetool ring" handling of multi-dc clusters (CASSANDRA-3047)
 * update NTS calculateNaturalEndpoints to be O(N log N) (CASSANDRA-3881)
 * split up rpc timeout by operation type (CASSANDRA-2819)
 * rewrite key cache save/load to use only sequential i/o (CASSANDRA-3762)
 * update MS protocol with a version handshake + broadcast address id
   (CASSANDRA-4311)
 * multithreaded hint replay (CASSANDRA-4189)
 * add inter-node message compression (CASSANDRA-3127)
 * remove COPP (CASSANDRA-2479)
 * Track tombstone expiration and compact when tombstone content is
   higher than a configurable threshold, default 20% (CASSANDRA-3442, 4234)
 * update MurmurHash to version 3 (CASSANDRA-2975)
 * (CLI) track elapsed time for `delete' operation (CASSANDRA-4060)
 * (CLI) jline version is bumped to 1.0 to properly  support
   'delete' key function (CASSANDRA-4132)
 * Save IndexSummary into new SSTable 'Summary' component (CASSANDRA-2392, 4289)
 * Add support for range tombstones (CASSANDRA-3708)
 * Improve MessagingService efficiency (CASSANDRA-3617)
 * Avoid ID conflicts from concurrent schema changes (CASSANDRA-3794)
 * Set thrift HSHA server thread limit to unlimited by default (CASSANDRA-4277)
 * Avoids double serialization of CF id in RowMutation messages
   (CASSANDRA-4293)
 * stream compressed sstables directly with java nio (CASSANDRA-4297)
 * Support multiple ranges in SliceQueryFilter (CASSANDRA-3885)
 * Add column metadata to system column families (CASSANDRA-4018)
 * (cql3) Always use composite types by default (CASSANDRA-4329)
 * (cql3) Add support for set, map and list (CASSANDRA-3647)
 * Validate date type correctly (CASSANDRA-4441)
 * (cql3) Allow definitions with only a PK (CASSANDRA-4361)
 * (cql3) Add support for row key composites (CASSANDRA-4179)
 * improve DynamicEndpointSnitch by using reservoir sampling (CASSANDRA-4038)
 * (cql3) Add support for 2ndary indexes (CASSANDRA-3680)
 * (cql3) fix defining more than one PK to be invalid (CASSANDRA-4477)
 * remove schema agreement checking from all external APIs (Thrift, CQL and CQL3) (CASSANDRA-4487)
 * add Murmur3Partitioner and make it default for new installations (CASSANDRA-3772, 4621)
 * (cql3) update pseudo-map syntax to use map syntax (CASSANDRA-4497)
 * Finer grained exceptions hierarchy and provides error code with exceptions (CASSANDRA-3979)
 * Adds events push to binary protocol (CASSANDRA-4480)
 * Rewrite nodetool help (CASSANDRA-2293)
 * Make CQL3 the default for CQL (CASSANDRA-4640)
 * update stress tool to be able to use CQL3 (CASSANDRA-4406)
 * Accept all thrift update on CQL3 cf but don't expose their metadata (CASSANDRA-4377)
 * Replace Throttle with Guava's RateLimiter for HintedHandOff (CASSANDRA-4541)
 * fix counter add/get using CQL2 and CQL3 in stress tool (CASSANDRA-4633)
 * Add sstable count per level to cfstats (CASSANDRA-4537)
 * (cql3) Add ALTER KEYSPACE statement (CASSANDRA-4611)
 * (cql3) Allow defining default consistency levels (CASSANDRA-4448)
 * (cql3) Fix queries using LIMIT missing results (CASSANDRA-4579)
 * fix cross-version gossip messaging (CASSANDRA-4576)
 * added inet data type (CASSANDRA-4627)


1.1.6
 * Wait for writes on synchronous read digest mismatch (CASSANDRA-4792)
 * fix commitlog replay for nanotime-infected sstables (CASSANDRA-4782)
 * preflight check ttl for maximum of 20 years (CASSANDRA-4771)
 * (Pig) fix widerow input with single column rows (CASSANDRA-4789)
 * Fix HH to compact with correct gcBefore, which avoids wiping out
   undelivered hints (CASSANDRA-4772)
 * LCS will merge up to 32 L0 sstables as intended (CASSANDRA-4778)
 * NTS will default unconfigured DC replicas to zero (CASSANDRA-4675)
 * use default consistency level in counter validation if none is
   explicitly provide (CASSANDRA-4700)
 * Improve IAuthority interface by introducing fine-grained
   access permissions and grant/revoke commands (CASSANDRA-4490, 4644)
 * fix assumption error in CLI when updating/describing keyspace 
   (CASSANDRA-4322)
 * Adds offline sstablescrub to debian packaging (CASSANDRA-4642)
 * Automatic fixing of overlapping leveled sstables (CASSANDRA-4644)
 * fix error when using ORDER BY with extended selections (CASSANDRA-4689)
 * (CQL3) Fix validation for IN queries for non-PK cols (CASSANDRA-4709)
 * fix re-created keyspace disappering after 1.1.5 upgrade 
   (CASSANDRA-4698, 4752)
 * (CLI) display elapsed time in 2 fraction digits (CASSANDRA-3460)
 * add authentication support to sstableloader (CASSANDRA-4712)
 * Fix CQL3 'is reversed' logic (CASSANDRA-4716, 4759)
 * (CQL3) Don't return ReversedType in result set metadata (CASSANDRA-4717)
 * Backport adding AlterKeyspace statement (CASSANDRA-4611)
 * (CQL3) Correcty accept upper-case data types (CASSANDRA-4770)
 * Add binary protocol events for schema changes (CASSANDRA-4684)
Merged from 1.0:
 * Switch from NBHM to CHM in MessagingService's callback map, which
   prevents OOM in long-running instances (CASSANDRA-4708)


1.1.5
 * add SecondaryIndex.reload API (CASSANDRA-4581)
 * use millis + atomicint for commitlog segment creation instead of
   nanotime, which has issues under some hypervisors (CASSANDRA-4601)
 * fix FD leak in slice queries (CASSANDRA-4571)
 * avoid recursion in leveled compaction (CASSANDRA-4587)
 * increase stack size under Java7 to 180K
 * Log(info) schema changes (CASSANDRA-4547)
 * Change nodetool setcachecapcity to manipulate global caches (CASSANDRA-4563)
 * (cql3) fix setting compaction strategy (CASSANDRA-4597)
 * fix broken system.schema_* timestamps on system startup (CASSANDRA-4561)
 * fix wrong skip of cache saving (CASSANDRA-4533)
 * Avoid NPE when lost+found is in data dir (CASSANDRA-4572)
 * Respect five-minute flush moratorium after initial CL replay (CASSANDRA-4474)
 * Adds ntp as recommended in debian packaging (CASSANDRA-4606)
 * Configurable transport in CF Record{Reader|Writer} (CASSANDRA-4558)
 * (cql3) fix potential NPE with both equal and unequal restriction (CASSANDRA-4532)
 * (cql3) improves ORDER BY validation (CASSANDRA-4624)
 * Fix potential deadlock during counter writes (CASSANDRA-4578)
 * Fix cql error with ORDER BY when using IN (CASSANDRA-4612)
Merged from 1.0:
 * increase Xss to 160k to accomodate latest 1.6 JVMs (CASSANDRA-4602)
 * fix toString of hint destination tokens (CASSANDRA-4568)
 * Fix multiple values for CurrentLocal NodeID (CASSANDRA-4626)


1.1.4
 * fix offline scrub to catch >= out of order rows (CASSANDRA-4411)
 * fix cassandra-env.sh on RHEL and other non-dash-based systems 
   (CASSANDRA-4494)
Merged from 1.0:
 * (Hadoop) fix setting key length for old-style mapred api (CASSANDRA-4534)
 * (Hadoop) fix iterating through a resultset consisting entirely
   of tombstoned rows (CASSANDRA-4466)
 * Fix multiple values for CurrentLocal NodeID (CASSANDRA-4626)


1.1.3
 * (cqlsh) add COPY TO (CASSANDRA-4434)
 * munmap commitlog segments before rename (CASSANDRA-4337)
 * (JMX) rename getRangeKeySample to sampleKeyRange to avoid returning
   multi-MB results as an attribute (CASSANDRA-4452)
 * flush based on data size, not throughput; overwritten columns no 
   longer artificially inflate liveRatio (CASSANDRA-4399)
 * update default commitlog segment size to 32MB and total commitlog
   size to 32/1024 MB for 32/64 bit JVMs, respectively (CASSANDRA-4422)
 * avoid using global partitioner to estimate ranges in index sstables
   (CASSANDRA-4403)
 * restore pre-CASSANDRA-3862 approach to removing expired tombstones
   from row cache during compaction (CASSANDRA-4364)
 * (stress) support for CQL prepared statements (CASSANDRA-3633)
 * Correctly catch exception when Snappy cannot be loaded (CASSANDRA-4400)
 * (cql3) Support ORDER BY when IN condition is given in WHERE clause (CASSANDRA-4327)
 * (cql3) delete "component_index" column on DROP TABLE call (CASSANDRA-4420)
 * change nanoTime() to currentTimeInMillis() in schema related code (CASSANDRA-4432)
 * add a token generation tool (CASSANDRA-3709)
 * Fix LCS bug with sstable containing only 1 row (CASSANDRA-4411)
 * fix "Can't Modify Index Name" problem on CF update (CASSANDRA-4439)
 * Fix assertion error in getOverlappingSSTables during repair (CASSANDRA-4456)
 * fix nodetool's setcompactionthreshold command (CASSANDRA-4455)
 * Ensure compacted files are never used, to avoid counter overcount (CASSANDRA-4436)
Merged from 1.0:
 * Push the validation of secondary index values to the SecondaryIndexManager (CASSANDRA-4240)
 * (Hadoop) fix iterating through a resultset consisting entirely
   of tombstoned rows (CASSANDRA-4466)
 * allow dropping columns shadowed by not-yet-expired supercolumn or row
   tombstones in PrecompactedRow (CASSANDRA-4396)


1.1.2
 * Fix cleanup not deleting index entries (CASSANDRA-4379)
 * Use correct partitioner when saving + loading caches (CASSANDRA-4331)
 * Check schema before trying to export sstable (CASSANDRA-2760)
 * Raise a meaningful exception instead of NPE when PFS encounters
   an unconfigured node + no default (CASSANDRA-4349)
 * fix bug in sstable blacklisting with LCS (CASSANDRA-4343)
 * LCS no longer promotes tiny sstables out of L0 (CASSANDRA-4341)
 * skip tombstones during hint replay (CASSANDRA-4320)
 * fix NPE in compactionstats (CASSANDRA-4318)
 * enforce 1m min keycache for auto (CASSANDRA-4306)
 * Have DeletedColumn.isMFD always return true (CASSANDRA-4307)
 * (cql3) exeption message for ORDER BY constraints said primary filter can be
    an IN clause, which is misleading (CASSANDRA-4319)
 * (cql3) Reject (not yet supported) creation of 2ndardy indexes on tables with
   composite primary keys (CASSANDRA-4328)
 * Set JVM stack size to 160k for java 7 (CASSANDRA-4275)
 * cqlsh: add COPY command to load data from CSV flat files (CASSANDRA-4012)
 * CFMetaData.fromThrift to throw ConfigurationException upon error (CASSANDRA-4353)
 * Use CF comparator to sort indexed columns in SecondaryIndexManager
   (CASSANDRA-4365)
 * add strategy_options to the KSMetaData.toString() output (CASSANDRA-4248)
 * (cql3) fix range queries containing unqueried results (CASSANDRA-4372)
 * (cql3) allow updating column_alias types (CASSANDRA-4041)
 * (cql3) Fix deletion bug (CASSANDRA-4193)
 * Fix computation of overlapping sstable for leveled compaction (CASSANDRA-4321)
 * Improve scrub and allow to run it offline (CASSANDRA-4321)
 * Fix assertionError in StorageService.bulkLoad (CASSANDRA-4368)
 * (cqlsh) add option to authenticate to a keyspace at startup (CASSANDRA-4108)
 * (cqlsh) fix ASSUME functionality (CASSANDRA-4352)
 * Fix ColumnFamilyRecordReader to not return progress > 100% (CASSANDRA-3942)
Merged from 1.0:
 * Set gc_grace on index CF to 0 (CASSANDRA-4314)


1.1.1
 * allow larger cache capacities than 2GB (CASSANDRA-4150)
 * add getsstables command to nodetool (CASSANDRA-4199)
 * apply parent CF compaction settings to secondary index CFs (CASSANDRA-4280)
 * preserve commitlog size cap when recycling segments at startup
   (CASSANDRA-4201)
 * (Hadoop) fix split generation regression (CASSANDRA-4259)
 * ignore min/max compactions settings in LCS, while preserving
   behavior that min=max=0 disables autocompaction (CASSANDRA-4233)
 * log number of rows read from saved cache (CASSANDRA-4249)
 * calculate exact size required for cleanup operations (CASSANDRA-1404)
 * avoid blocking additional writes during flush when the commitlog
   gets behind temporarily (CASSANDRA-1991)
 * enable caching on index CFs based on data CF cache setting (CASSANDRA-4197)
 * warn on invalid replication strategy creation options (CASSANDRA-4046)
 * remove [Freeable]Memory finalizers (CASSANDRA-4222)
 * include tombstone size in ColumnFamily.size, which can prevent OOM
   during sudden mass delete operations by yielding a nonzero liveRatio
   (CASSANDRA-3741)
 * Open 1 sstableScanner per level for leveled compaction (CASSANDRA-4142)
 * Optimize reads when row deletion timestamps allow us to restrict
   the set of sstables we check (CASSANDRA-4116)
 * add support for commitlog archiving and point-in-time recovery
   (CASSANDRA-3690)
 * avoid generating redundant compaction tasks during streaming
   (CASSANDRA-4174)
 * add -cf option to nodetool snapshot, and takeColumnFamilySnapshot to
   StorageService mbean (CASSANDRA-556)
 * optimize cleanup to drop entire sstables where possible (CASSANDRA-4079)
 * optimize truncate when autosnapshot is disabled (CASSANDRA-4153)
 * update caches to use byte[] keys to reduce memory overhead (CASSANDRA-3966)
 * add column limit to cli (CASSANDRA-3012, 4098)
 * clean up and optimize DataOutputBuffer, used by CQL compression and
   CompositeType (CASSANDRA-4072)
 * optimize commitlog checksumming (CASSANDRA-3610)
 * identify and blacklist corrupted SSTables from future compactions 
   (CASSANDRA-2261)
 * Move CfDef and KsDef validation out of thrift (CASSANDRA-4037)
 * Expose API to repair a user provided range (CASSANDRA-3912)
 * Add way to force the cassandra-cli to refresh its schema (CASSANDRA-4052)
 * Avoid having replicate on write tasks stacking up at CL.ONE (CASSANDRA-2889)
 * (cql3) Backwards compatibility for composite comparators in non-cql3-aware
   clients (CASSANDRA-4093)
 * (cql3) Fix order by for reversed queries (CASSANDRA-4160)
 * (cql3) Add ReversedType support (CASSANDRA-4004)
 * (cql3) Add timeuuid type (CASSANDRA-4194)
 * (cql3) Minor fixes (CASSANDRA-4185)
 * (cql3) Fix prepared statement in BATCH (CASSANDRA-4202)
 * (cql3) Reduce the list of reserved keywords (CASSANDRA-4186)
 * (cql3) Move max/min compaction thresholds to compaction strategy options
   (CASSANDRA-4187)
 * Fix exception during move when localhost is the only source (CASSANDRA-4200)
 * (cql3) Allow paging through non-ordered partitioner results (CASSANDRA-3771)
 * (cql3) Fix drop index (CASSANDRA-4192)
 * (cql3) Don't return range ghosts anymore (CASSANDRA-3982)
 * fix re-creating Keyspaces/ColumnFamilies with the same name as dropped
   ones (CASSANDRA-4219)
 * fix SecondaryIndex LeveledManifest save upon snapshot (CASSANDRA-4230)
 * fix missing arrayOffset in FBUtilities.hash (CASSANDRA-4250)
 * (cql3) Add name of parameters in CqlResultSet (CASSANDRA-4242)
 * (cql3) Correctly validate order by queries (CASSANDRA-4246)
 * rename stress to cassandra-stress for saner packaging (CASSANDRA-4256)
 * Fix exception on colum metadata with non-string comparator (CASSANDRA-4269)
 * Check for unknown/invalid compression options (CASSANDRA-4266)
 * (cql3) Adds simple access to column timestamp and ttl (CASSANDRA-4217)
 * (cql3) Fix range queries with secondary indexes (CASSANDRA-4257)
 * Better error messages from improper input in cli (CASSANDRA-3865)
 * Try to stop all compaction upon Keyspace or ColumnFamily drop (CASSANDRA-4221)
 * (cql3) Allow keyspace properties to contain hyphens (CASSANDRA-4278)
 * (cql3) Correctly validate keyspace access in create table (CASSANDRA-4296)
 * Avoid deadlock in migration stage (CASSANDRA-3882)
 * Take supercolumn names and deletion info into account in memtable throughput
   (CASSANDRA-4264)
 * Add back backward compatibility for old style replication factor (CASSANDRA-4294)
 * Preserve compatibility with pre-1.1 index queries (CASSANDRA-4262)
Merged from 1.0:
 * Fix super columns bug where cache is not updated (CASSANDRA-4190)
 * fix maxTimestamp to include row tombstones (CASSANDRA-4116)
 * (CLI) properly handle quotes in create/update keyspace commands (CASSANDRA-4129)
 * Avoids possible deadlock during bootstrap (CASSANDRA-4159)
 * fix stress tool that hangs forever on timeout or error (CASSANDRA-4128)
 * stress tool to return appropriate exit code on failure (CASSANDRA-4188)
 * fix compaction NPE when out of disk space and assertions disabled
   (CASSANDRA-3985)
 * synchronize LCS getEstimatedTasks to avoid CME (CASSANDRA-4255)
 * ensure unique streaming session id's (CASSANDRA-4223)
 * kick off background compaction when min/max thresholds change 
   (CASSANDRA-4279)
 * improve ability of STCS.getBuckets to deal with 100s of 1000s of
   sstables, such as when convertinb back from LCS (CASSANDRA-4287)
 * Oversize integer in CQL throws NumberFormatException (CASSANDRA-4291)
 * fix 1.0.x node join to mixed version cluster, other nodes >= 1.1 (CASSANDRA-4195)
 * Fix LCS splitting sstable base on uncompressed size (CASSANDRA-4419)
 * Push the validation of secondary index values to the SecondaryIndexManager (CASSANDRA-4240)
 * Don't purge columns during upgradesstables (CASSANDRA-4462)
 * Make cqlsh work with piping (CASSANDRA-4113)
 * Validate arguments for nodetool decommission (CASSANDRA-4061)
 * Report thrift status in nodetool info (CASSANDRA-4010)


1.1.0-final
 * average a reduced liveRatio estimate with the previous one (CASSANDRA-4065)
 * Allow KS and CF names up to 48 characters (CASSANDRA-4157)
 * fix stress build (CASSANDRA-4140)
 * add time remaining estimate to nodetool compactionstats (CASSANDRA-4167)
 * (cql) fix NPE in cql3 ALTER TABLE (CASSANDRA-4163)
 * (cql) Add support for CL.TWO and CL.THREE in CQL (CASSANDRA-4156)
 * (cql) Fix type in CQL3 ALTER TABLE preventing update (CASSANDRA-4170)
 * (cql) Throw invalid exception from CQL3 on obsolete options (CASSANDRA-4171)
 * (cqlsh) fix recognizing uppercase SELECT keyword (CASSANDRA-4161)
 * Pig: wide row support (CASSANDRA-3909)
Merged from 1.0:
 * avoid streaming empty files with bulk loader if sstablewriter errors out
   (CASSANDRA-3946)


1.1-rc1
 * Include stress tool in binary builds (CASSANDRA-4103)
 * (Hadoop) fix wide row iteration when last row read was deleted
   (CASSANDRA-4154)
 * fix read_repair_chance to really default to 0.1 in the cli (CASSANDRA-4114)
 * Adds caching and bloomFilterFpChange to CQL options (CASSANDRA-4042)
 * Adds posibility to autoconfigure size of the KeyCache (CASSANDRA-4087)
 * fix KEYS index from skipping results (CASSANDRA-3996)
 * Remove sliced_buffer_size_in_kb dead option (CASSANDRA-4076)
 * make loadNewSStable preserve sstable version (CASSANDRA-4077)
 * Respect 1.0 cache settings as much as possible when upgrading 
   (CASSANDRA-4088)
 * relax path length requirement for sstable files when upgrading on 
   non-Windows platforms (CASSANDRA-4110)
 * fix terminination of the stress.java when errors were encountered
   (CASSANDRA-4128)
 * Move CfDef and KsDef validation out of thrift (CASSANDRA-4037)
 * Fix get_paged_slice (CASSANDRA-4136)
 * CQL3: Support slice with exclusive start and stop (CASSANDRA-3785)
Merged from 1.0:
 * support PropertyFileSnitch in bulk loader (CASSANDRA-4145)
 * add auto_snapshot option allowing disabling snapshot before drop/truncate
   (CASSANDRA-3710)
 * allow short snitch names (CASSANDRA-4130)


1.1-beta2
 * rename loaded sstables to avoid conflicts with local snapshots
   (CASSANDRA-3967)
 * start hint replay as soon as FD notifies that the target is back up
   (CASSANDRA-3958)
 * avoid unproductive deserializing of cached rows during compaction
   (CASSANDRA-3921)
 * fix concurrency issues with CQL keyspace creation (CASSANDRA-3903)
 * Show Effective Owership via Nodetool ring <keyspace> (CASSANDRA-3412)
 * Update ORDER BY syntax for CQL3 (CASSANDRA-3925)
 * Fix BulkRecordWriter to not throw NPE if reducer gets no map data from Hadoop (CASSANDRA-3944)
 * Fix bug with counters in super columns (CASSANDRA-3821)
 * Remove deprecated merge_shard_chance (CASSANDRA-3940)
 * add a convenient way to reset a node's schema (CASSANDRA-2963)
 * fix for intermittent SchemaDisagreementException (CASSANDRA-3884)
 * CLI `list <CF>` to limit number of columns and their order (CASSANDRA-3012)
 * ignore deprecated KsDef/CfDef/ColumnDef fields in native schema (CASSANDRA-3963)
 * CLI to report when unsupported column_metadata pair was given (CASSANDRA-3959)
 * reincarnate removed and deprecated KsDef/CfDef attributes (CASSANDRA-3953)
 * Fix race between writes and read for cache (CASSANDRA-3862)
 * perform static initialization of StorageProxy on start-up (CASSANDRA-3797)
 * support trickling fsync() on writes (CASSANDRA-3950)
 * expose counters for unavailable/timeout exceptions given to thrift clients (CASSANDRA-3671)
 * avoid quadratic startup time in LeveledManifest (CASSANDRA-3952)
 * Add type information to new schema_ columnfamilies and remove thrift
   serialization for schema (CASSANDRA-3792)
 * add missing column validator options to the CLI help (CASSANDRA-3926)
 * skip reading saved key cache if CF's caching strategy is NONE or ROWS_ONLY (CASSANDRA-3954)
 * Unify migration code (CASSANDRA-4017)
Merged from 1.0:
 * cqlsh: guess correct version of Python for Arch Linux (CASSANDRA-4090)
 * (CLI) properly handle quotes in create/update keyspace commands (CASSANDRA-4129)
 * Avoids possible deadlock during bootstrap (CASSANDRA-4159)
 * fix stress tool that hangs forever on timeout or error (CASSANDRA-4128)
 * Fix super columns bug where cache is not updated (CASSANDRA-4190)
 * stress tool to return appropriate exit code on failure (CASSANDRA-4188)


1.0.9
 * improve index sampling performance (CASSANDRA-4023)
 * always compact away deleted hints immediately after handoff (CASSANDRA-3955)
 * delete hints from dropped ColumnFamilies on handoff instead of
   erroring out (CASSANDRA-3975)
 * add CompositeType ref to the CLI doc for create/update column family (CASSANDRA-3980)
 * Pig: support Counter ColumnFamilies (CASSANDRA-3973)
 * Pig: Composite column support (CASSANDRA-3684)
 * Avoid NPE during repair when a keyspace has no CFs (CASSANDRA-3988)
 * Fix division-by-zero error on get_slice (CASSANDRA-4000)
 * don't change manifest level for cleanup, scrub, and upgradesstables
   operations under LeveledCompactionStrategy (CASSANDRA-3989, 4112)
 * fix race leading to super columns assertion failure (CASSANDRA-3957)
 * fix NPE on invalid CQL delete command (CASSANDRA-3755)
 * allow custom types in CLI's assume command (CASSANDRA-4081)
 * fix totalBytes count for parallel compactions (CASSANDRA-3758)
 * fix intermittent NPE in get_slice (CASSANDRA-4095)
 * remove unnecessary asserts in native code interfaces (CASSANDRA-4096)
 * Validate blank keys in CQL to avoid assertion errors (CASSANDRA-3612)
 * cqlsh: fix bad decoding of some column names (CASSANDRA-4003)
 * cqlsh: fix incorrect padding with unicode chars (CASSANDRA-4033)
 * Fix EC2 snitch incorrectly reporting region (CASSANDRA-4026)
 * Shut down thrift during decommission (CASSANDRA-4086)
 * Expose nodetool cfhistograms for 2ndary indexes (CASSANDRA-4063)
Merged from 0.8:
 * Fix ConcurrentModificationException in gossiper (CASSANDRA-4019)


1.1-beta1
 * (cqlsh)
   + add SOURCE and CAPTURE commands, and --file option (CASSANDRA-3479)
   + add ALTER COLUMNFAMILY WITH (CASSANDRA-3523)
   + bundle Python dependencies with Cassandra (CASSANDRA-3507)
   + added to Debian package (CASSANDRA-3458)
   + display byte data instead of erroring out on decode failure 
     (CASSANDRA-3874)
 * add nodetool rebuild_index (CASSANDRA-3583)
 * add nodetool rangekeysample (CASSANDRA-2917)
 * Fix streaming too much data during move operations (CASSANDRA-3639)
 * Nodetool and CLI connect to localhost by default (CASSANDRA-3568)
 * Reduce memory used by primary index sample (CASSANDRA-3743)
 * (Hadoop) separate input/output configurations (CASSANDRA-3197, 3765)
 * avoid returning internal Cassandra classes over JMX (CASSANDRA-2805)
 * add row-level isolation via SnapTree (CASSANDRA-2893)
 * Optimize key count estimation when opening sstable on startup
   (CASSANDRA-2988)
 * multi-dc replication optimization supporting CL > ONE (CASSANDRA-3577)
 * add command to stop compactions (CASSANDRA-1740, 3566, 3582)
 * multithreaded streaming (CASSANDRA-3494)
 * removed in-tree redhat spec (CASSANDRA-3567)
 * "defragment" rows for name-based queries under STCS, again (CASSANDRA-2503)
 * Recycle commitlog segments for improved performance 
   (CASSANDRA-3411, 3543, 3557, 3615)
 * update size-tiered compaction to prioritize small tiers (CASSANDRA-2407)
 * add message expiration logic to OutboundTcpConnection (CASSANDRA-3005)
 * off-heap cache to use sun.misc.Unsafe instead of JNA (CASSANDRA-3271)
 * EACH_QUORUM is only supported for writes (CASSANDRA-3272)
 * replace compactionlock use in schema migration by checking CFS.isValid
   (CASSANDRA-3116)
 * recognize that "SELECT first ... *" isn't really "SELECT *" (CASSANDRA-3445)
 * Use faster bytes comparison (CASSANDRA-3434)
 * Bulk loader is no longer a fat client, (HADOOP) bulk load output format
   (CASSANDRA-3045)
 * (Hadoop) add support for KeyRange.filter
 * remove assumption that keys and token are in bijection
   (CASSANDRA-1034, 3574, 3604)
 * always remove endpoints from delevery queue in HH (CASSANDRA-3546)
 * fix race between cf flush and its 2ndary indexes flush (CASSANDRA-3547)
 * fix potential race in AES when a repair fails (CASSANDRA-3548)
 * Remove columns shadowed by a deleted container even when we cannot purge
   (CASSANDRA-3538)
 * Improve memtable slice iteration performance (CASSANDRA-3545)
 * more efficient allocation of small bloom filters (CASSANDRA-3618)
 * Use separate writer thread in SSTableSimpleUnsortedWriter (CASSANDRA-3619)
 * fsync the directory after new sstable or commitlog segment are created (CASSANDRA-3250)
 * fix minor issues reported by FindBugs (CASSANDRA-3658)
 * global key/row caches (CASSANDRA-3143, 3849)
 * optimize memtable iteration during range scan (CASSANDRA-3638)
 * introduce 'crc_check_chance' in CompressionParameters to support
   a checksum percentage checking chance similarly to read-repair (CASSANDRA-3611)
 * a way to deactivate global key/row cache on per-CF basis (CASSANDRA-3667)
 * fix LeveledCompactionStrategy broken because of generation pre-allocation
   in LeveledManifest (CASSANDRA-3691)
 * finer-grained control over data directories (CASSANDRA-2749)
 * Fix ClassCastException during hinted handoff (CASSANDRA-3694)
 * Upgrade Thrift to 0.7 (CASSANDRA-3213)
 * Make stress.java insert operation to use microseconds (CASSANDRA-3725)
 * Allows (internally) doing a range query with a limit of columns instead of
   rows (CASSANDRA-3742)
 * Allow rangeSlice queries to be start/end inclusive/exclusive (CASSANDRA-3749)
 * Fix BulkLoader to support new SSTable layout and add stream
   throttling to prevent an NPE when there is no yaml config (CASSANDRA-3752)
 * Allow concurrent schema migrations (CASSANDRA-1391, 3832)
 * Add SnapshotCommand to trigger snapshot on remote node (CASSANDRA-3721)
 * Make CFMetaData conversions to/from thrift/native schema inverses
   (CASSANDRA_3559)
 * Add initial code for CQL 3.0-beta (CASSANDRA-2474, 3781, 3753)
 * Add wide row support for ColumnFamilyInputFormat (CASSANDRA-3264)
 * Allow extending CompositeType comparator (CASSANDRA-3657)
 * Avoids over-paging during get_count (CASSANDRA-3798)
 * Add new command to rebuild a node without (repair) merkle tree calculations
   (CASSANDRA-3483, 3922)
 * respect not only row cache capacity but caching mode when
   trying to read data (CASSANDRA-3812)
 * fix system tests (CASSANDRA-3827)
 * CQL support for altering row key type in ALTER TABLE (CASSANDRA-3781)
 * turn compression on by default (CASSANDRA-3871)
 * make hexToBytes refuse invalid input (CASSANDRA-2851)
 * Make secondary indexes CF inherit compression and compaction from their
   parent CF (CASSANDRA-3877)
 * Finish cleanup up tombstone purge code (CASSANDRA-3872)
 * Avoid NPE on aboarted stream-out sessions (CASSANDRA-3904)
 * BulkRecordWriter throws NPE for counter columns (CASSANDRA-3906)
 * Support compression using BulkWriter (CASSANDRA-3907)


1.0.8
 * fix race between cleanup and flush on secondary index CFSes (CASSANDRA-3712)
 * avoid including non-queried nodes in rangeslice read repair
   (CASSANDRA-3843)
 * Only snapshot CF being compacted for snapshot_before_compaction 
   (CASSANDRA-3803)
 * Log active compactions in StatusLogger (CASSANDRA-3703)
 * Compute more accurate compaction score per level (CASSANDRA-3790)
 * Return InvalidRequest when using a keyspace that doesn't exist
   (CASSANDRA-3764)
 * disallow user modification of System keyspace (CASSANDRA-3738)
 * allow using sstable2json on secondary index data (CASSANDRA-3738)
 * (cqlsh) add DESCRIBE COLUMNFAMILIES (CASSANDRA-3586)
 * (cqlsh) format blobs correctly and use colors to improve output
   readability (CASSANDRA-3726)
 * synchronize BiMap of bootstrapping tokens (CASSANDRA-3417)
 * show index options in CLI (CASSANDRA-3809)
 * add optional socket timeout for streaming (CASSANDRA-3838)
 * fix truncate not to leave behind non-CFS backed secondary indexes
   (CASSANDRA-3844)
 * make CLI `show schema` to use output stream directly instead
   of StringBuilder (CASSANDRA-3842)
 * remove the wait on hint future during write (CASSANDRA-3870)
 * (cqlsh) ignore missing CfDef opts (CASSANDRA-3933)
 * (cqlsh) look for cqlshlib relative to realpath (CASSANDRA-3767)
 * Fix short read protection (CASSANDRA-3934)
 * Make sure infered and actual schema match (CASSANDRA-3371)
 * Fix NPE during HH delivery (CASSANDRA-3677)
 * Don't put boostrapping node in 'hibernate' status (CASSANDRA-3737)
 * Fix double quotes in windows bat files (CASSANDRA-3744)
 * Fix bad validator lookup (CASSANDRA-3789)
 * Fix soft reset in EC2MultiRegionSnitch (CASSANDRA-3835)
 * Don't leave zombie connections with THSHA thrift server (CASSANDRA-3867)
 * (cqlsh) fix deserialization of data (CASSANDRA-3874)
 * Fix removetoken force causing an inconsistent state (CASSANDRA-3876)
 * Fix ahndling of some types with Pig (CASSANDRA-3886)
 * Don't allow to drop the system keyspace (CASSANDRA-3759)
 * Make Pig deletes disabled by default and configurable (CASSANDRA-3628)
Merged from 0.8:
 * (Pig) fix CassandraStorage to use correct comparator in Super ColumnFamily
   case (CASSANDRA-3251)
 * fix thread safety issues in commitlog replay, primarily affecting
   systems with many (100s) of CF definitions (CASSANDRA-3751)
 * Fix relevant tombstone ignored with super columns (CASSANDRA-3875)


1.0.7
 * fix regression in HH page size calculation (CASSANDRA-3624)
 * retry failed stream on IOException (CASSANDRA-3686)
 * allow configuring bloom_filter_fp_chance (CASSANDRA-3497)
 * attempt hint delivery every ten minutes, or when failure detector
   notifies us that a node is back up, whichever comes first.  hint
   handoff throttle delay default changed to 1ms, from 50 (CASSANDRA-3554)
 * add nodetool setstreamthroughput (CASSANDRA-3571)
 * fix assertion when dropping a columnfamily with no sstables (CASSANDRA-3614)
 * more efficient allocation of small bloom filters (CASSANDRA-3618)
 * CLibrary.createHardLinkWithExec() to check for errors (CASSANDRA-3101)
 * Avoid creating empty and non cleaned writer during compaction (CASSANDRA-3616)
 * stop thrift service in shutdown hook so we can quiesce MessagingService
   (CASSANDRA-3335)
 * (CQL) compaction_strategy_options and compression_parameters for
   CREATE COLUMNFAMILY statement (CASSANDRA-3374)
 * Reset min/max compaction threshold when creating size tiered compaction
   strategy (CASSANDRA-3666)
 * Don't ignore IOException during compaction (CASSANDRA-3655)
 * Fix assertion error for CF with gc_grace=0 (CASSANDRA-3579)
 * Shutdown ParallelCompaction reducer executor after use (CASSANDRA-3711)
 * Avoid < 0 value for pending tasks in leveled compaction (CASSANDRA-3693)
 * (Hadoop) Support TimeUUID in Pig CassandraStorage (CASSANDRA-3327)
 * Check schema is ready before continuing boostrapping (CASSANDRA-3629)
 * Catch overflows during parsing of chunk_length_kb (CASSANDRA-3644)
 * Improve stream protocol mismatch errors (CASSANDRA-3652)
 * Avoid multiple thread doing HH to the same target (CASSANDRA-3681)
 * Add JMX property for rp_timeout_in_ms (CASSANDRA-2940)
 * Allow DynamicCompositeType to compare component of different types
   (CASSANDRA-3625)
 * Flush non-cfs backed secondary indexes (CASSANDRA-3659)
 * Secondary Indexes should report memory consumption (CASSANDRA-3155)
 * fix for SelectStatement start/end key are not set correctly
   when a key alias is involved (CASSANDRA-3700)
 * fix CLI `show schema` command insert of an extra comma in
   column_metadata (CASSANDRA-3714)
Merged from 0.8:
 * avoid logging (harmless) exception when GC takes < 1ms (CASSANDRA-3656)
 * prevent new nodes from thinking down nodes are up forever (CASSANDRA-3626)
 * use correct list of replicas for LOCAL_QUORUM reads when read repair
   is disabled (CASSANDRA-3696)
 * block on flush before compacting hints (may prevent OOM) (CASSANDRA-3733)


1.0.6
 * (CQL) fix cqlsh support for replicate_on_write (CASSANDRA-3596)
 * fix adding to leveled manifest after streaming (CASSANDRA-3536)
 * filter out unavailable cipher suites when using encryption (CASSANDRA-3178)
 * (HADOOP) add old-style api support for CFIF and CFRR (CASSANDRA-2799)
 * Support TimeUUIDType column names in Stress.java tool (CASSANDRA-3541)
 * (CQL) INSERT/UPDATE/DELETE/TRUNCATE commands should allow CF names to
   be qualified by keyspace (CASSANDRA-3419)
 * always remove endpoints from delevery queue in HH (CASSANDRA-3546)
 * fix race between cf flush and its 2ndary indexes flush (CASSANDRA-3547)
 * fix potential race in AES when a repair fails (CASSANDRA-3548)
 * fix default value validation usage in CLI SET command (CASSANDRA-3553)
 * Optimize componentsFor method for compaction and startup time
   (CASSANDRA-3532)
 * (CQL) Proper ColumnFamily metadata validation on CREATE COLUMNFAMILY 
   (CASSANDRA-3565)
 * fix compression "chunk_length_kb" option to set correct kb value for 
   thrift/avro (CASSANDRA-3558)
 * fix missing response during range slice repair (CASSANDRA-3551)
 * 'describe ring' moved from CLI to nodetool and available through JMX (CASSANDRA-3220)
 * add back partitioner to sstable metadata (CASSANDRA-3540)
 * fix NPE in get_count for counters (CASSANDRA-3601)
Merged from 0.8:
 * remove invalid assertion that table was opened before dropping it
   (CASSANDRA-3580)
 * range and index scans now only send requests to enough replicas to
   satisfy requested CL + RR (CASSANDRA-3598)
 * use cannonical host for local node in nodetool info (CASSANDRA-3556)
 * remove nonlocal DC write optimization since it only worked with
   CL.ONE or CL.LOCAL_QUORUM (CASSANDRA-3577, 3585)
 * detect misuses of CounterColumnType (CASSANDRA-3422)
 * turn off string interning in json2sstable, take 2 (CASSANDRA-2189)
 * validate compression parameters on add/update of the ColumnFamily 
   (CASSANDRA-3573)
 * Check for 0.0.0.0 is incorrect in CFIF (CASSANDRA-3584)
 * Increase vm.max_map_count in debian packaging (CASSANDRA-3563)
 * gossiper will never add itself to saved endpoints (CASSANDRA-3485)


1.0.5
 * revert CASSANDRA-3407 (see CASSANDRA-3540)
 * fix assertion error while forwarding writes to local nodes (CASSANDRA-3539)


1.0.4
 * fix self-hinting of timed out read repair updates and make hinted handoff
   less prone to OOMing a coordinator (CASSANDRA-3440)
 * expose bloom filter sizes via JMX (CASSANDRA-3495)
 * enforce RP tokens 0..2**127 (CASSANDRA-3501)
 * canonicalize paths exposed through JMX (CASSANDRA-3504)
 * fix "liveSize" stat when sstables are removed (CASSANDRA-3496)
 * add bloom filter FP rates to nodetool cfstats (CASSANDRA-3347)
 * record partitioner in sstable metadata component (CASSANDRA-3407)
 * add new upgradesstables nodetool command (CASSANDRA-3406)
 * skip --debug requirement to see common exceptions in CLI (CASSANDRA-3508)
 * fix incorrect query results due to invalid max timestamp (CASSANDRA-3510)
 * make sstableloader recognize compressed sstables (CASSANDRA-3521)
 * avoids race in OutboundTcpConnection in multi-DC setups (CASSANDRA-3530)
 * use SETLOCAL in cassandra.bat (CASANDRA-3506)
 * fix ConcurrentModificationException in Table.all() (CASSANDRA-3529)
Merged from 0.8:
 * fix concurrence issue in the FailureDetector (CASSANDRA-3519)
 * fix array out of bounds error in counter shard removal (CASSANDRA-3514)
 * avoid dropping tombstones when they might still be needed to shadow
   data in a different sstable (CASSANDRA-2786)


1.0.3
 * revert name-based query defragmentation aka CASSANDRA-2503 (CASSANDRA-3491)
 * fix invalidate-related test failures (CASSANDRA-3437)
 * add next-gen cqlsh to bin/ (CASSANDRA-3188, 3131, 3493)
 * (CQL) fix handling of rows with no columns (CASSANDRA-3424, 3473)
 * fix querying supercolumns by name returning only a subset of
   subcolumns or old subcolumn versions (CASSANDRA-3446)
 * automatically compute sha1 sum for uncompressed data files (CASSANDRA-3456)
 * fix reading metadata/statistics component for version < h (CASSANDRA-3474)
 * add sstable forward-compatibility (CASSANDRA-3478)
 * report compression ratio in CFSMBean (CASSANDRA-3393)
 * fix incorrect size exception during streaming of counters (CASSANDRA-3481)
 * (CQL) fix for counter decrement syntax (CASSANDRA-3418)
 * Fix race introduced by CASSANDRA-2503 (CASSANDRA-3482)
 * Fix incomplete deletion of delivered hints (CASSANDRA-3466)
 * Avoid rescheduling compactions when no compaction was executed 
   (CASSANDRA-3484)
 * fix handling of the chunk_length_kb compression options (CASSANDRA-3492)
Merged from 0.8:
 * fix updating CF row_cache_provider (CASSANDRA-3414)
 * CFMetaData.convertToThrift method to set RowCacheProvider (CASSANDRA-3405)
 * acquire compactionlock during truncate (CASSANDRA-3399)
 * fix displaying cfdef entries for super columnfamilies (CASSANDRA-3415)
 * Make counter shard merging thread safe (CASSANDRA-3178)
 * Revert CASSANDRA-2855
 * Fix bug preventing the use of efficient cross-DC writes (CASSANDRA-3472)
 * `describe ring` command for CLI (CASSANDRA-3220)
 * (Hadoop) skip empty rows when entire row is requested, redux (CASSANDRA-2855)


1.0.2
 * "defragment" rows for name-based queries under STCS (CASSANDRA-2503)
 * Add timing information to cassandra-cli GET/SET/LIST queries (CASSANDRA-3326)
 * Only create one CompressionMetadata object per sstable (CASSANDRA-3427)
 * cleanup usage of StorageService.setMode() (CASANDRA-3388)
 * Avoid large array allocation for compressed chunk offsets (CASSANDRA-3432)
 * fix DecimalType bytebuffer marshalling (CASSANDRA-3421)
 * fix bug that caused first column in per row indexes to be ignored 
   (CASSANDRA-3441)
 * add JMX call to clean (failed) repair sessions (CASSANDRA-3316)
 * fix sstableloader reference acquisition bug (CASSANDRA-3438)
 * fix estimated row size regression (CASSANDRA-3451)
 * make sure we don't return more columns than asked (CASSANDRA-3303, 3395)
Merged from 0.8:
 * acquire compactionlock during truncate (CASSANDRA-3399)
 * fix displaying cfdef entries for super columnfamilies (CASSANDRA-3415)


1.0.1
 * acquire references during index build to prevent delete problems
   on Windows (CASSANDRA-3314)
 * describe_ring should include datacenter/topology information (CASSANDRA-2882)
 * Thrift sockets are not properly buffered (CASSANDRA-3261)
 * performance improvement for bytebufferutil compare function (CASSANDRA-3286)
 * add system.versions ColumnFamily (CASSANDRA-3140)
 * reduce network copies (CASSANDRA-3333, 3373)
 * limit nodetool to 32MB of heap (CASSANDRA-3124)
 * (CQL) update parser to accept "timestamp" instead of "date" (CASSANDRA-3149)
 * Fix CLI `show schema` to include "compression_options" (CASSANDRA-3368)
 * Snapshot to include manifest under LeveledCompactionStrategy (CASSANDRA-3359)
 * (CQL) SELECT query should allow CF name to be qualified by keyspace (CASSANDRA-3130)
 * (CQL) Fix internal application error specifying 'using consistency ...'
   in lower case (CASSANDRA-3366)
 * fix Deflate compression when compression actually makes the data bigger
   (CASSANDRA-3370)
 * optimize UUIDGen to avoid lock contention on InetAddress.getLocalHost 
   (CASSANDRA-3387)
 * tolerate index being dropped mid-mutation (CASSANDRA-3334, 3313)
 * CompactionManager is now responsible for checking for new candidates
   post-task execution, enabling more consistent leveled compaction 
   (CASSANDRA-3391)
 * Cache HSHA threads (CASSANDRA-3372)
 * use CF/KS names as snapshot prefix for drop + truncate operations
   (CASSANDRA-2997)
 * Break bloom filters up to avoid heap fragmentation (CASSANDRA-2466)
 * fix cassandra hanging on jsvc stop (CASSANDRA-3302)
 * Avoid leveled compaction getting blocked on errors (CASSANDRA-3408)
 * Make reloading the compaction strategy safe (CASSANDRA-3409)
 * ignore 0.8 hints even if compaction begins before we try to purge
   them (CASSANDRA-3385)
 * remove procrun (bin\daemon) from Cassandra source tree and 
   artifacts (CASSANDRA-3331)
 * make cassandra compile under JDK7 (CASSANDRA-3275)
 * remove dependency of clientutil.jar to FBUtilities (CASSANDRA-3299)
 * avoid truncation errors by using long math on long values (CASSANDRA-3364)
 * avoid clock drift on some Windows machine (CASSANDRA-3375)
 * display cache provider in cli 'describe keyspace' command (CASSANDRA-3384)
 * fix incomplete topology information in describe_ring (CASSANDRA-3403)
 * expire dead gossip states based on time (CASSANDRA-2961)
 * improve CompactionTask extensibility (CASSANDRA-3330)
 * Allow one leveled compaction task to kick off another (CASSANDRA-3363)
 * allow encryption only between datacenters (CASSANDRA-2802)
Merged from 0.8:
 * fix truncate allowing data to be replayed post-restart (CASSANDRA-3297)
 * make iwriter final in IndexWriter to avoid NPE (CASSANDRA-2863)
 * (CQL) update grammar to require key clause in DELETE statement
   (CASSANDRA-3349)
 * (CQL) allow numeric keyspace names in USE statement (CASSANDRA-3350)
 * (Hadoop) skip empty rows when slicing the entire row (CASSANDRA-2855)
 * Fix handling of tombstone by SSTableExport/Import (CASSANDRA-3357)
 * fix ColumnIndexer to use long offsets (CASSANDRA-3358)
 * Improved CLI exceptions (CASSANDRA-3312)
 * Fix handling of tombstone by SSTableExport/Import (CASSANDRA-3357)
 * Only count compaction as active (for throttling) when they have
   successfully acquired the compaction lock (CASSANDRA-3344)
 * Display CLI version string on startup (CASSANDRA-3196)
 * (Hadoop) make CFIF try rpc_address or fallback to listen_address
   (CASSANDRA-3214)
 * (Hadoop) accept comma delimited lists of initial thrift connections
   (CASSANDRA-3185)
 * ColumnFamily min_compaction_threshold should be >= 2 (CASSANDRA-3342)
 * (Pig) add 0.8+ types and key validation type in schema (CASSANDRA-3280)
 * Fix completely removing column metadata using CLI (CASSANDRA-3126)
 * CLI `describe cluster;` output should be on separate lines for separate versions
   (CASSANDRA-3170)
 * fix changing durable_writes keyspace option during CF creation
   (CASSANDRA-3292)
 * avoid locking on update when no indexes are involved (CASSANDRA-3386)
 * fix assertionError during repair with ordered partitioners (CASSANDRA-3369)
 * correctly serialize key_validation_class for avro (CASSANDRA-3391)
 * don't expire counter tombstone after streaming (CASSANDRA-3394)
 * prevent nodes that failed to join from hanging around forever 
   (CASSANDRA-3351)
 * remove incorrect optimization from slice read path (CASSANDRA-3390)
 * Fix race in AntiEntropyService (CASSANDRA-3400)


1.0.0-final
 * close scrubbed sstable fd before deleting it (CASSANDRA-3318)
 * fix bug preventing obsolete commitlog segments from being removed
   (CASSANDRA-3269)
 * tolerate whitespace in seed CDL (CASSANDRA-3263)
 * Change default heap thresholds to max(min(1/2 ram, 1G), min(1/4 ram, 8GB))
   (CASSANDRA-3295)
 * Fix broken CompressedRandomAccessReaderTest (CASSANDRA-3298)
 * (CQL) fix type information returned for wildcard queries (CASSANDRA-3311)
 * add estimated tasks to LeveledCompactionStrategy (CASSANDRA-3322)
 * avoid including compaction cache-warming in keycache stats (CASSANDRA-3325)
 * run compaction and hinted handoff threads at MIN_PRIORITY (CASSANDRA-3308)
 * default hsha thrift server to cpu core count in rpc pool (CASSANDRA-3329)
 * add bin\daemon to binary tarball for Windows service (CASSANDRA-3331)
 * Fix places where uncompressed size of sstables was use in place of the
   compressed one (CASSANDRA-3338)
 * Fix hsha thrift server (CASSANDRA-3346)
 * Make sure repair only stream needed sstables (CASSANDRA-3345)


1.0.0-rc2
 * Log a meaningful warning when a node receives a message for a repair session
   that doesn't exist anymore (CASSANDRA-3256)
 * test for NUMA policy support as well as numactl presence (CASSANDRA-3245)
 * Fix FD leak when internode encryption is enabled (CASSANDRA-3257)
 * Remove incorrect assertion in mergeIterator (CASSANDRA-3260)
 * FBUtilities.hexToBytes(String) to throw NumberFormatException when string
   contains non-hex characters (CASSANDRA-3231)
 * Keep SimpleSnitch proximity ordering unchanged from what the Strategy
   generates, as intended (CASSANDRA-3262)
 * remove Scrub from compactionstats when finished (CASSANDRA-3255)
 * fix counter entry in jdbc TypesMap (CASSANDRA-3268)
 * fix full queue scenario for ParallelCompactionIterator (CASSANDRA-3270)
 * fix bootstrap process (CASSANDRA-3285)
 * don't try delivering hints if when there isn't any (CASSANDRA-3176)
 * CLI documentation change for ColumnFamily `compression_options` (CASSANDRA-3282)
 * ignore any CF ids sent by client for adding CF/KS (CASSANDRA-3288)
 * remove obsolete hints on first startup (CASSANDRA-3291)
 * use correct ISortedColumns for time-optimized reads (CASSANDRA-3289)
 * Evict gossip state immediately when a token is taken over by a new IP 
   (CASSANDRA-3259)


1.0.0-rc1
 * Update CQL to generate microsecond timestamps by default (CASSANDRA-3227)
 * Fix counting CFMetadata towards Memtable liveRatio (CASSANDRA-3023)
 * Kill server on wrapped OOME such as from FileChannel.map (CASSANDRA-3201)
 * remove unnecessary copy when adding to row cache (CASSANDRA-3223)
 * Log message when a full repair operation completes (CASSANDRA-3207)
 * Fix streamOutSession keeping sstables references forever if the remote end
   dies (CASSANDRA-3216)
 * Remove dynamic_snitch boolean from example configuration (defaulting to 
   true) and set default badness threshold to 0.1 (CASSANDRA-3229)
 * Base choice of random or "balanced" token on bootstrap on whether
   schema definitions were found (CASSANDRA-3219)
 * Fixes for LeveledCompactionStrategy score computation, prioritization,
   scheduling, and performance (CASSANDRA-3224, 3234)
 * parallelize sstable open at server startup (CASSANDRA-2988)
 * fix handling of exceptions writing to OutboundTcpConnection (CASSANDRA-3235)
 * Allow using quotes in "USE <keyspace>;" CLI command (CASSANDRA-3208)
 * Don't allow any cache loading exceptions to halt startup (CASSANDRA-3218)
 * Fix sstableloader --ignores option (CASSANDRA-3247)
 * File descriptor limit increased in packaging (CASSANDRA-3206)
 * Fix deadlock in commit log during flush (CASSANDRA-3253) 


1.0.0-beta1
 * removed binarymemtable (CASSANDRA-2692)
 * add commitlog_total_space_in_mb to prevent fragmented logs (CASSANDRA-2427)
 * removed commitlog_rotation_threshold_in_mb configuration (CASSANDRA-2771)
 * make AbstractBounds.normalize de-overlapp overlapping ranges (CASSANDRA-2641)
 * replace CollatingIterator, ReducingIterator with MergeIterator 
   (CASSANDRA-2062)
 * Fixed the ability to set compaction strategy in cli using create column 
   family command (CASSANDRA-2778)
 * clean up tmp files after failed compaction (CASSANDRA-2468)
 * restrict repair streaming to specific columnfamilies (CASSANDRA-2280)
 * don't bother persisting columns shadowed by a row tombstone (CASSANDRA-2589)
 * reset CF and SC deletion times after gc_grace (CASSANDRA-2317)
 * optimize away seek when compacting wide rows (CASSANDRA-2879)
 * single-pass streaming (CASSANDRA-2677, 2906, 2916, 3003)
 * use reference counting for deleting sstables instead of relying on GC
   (CASSANDRA-2521, 3179)
 * store hints as serialized mutations instead of pointers to data row
   (CASSANDRA-2045)
 * store hints in the coordinator node instead of in the closest replica 
   (CASSANDRA-2914)
 * add row_cache_keys_to_save CF option (CASSANDRA-1966)
 * check column family validity in nodetool repair (CASSANDRA-2933)
 * use lazy initialization instead of class initialization in NodeId
   (CASSANDRA-2953)
 * add paging to get_count (CASSANDRA-2894)
 * fix "short reads" in [multi]get (CASSANDRA-2643, 3157, 3192)
 * add optional compression for sstables (CASSANDRA-47, 2994, 3001, 3128)
 * add scheduler JMX metrics (CASSANDRA-2962)
 * add block level checksum for compressed data (CASSANDRA-1717)
 * make column family backed column map pluggable and introduce unsynchronized
   ArrayList backed one to speedup reads (CASSANDRA-2843, 3165, 3205)
 * refactoring of the secondary index api (CASSANDRA-2982)
 * make CL > ONE reads wait for digest reconciliation before returning
   (CASSANDRA-2494)
 * fix missing logging for some exceptions (CASSANDRA-2061)
 * refactor and optimize ColumnFamilyStore.files(...) and Descriptor.fromFilename(String)
   and few other places responsible for work with SSTable files (CASSANDRA-3040)
 * Stop reading from sstables once we know we have the most recent columns,
   for query-by-name requests (CASSANDRA-2498)
 * Add query-by-column mode to stress.java (CASSANDRA-3064)
 * Add "install" command to cassandra.bat (CASSANDRA-292)
 * clean up KSMetadata, CFMetadata from unnecessary
   Thrift<->Avro conversion methods (CASSANDRA-3032)
 * Add timeouts to client request schedulers (CASSANDRA-3079, 3096)
 * Cli to use hashes rather than array of hashes for strategy options (CASSANDRA-3081)
 * LeveledCompactionStrategy (CASSANDRA-1608, 3085, 3110, 3087, 3145, 3154, 3182)
 * Improvements of the CLI `describe` command (CASSANDRA-2630)
 * reduce window where dropped CF sstables may not be deleted (CASSANDRA-2942)
 * Expose gossip/FD info to JMX (CASSANDRA-2806)
 * Fix streaming over SSL when compressed SSTable involved (CASSANDRA-3051)
 * Add support for pluggable secondary index implementations (CASSANDRA-3078)
 * remove compaction_thread_priority setting (CASSANDRA-3104)
 * generate hints for replicas that timeout, not just replicas that are known
   to be down before starting (CASSANDRA-2034)
 * Add throttling for internode streaming (CASSANDRA-3080)
 * make the repair of a range repair all replica (CASSANDRA-2610, 3194)
 * expose the ability to repair the first range (as returned by the
   partitioner) of a node (CASSANDRA-2606)
 * Streams Compression (CASSANDRA-3015)
 * add ability to use multiple threads during a single compaction
   (CASSANDRA-2901)
 * make AbstractBounds.normalize support overlapping ranges (CASSANDRA-2641)
 * fix of the CQL count() behavior (CASSANDRA-3068)
 * use TreeMap backed column families for the SSTable simple writers
   (CASSANDRA-3148)
 * fix inconsistency of the CLI syntax when {} should be used instead of [{}]
   (CASSANDRA-3119)
 * rename CQL type names to match expected SQL behavior (CASSANDRA-3149, 3031)
 * Arena-based allocation for memtables (CASSANDRA-2252, 3162, 3163, 3168)
 * Default RR chance to 0.1 (CASSANDRA-3169)
 * Add RowLevel support to secondary index API (CASSANDRA-3147)
 * Make SerializingCacheProvider the default if JNA is available (CASSANDRA-3183)
 * Fix backwards compatibilty for CQL memtable properties (CASSANDRA-3190)
 * Add five-minute delay before starting compactions on a restarted server
   (CASSANDRA-3181)
 * Reduce copies done for intra-host messages (CASSANDRA-1788, 3144)
 * support of compaction strategy option for stress.java (CASSANDRA-3204)
 * make memtable throughput and column count thresholds no-ops (CASSANDRA-2449)
 * Return schema information along with the resultSet in CQL (CASSANDRA-2734)
 * Add new DecimalType (CASSANDRA-2883)
 * Fix assertion error in RowRepairResolver (CASSANDRA-3156)
 * Reduce unnecessary high buffer sizes (CASSANDRA-3171)
 * Pluggable compaction strategy (CASSANDRA-1610)
 * Add new broadcast_address config option (CASSANDRA-2491)


0.8.7
 * Kill server on wrapped OOME such as from FileChannel.map (CASSANDRA-3201)
 * Allow using quotes in "USE <keyspace>;" CLI command (CASSANDRA-3208)
 * Log message when a full repair operation completes (CASSANDRA-3207)
 * Don't allow any cache loading exceptions to halt startup (CASSANDRA-3218)
 * Fix sstableloader --ignores option (CASSANDRA-3247)
 * File descriptor limit increased in packaging (CASSANDRA-3206)
 * Log a meaningfull warning when a node receive a message for a repair session
   that doesn't exist anymore (CASSANDRA-3256)
 * Fix FD leak when internode encryption is enabled (CASSANDRA-3257)
 * FBUtilities.hexToBytes(String) to throw NumberFormatException when string
   contains non-hex characters (CASSANDRA-3231)
 * Keep SimpleSnitch proximity ordering unchanged from what the Strategy
   generates, as intended (CASSANDRA-3262)
 * remove Scrub from compactionstats when finished (CASSANDRA-3255)
 * Fix tool .bat files when CASSANDRA_HOME contains spaces (CASSANDRA-3258)
 * Force flush of status table when removing/updating token (CASSANDRA-3243)
 * Evict gossip state immediately when a token is taken over by a new IP (CASSANDRA-3259)
 * Fix bug where the failure detector can take too long to mark a host
   down (CASSANDRA-3273)
 * (Hadoop) allow wrapping ranges in queries (CASSANDRA-3137)
 * (Hadoop) check all interfaces for a match with split location
   before falling back to random replica (CASSANDRA-3211)
 * (Hadoop) Make Pig storage handle implements LoadMetadata (CASSANDRA-2777)
 * (Hadoop) Fix exception during PIG 'dump' (CASSANDRA-2810)
 * Fix stress COUNTER_GET option (CASSANDRA-3301)
 * Fix missing fields in CLI `show schema` output (CASSANDRA-3304)
 * Nodetool no longer leaks threads and closes JMX connections (CASSANDRA-3309)
 * fix truncate allowing data to be replayed post-restart (CASSANDRA-3297)
 * Move SimpleAuthority and SimpleAuthenticator to examples (CASSANDRA-2922)
 * Fix handling of tombstone by SSTableExport/Import (CASSANDRA-3357)
 * Fix transposition in cfHistograms (CASSANDRA-3222)
 * Allow using number as DC name when creating keyspace in CQL (CASSANDRA-3239)
 * Force flush of system table after updating/removing a token (CASSANDRA-3243)


0.8.6
 * revert CASSANDRA-2388
 * change TokenRange.endpoints back to listen/broadcast address to match
   pre-1777 behavior, and add TokenRange.rpc_endpoints instead (CASSANDRA-3187)
 * avoid trying to watch cassandra-topology.properties when loaded from jar
   (CASSANDRA-3138)
 * prevent users from creating keyspaces with LocalStrategy replication
   (CASSANDRA-3139)
 * fix CLI `show schema;` to output correct keyspace definition statement
   (CASSANDRA-3129)
 * CustomTThreadPoolServer to log TTransportException at DEBUG level
   (CASSANDRA-3142)
 * allow topology sort to work with non-unique rack names between 
   datacenters (CASSANDRA-3152)
 * Improve caching of same-version Messages on digest and repair paths
   (CASSANDRA-3158)
 * Randomize choice of first replica for counter increment (CASSANDRA-2890)
 * Fix using read_repair_chance instead of merge_shard_change (CASSANDRA-3202)
 * Avoid streaming data to nodes that already have it, on move as well as
   decommission (CASSANDRA-3041)
 * Fix divide by zero error in GCInspector (CASSANDRA-3164)
 * allow quoting of the ColumnFamily name in CLI `create column family`
   statement (CASSANDRA-3195)
 * Fix rolling upgrade from 0.7 to 0.8 problem (CASANDRA-3166)
 * Accomodate missing encryption_options in IncomingTcpConnection.stream
   (CASSANDRA-3212)


0.8.5
 * fix NPE when encryption_options is unspecified (CASSANDRA-3007)
 * include column name in validation failure exceptions (CASSANDRA-2849)
 * make sure truncate clears out the commitlog so replay won't re-
   populate with truncated data (CASSANDRA-2950)
 * fix NPE when debug logging is enabled and dropped CF is present
   in a commitlog segment (CASSANDRA-3021)
 * fix cassandra.bat when CASSANDRA_HOME contains spaces (CASSANDRA-2952)
 * fix to SSTableSimpleUnsortedWriter bufferSize calculation (CASSANDRA-3027)
 * make cleanup and normal compaction able to skip empty rows
   (rows containing nothing but expired tombstones) (CASSANDRA-3039)
 * work around native memory leak in com.sun.management.GarbageCollectorMXBean
   (CASSANDRA-2868)
 * validate that column names in column_metadata are not equal to key_alias
   on create/update of the ColumnFamily and CQL 'ALTER' statement (CASSANDRA-3036)
 * return an InvalidRequestException if an indexed column is assigned
   a value larger than 64KB (CASSANDRA-3057)
 * fix of numeric-only and string column names handling in CLI "drop index" 
   (CASSANDRA-3054)
 * prune index scan resultset back to original request for lazy
   resultset expansion case (CASSANDRA-2964)
 * (Hadoop) fail jobs when Cassandra node has failed but TaskTracker
   has not (CASSANDRA-2388)
 * fix dynamic snitch ignoring nodes when read_repair_chance is zero
   (CASSANDRA-2662)
 * avoid retaining references to dropped CFS objects in 
   CompactionManager.estimatedCompactions (CASSANDRA-2708)
 * expose rpc timeouts per host in MessagingServiceMBean (CASSANDRA-2941)
 * avoid including cwd in classpath for deb and rpm packages (CASSANDRA-2881)
 * remove gossip state when a new IP takes over a token (CASSANDRA-3071)
 * allow sstable2json to work on index sstable files (CASSANDRA-3059)
 * always hint counters (CASSANDRA-3099)
 * fix log4j initialization in EmbeddedCassandraService (CASSANDRA-2857)
 * remove gossip state when a new IP takes over a token (CASSANDRA-3071)
 * work around native memory leak in com.sun.management.GarbageCollectorMXBean
    (CASSANDRA-2868)
 * fix UnavailableException with writes at CL.EACH_QUORM (CASSANDRA-3084)
 * fix parsing of the Keyspace and ColumnFamily names in numeric
   and string representations in CLI (CASSANDRA-3075)
 * fix corner cases in Range.differenceToFetch (CASSANDRA-3084)
 * fix ip address String representation in the ring cache (CASSANDRA-3044)
 * fix ring cache compatibility when mixing pre-0.8.4 nodes with post-
   in the same cluster (CASSANDRA-3023)
 * make repair report failure when a node participating dies (instead of
   hanging forever) (CASSANDRA-2433)
 * fix handling of the empty byte buffer by ReversedType (CASSANDRA-3111)
 * Add validation that Keyspace names are case-insensitively unique (CASSANDRA-3066)
 * catch invalid key_validation_class before instantiating UpdateColumnFamily (CASSANDRA-3102)
 * make Range and Bounds objects client-safe (CASSANDRA-3108)
 * optionally skip log4j configuration (CASSANDRA-3061)
 * bundle sstableloader with the debian package (CASSANDRA-3113)
 * don't try to build secondary indexes when there is none (CASSANDRA-3123)
 * improve SSTableSimpleUnsortedWriter speed for large rows (CASSANDRA-3122)
 * handle keyspace arguments correctly in nodetool snapshot (CASSANDRA-3038)
 * Fix SSTableImportTest on windows (CASSANDRA-3043)
 * expose compactionThroughputMbPerSec through JMX (CASSANDRA-3117)
 * log keyspace and CF of large rows being compacted


0.8.4
 * change TokenRing.endpoints to be a list of rpc addresses instead of 
   listen/broadcast addresses (CASSANDRA-1777)
 * include files-to-be-streamed in StreamInSession.getSources (CASSANDRA-2972)
 * use JAVA env var in cassandra-env.sh (CASSANDRA-2785, 2992)
 * avoid doing read for no-op replicate-on-write at CL=1 (CASSANDRA-2892)
 * refuse counter write for CL.ANY (CASSANDRA-2990)
 * switch back to only logging recent dropped messages (CASSANDRA-3004)
 * always deserialize RowMutation for counters (CASSANDRA-3006)
 * ignore saved replication_factor strategy_option for NTS (CASSANDRA-3011)
 * make sure pre-truncate CL segments are discarded (CASSANDRA-2950)


0.8.3
 * add ability to drop local reads/writes that are going to timeout
   (CASSANDRA-2943)
 * revamp token removal process, keep gossip states for 3 days (CASSANDRA-2496)
 * don't accept extra args for 0-arg nodetool commands (CASSANDRA-2740)
 * log unavailableexception details at debug level (CASSANDRA-2856)
 * expose data_dir though jmx (CASSANDRA-2770)
 * don't include tmp files as sstable when create cfs (CASSANDRA-2929)
 * log Java classpath on startup (CASSANDRA-2895)
 * keep gossipped version in sync with actual on migration coordinator 
   (CASSANDRA-2946)
 * use lazy initialization instead of class initialization in NodeId
   (CASSANDRA-2953)
 * check column family validity in nodetool repair (CASSANDRA-2933)
 * speedup bytes to hex conversions dramatically (CASSANDRA-2850)
 * Flush memtables on shutdown when durable writes are disabled 
   (CASSANDRA-2958)
 * improved POSIX compatibility of start scripts (CASsANDRA-2965)
 * add counter support to Hadoop InputFormat (CASSANDRA-2981)
 * fix bug where dirty commitlog segments were removed (and avoid keeping 
   segments with no post-flush activity permanently dirty) (CASSANDRA-2829)
 * fix throwing exception with batch mutation of counter super columns
   (CASSANDRA-2949)
 * ignore system tables during repair (CASSANDRA-2979)
 * throw exception when NTS is given replication_factor as an option
   (CASSANDRA-2960)
 * fix assertion error during compaction of counter CFs (CASSANDRA-2968)
 * avoid trying to create index names, when no index exists (CASSANDRA-2867)
 * don't sample the system table when choosing a bootstrap token
   (CASSANDRA-2825)
 * gossiper notifies of local state changes (CASSANDRA-2948)
 * add asynchronous and half-sync/half-async (hsha) thrift servers 
   (CASSANDRA-1405)
 * fix potential use of free'd native memory in SerializingCache 
   (CASSANDRA-2951)
 * prune index scan resultset back to original request for lazy
   resultset expansion case (CASSANDRA-2964)
 * (Hadoop) fail jobs when Cassandra node has failed but TaskTracker
    has not (CASSANDRA-2388)


0.8.2
 * CQL: 
   - include only one row per unique key for IN queries (CASSANDRA-2717)
   - respect client timestamp on full row deletions (CASSANDRA-2912)
 * improve thread-safety in StreamOutSession (CASSANDRA-2792)
 * allow deleting a row and updating indexed columns in it in the
   same mutation (CASSANDRA-2773)
 * Expose number of threads blocked on submitting memtable to flush
   in JMX (CASSANDRA-2817)
 * add ability to return "endpoints" to nodetool (CASSANDRA-2776)
 * Add support for multiple (comma-delimited) coordinator addresses
   to ColumnFamilyInputFormat (CASSANDRA-2807)
 * fix potential NPE while scheduling read repair for range slice
   (CASSANDRA-2823)
 * Fix race in SystemTable.getCurrentLocalNodeId (CASSANDRA-2824)
 * Correctly set default for replicate_on_write (CASSANDRA-2835)
 * improve nodetool compactionstats formatting (CASSANDRA-2844)
 * fix index-building status display (CASSANDRA-2853)
 * fix CLI perpetuating obsolete KsDef.replication_factor (CASSANDRA-2846)
 * improve cli treatment of multiline comments (CASSANDRA-2852)
 * handle row tombstones correctly in EchoedRow (CASSANDRA-2786)
 * add MessagingService.get[Recently]DroppedMessages and
   StorageService.getExceptionCount (CASSANDRA-2804)
 * fix possibility of spurious UnavailableException for LOCAL_QUORUM
   reads with dynamic snitch + read repair disabled (CASSANDRA-2870)
 * add ant-optional as dependence for the debian package (CASSANDRA-2164)
 * add option to specify limit for get_slice in the CLI (CASSANDRA-2646)
 * decrease HH page size (CASSANDRA-2832)
 * reset cli keyspace after dropping the current one (CASSANDRA-2763)
 * add KeyRange option to Hadoop inputformat (CASSANDRA-1125)
 * fix protocol versioning (CASSANDRA-2818, 2860)
 * support spaces in path to log4j configuration (CASSANDRA-2383)
 * avoid including inferred types in CF update (CASSANDRA-2809)
 * fix JMX bulkload call (CASSANDRA-2908)
 * fix updating KS with durable_writes=false (CASSANDRA-2907)
 * add simplified facade to SSTableWriter for bulk loading use
   (CASSANDRA-2911)
 * fix re-using index CF sstable names after drop/recreate (CASSANDRA-2872)
 * prepend CF to default index names (CASSANDRA-2903)
 * fix hint replay (CASSANDRA-2928)
 * Properly synchronize repair's merkle tree computation (CASSANDRA-2816)


0.8.1
 * CQL:
   - support for insert, delete in BATCH (CASSANDRA-2537)
   - support for IN to SELECT, UPDATE (CASSANDRA-2553)
   - timestamp support for INSERT, UPDATE, and BATCH (CASSANDRA-2555)
   - TTL support (CASSANDRA-2476)
   - counter support (CASSANDRA-2473)
   - ALTER COLUMNFAMILY (CASSANDRA-1709)
   - DROP INDEX (CASSANDRA-2617)
   - add SCHEMA/TABLE as aliases for KS/CF (CASSANDRA-2743)
   - server handles wait-for-schema-agreement (CASSANDRA-2756)
   - key alias support (CASSANDRA-2480)
 * add support for comparator parameters and a generic ReverseType
   (CASSANDRA-2355)
 * add CompositeType and DynamicCompositeType (CASSANDRA-2231)
 * optimize batches containing multiple updates to the same row
   (CASSANDRA-2583)
 * adjust hinted handoff page size to avoid OOM with large columns 
   (CASSANDRA-2652)
 * mark BRAF buffer invalid post-flush so we don't re-flush partial
   buffers again, especially on CL writes (CASSANDRA-2660)
 * add DROP INDEX support to CLI (CASSANDRA-2616)
 * don't perform HH to client-mode [storageproxy] nodes (CASSANDRA-2668)
 * Improve forceDeserialize/getCompactedRow encapsulation (CASSANDRA-2659)
 * Don't write CounterUpdateColumn to disk in tests (CASSANDRA-2650)
 * Add sstable bulk loading utility (CASSANDRA-1278)
 * avoid replaying hints to dropped columnfamilies (CASSANDRA-2685)
 * add placeholders for missing rows in range query pseudo-RR (CASSANDRA-2680)
 * remove no-op HHOM.renameHints (CASSANDRA-2693)
 * clone super columns to avoid modifying them during flush (CASSANDRA-2675)
 * allow writes to bypass the commitlog for certain keyspaces (CASSANDRA-2683)
 * avoid NPE when bypassing commitlog during memtable flush (CASSANDRA-2781)
 * Added support for making bootstrap retry if nodes flap (CASSANDRA-2644)
 * Added statusthrift to nodetool to report if thrift server is running (CASSANDRA-2722)
 * Fixed rows being cached if they do not exist (CASSANDRA-2723)
 * Support passing tableName and cfName to RowCacheProviders (CASSANDRA-2702)
 * close scrub file handles (CASSANDRA-2669)
 * throttle migration replay (CASSANDRA-2714)
 * optimize column serializer creation (CASSANDRA-2716)
 * Added support for making bootstrap retry if nodes flap (CASSANDRA-2644)
 * Added statusthrift to nodetool to report if thrift server is running
   (CASSANDRA-2722)
 * Fixed rows being cached if they do not exist (CASSANDRA-2723)
 * fix truncate/compaction race (CASSANDRA-2673)
 * workaround large resultsets causing large allocation retention
   by nio sockets (CASSANDRA-2654)
 * fix nodetool ring use with Ec2Snitch (CASSANDRA-2733)
 * fix removing columns and subcolumns that are supressed by a row or
   supercolumn tombstone during replica resolution (CASSANDRA-2590)
 * support sstable2json against snapshot sstables (CASSANDRA-2386)
 * remove active-pull schema requests (CASSANDRA-2715)
 * avoid marking entire list of sstables as actively being compacted
   in multithreaded compaction (CASSANDRA-2765)
 * seek back after deserializing a row to update cache with (CASSANDRA-2752)
 * avoid skipping rows in scrub for counter column family (CASSANDRA-2759)
 * fix ConcurrentModificationException in repair when dealing with 0.7 node
   (CASSANDRA-2767)
 * use threadsafe collections for StreamInSession (CASSANDRA-2766)
 * avoid infinite loop when creating merkle tree (CASSANDRA-2758)
 * avoids unmarking compacting sstable prematurely in cleanup (CASSANDRA-2769)
 * fix NPE when the commit log is bypassed (CASSANDRA-2718)
 * don't throw an exception in SS.isRPCServerRunning (CASSANDRA-2721)
 * make stress.jar executable (CASSANDRA-2744)
 * add daemon mode to java stress (CASSANDRA-2267)
 * expose the DC and rack of a node through JMX and nodetool ring (CASSANDRA-2531)
 * fix cache mbean getSize (CASSANDRA-2781)
 * Add Date, Float, Double, and Boolean types (CASSANDRA-2530)
 * Add startup flag to renew counter node id (CASSANDRA-2788)
 * add jamm agent to cassandra.bat (CASSANDRA-2787)
 * fix repair hanging if a neighbor has nothing to send (CASSANDRA-2797)
 * purge tombstone even if row is in only one sstable (CASSANDRA-2801)
 * Fix wrong purge of deleted cf during compaction (CASSANDRA-2786)
 * fix race that could result in Hadoop writer failing to throw an
   exception encountered after close() (CASSANDRA-2755)
 * fix scan wrongly throwing assertion error (CASSANDRA-2653)
 * Always use even distribution for merkle tree with RandomPartitionner
   (CASSANDRA-2841)
 * fix describeOwnership for OPP (CASSANDRA-2800)
 * ensure that string tokens do not contain commas (CASSANDRA-2762)


0.8.0-final
 * fix CQL grammar warning and cqlsh regression from CASSANDRA-2622
 * add ant generate-cql-html target (CASSANDRA-2526)
 * update CQL consistency levels (CASSANDRA-2566)
 * debian packaging fixes (CASSANDRA-2481, 2647)
 * fix UUIDType, IntegerType for direct buffers (CASSANDRA-2682, 2684)
 * switch to native Thrift for Hadoop map/reduce (CASSANDRA-2667)
 * fix StackOverflowError when building from eclipse (CASSANDRA-2687)
 * only provide replication_factor to strategy_options "help" for
   SimpleStrategy, OldNetworkTopologyStrategy (CASSANDRA-2678, 2713)
 * fix exception adding validators to non-string columns (CASSANDRA-2696)
 * avoid instantiating DatabaseDescriptor in JDBC (CASSANDRA-2694)
 * fix potential stack overflow during compaction (CASSANDRA-2626)
 * clone super columns to avoid modifying them during flush (CASSANDRA-2675)
 * reset underlying iterator in EchoedRow constructor (CASSANDRA-2653)


0.8.0-rc1
 * faster flushes and compaction from fixing excessively pessimistic 
   rebuffering in BRAF (CASSANDRA-2581)
 * fix returning null column values in the python cql driver (CASSANDRA-2593)
 * fix merkle tree splitting exiting early (CASSANDRA-2605)
 * snapshot_before_compaction directory name fix (CASSANDRA-2598)
 * Disable compaction throttling during bootstrap (CASSANDRA-2612) 
 * fix CQL treatment of > and < operators in range slices (CASSANDRA-2592)
 * fix potential double-application of counter updates on commitlog replay
   by moving replay position from header to sstable metadata (CASSANDRA-2419)
 * JDBC CQL driver exposes getColumn for access to timestamp
 * JDBC ResultSetMetadata properties added to AbstractType
 * r/m clustertool (CASSANDRA-2607)
 * add support for presenting row key as a column in CQL result sets 
   (CASSANDRA-2622)
 * Don't allow {LOCAL|EACH}_QUORUM unless strategy is NTS (CASSANDRA-2627)
 * validate keyspace strategy_options during CQL create (CASSANDRA-2624)
 * fix empty Result with secondary index when limit=1 (CASSANDRA-2628)
 * Fix regression where bootstrapping a node with no schema fails
   (CASSANDRA-2625)
 * Allow removing LocationInfo sstables (CASSANDRA-2632)
 * avoid attempting to replay mutations from dropped keyspaces (CASSANDRA-2631)
 * avoid using cached position of a key when GT is requested (CASSANDRA-2633)
 * fix counting bloom filter true positives (CASSANDRA-2637)
 * initialize local ep state prior to gossip startup if needed (CASSANDRA-2638)
 * fix counter increment lost after restart (CASSANDRA-2642)
 * add quote-escaping via backslash to CLI (CASSANDRA-2623)
 * fix pig example script (CASSANDRA-2487)
 * fix dynamic snitch race in adding latencies (CASSANDRA-2618)
 * Start/stop cassandra after more important services such as mdadm in
   debian packaging (CASSANDRA-2481)


0.8.0-beta2
 * fix NPE compacting index CFs (CASSANDRA-2528)
 * Remove checking all column families on startup for compaction candidates 
   (CASSANDRA-2444)
 * validate CQL create keyspace options (CASSANDRA-2525)
 * fix nodetool setcompactionthroughput (CASSANDRA-2550)
 * move	gossip heartbeat back to its own thread (CASSANDRA-2554)
 * validate cql TRUNCATE columnfamily before truncating (CASSANDRA-2570)
 * fix batch_mutate for mixed standard-counter mutations (CASSANDRA-2457)
 * disallow making schema changes to system keyspace (CASSANDRA-2563)
 * fix sending mutation messages multiple times (CASSANDRA-2557)
 * fix incorrect use of NBHM.size in ReadCallback that could cause
   reads to time out even when responses were received (CASSAMDRA-2552)
 * trigger read repair correctly for LOCAL_QUORUM reads (CASSANDRA-2556)
 * Allow configuring the number of compaction thread (CASSANDRA-2558)
 * forceUserDefinedCompaction will attempt to compact what it is given
   even if the pessimistic estimate is that there is not enough disk space;
   automatic compactions will only compact 2 or more sstables (CASSANDRA-2575)
 * refuse to apply migrations with older timestamps than the current 
   schema (CASSANDRA-2536)
 * remove unframed Thrift transport option
 * include indexes in snapshots (CASSANDRA-2596)
 * improve ignoring of obsolete mutations in index maintenance (CASSANDRA-2401)
 * recognize attempt to drop just the index while leaving the column
   definition alone (CASSANDRA-2619)
  

0.8.0-beta1
 * remove Avro RPC support (CASSANDRA-926)
 * support for columns that act as incr/decr counters 
   (CASSANDRA-1072, 1937, 1944, 1936, 2101, 2093, 2288, 2105, 2384, 2236, 2342,
   2454)
 * CQL (CASSANDRA-1703, 1704, 1705, 1706, 1707, 1708, 1710, 1711, 1940, 
   2124, 2302, 2277, 2493)
 * avoid double RowMutation serialization on write path (CASSANDRA-1800)
 * make NetworkTopologyStrategy the default (CASSANDRA-1960)
 * configurable internode encryption (CASSANDRA-1567, 2152)
 * human readable column names in sstable2json output (CASSANDRA-1933)
 * change default JMX port to 7199 (CASSANDRA-2027)
 * backwards compatible internal messaging (CASSANDRA-1015)
 * atomic switch of memtables and sstables (CASSANDRA-2284)
 * add pluggable SeedProvider (CASSANDRA-1669)
 * Fix clustertool to not throw exception when calling get_endpoints (CASSANDRA-2437)
 * upgrade to thrift 0.6 (CASSANDRA-2412) 
 * repair works on a token range instead of full ring (CASSANDRA-2324)
 * purge tombstones from row cache (CASSANDRA-2305)
 * push replication_factor into strategy_options (CASSANDRA-1263)
 * give snapshots the same name on each node (CASSANDRA-1791)
 * remove "nodetool loadbalance" (CASSANDRA-2448)
 * multithreaded compaction (CASSANDRA-2191)
 * compaction throttling (CASSANDRA-2156)
 * add key type information and alias (CASSANDRA-2311, 2396)
 * cli no longer divides read_repair_chance by 100 (CASSANDRA-2458)
 * made CompactionInfo.getTaskType return an enum (CASSANDRA-2482)
 * add a server-wide cap on measured memtable memory usage and aggressively
   flush to keep under that threshold (CASSANDRA-2006)
 * add unified UUIDType (CASSANDRA-2233)
 * add off-heap row cache support (CASSANDRA-1969)


0.7.5
 * improvements/fixes to PIG driver (CASSANDRA-1618, CASSANDRA-2387,
   CASSANDRA-2465, CASSANDRA-2484)
 * validate index names (CASSANDRA-1761)
 * reduce contention on Table.flusherLock (CASSANDRA-1954)
 * try harder to detect failures during streaming, cleaning up temporary
   files more reliably (CASSANDRA-2088)
 * shut down server for OOM on a Thrift thread (CASSANDRA-2269)
 * fix tombstone handling in repair and sstable2json (CASSANDRA-2279)
 * preserve version when streaming data from old sstables (CASSANDRA-2283)
 * don't start repair if a neighboring node is marked as dead (CASSANDRA-2290)
 * purge tombstones from row cache (CASSANDRA-2305)
 * Avoid seeking when sstable2json exports the entire file (CASSANDRA-2318)
 * clear Built flag in system table when dropping an index (CASSANDRA-2320)
 * don't allow arbitrary argument for stress.java (CASSANDRA-2323)
 * validate values for index predicates in get_indexed_slice (CASSANDRA-2328)
 * queue secondary indexes for flush before the parent (CASSANDRA-2330)
 * allow job configuration to set the CL used in Hadoop jobs (CASSANDRA-2331)
 * add memtable_flush_queue_size defaulting to 4 (CASSANDRA-2333)
 * Allow overriding of initial_token, storage_port and rpc_port from system
   properties (CASSANDRA-2343)
 * fix comparator used for non-indexed secondary expressions in index scan
   (CASSANDRA-2347)
 * ensure size calculation and write phase of large-row compaction use
   the same threshold for TTL expiration (CASSANDRA-2349)
 * fix race when iterating CFs during add/drop (CASSANDRA-2350)
 * add ConsistencyLevel command to CLI (CASSANDRA-2354)
 * allow negative numbers in the cli (CASSANDRA-2358)
 * hard code serialVersionUID for tokens class (CASSANDRA-2361)
 * fix potential infinite loop in ByteBufferUtil.inputStream (CASSANDRA-2365)
 * fix encoding bugs in HintedHandoffManager, SystemTable when default
   charset is not UTF8 (CASSANDRA-2367)
 * avoids having removed node reappearing in Gossip (CASSANDRA-2371)
 * fix incorrect truncation of long to int when reading columns via block
   index (CASSANDRA-2376)
 * fix NPE during stream session (CASSANDRA-2377)
 * fix race condition that could leave orphaned data files when dropping CF or
   KS (CASSANDRA-2381)
 * fsync statistics component on write (CASSANDRA-2382)
 * fix duplicate results from CFS.scan (CASSANDRA-2406)
 * add IntegerType to CLI help (CASSANDRA-2414)
 * avoid caching token-only decoratedkeys (CASSANDRA-2416)
 * convert mmap assertion to if/throw so scrub can catch it (CASSANDRA-2417)
 * don't overwrite gc log (CASSANDR-2418)
 * invalidate row cache for streamed row to avoid inconsitencies
   (CASSANDRA-2420)
 * avoid copies in range/index scans (CASSANDRA-2425)
 * make sure we don't wipe data during cleanup if the node has not join
   the ring (CASSANDRA-2428)
 * Try harder to close files after compaction (CASSANDRA-2431)
 * re-set bootstrapped flag after move finishes (CASSANDRA-2435)
 * display validation_class in CLI 'describe keyspace' (CASSANDRA-2442)
 * make cleanup compactions cleanup the row cache (CASSANDRA-2451)
 * add column fields validation to scrub (CASSANDRA-2460)
 * use 64KB flush buffer instead of in_memory_compaction_limit (CASSANDRA-2463)
 * fix backslash substitutions in CLI (CASSANDRA-2492)
 * disable cache saving for system CFS (CASSANDRA-2502)
 * fixes for verifying destination availability under hinted conditions
   so UE can be thrown intead of timing out (CASSANDRA-2514)
 * fix update of validation class in column metadata (CASSANDRA-2512)
 * support LOCAL_QUORUM, EACH_QUORUM CLs outside of NTS (CASSANDRA-2516)
 * preserve version when streaming data from old sstables (CASSANDRA-2283)
 * fix backslash substitutions in CLI (CASSANDRA-2492)
 * count a row deletion as one operation towards memtable threshold 
   (CASSANDRA-2519)
 * support LOCAL_QUORUM, EACH_QUORUM CLs outside of NTS (CASSANDRA-2516)


0.7.4
 * add nodetool join command (CASSANDRA-2160)
 * fix secondary indexes on pre-existing or streamed data (CASSANDRA-2244)
 * initialize endpoint in gossiper earlier (CASSANDRA-2228)
 * add ability to write to Cassandra from Pig (CASSANDRA-1828)
 * add rpc_[min|max]_threads (CASSANDRA-2176)
 * add CL.TWO, CL.THREE (CASSANDRA-2013)
 * avoid exporting an un-requested row in sstable2json, when exporting 
   a key that does not exist (CASSANDRA-2168)
 * add incremental_backups option (CASSANDRA-1872)
 * add configurable row limit to Pig loadfunc (CASSANDRA-2276)
 * validate column values in batches as well as single-Column inserts
   (CASSANDRA-2259)
 * move sample schema from cassandra.yaml to schema-sample.txt,
   a cli scripts (CASSANDRA-2007)
 * avoid writing empty rows when scrubbing tombstoned rows (CASSANDRA-2296)
 * fix assertion error in range and index scans for CL < ALL
   (CASSANDRA-2282)
 * fix commitlog replay when flush position refers to data that didn't
   get synced before server died (CASSANDRA-2285)
 * fix fd leak in sstable2json with non-mmap'd i/o (CASSANDRA-2304)
 * reduce memory use during streaming of multiple sstables (CASSANDRA-2301)
 * purge tombstoned rows from cache after GCGraceSeconds (CASSANDRA-2305)
 * allow zero replicas in a NTS datacenter (CASSANDRA-1924)
 * make range queries respect snitch for local replicas (CASSANDRA-2286)
 * fix HH delivery when column index is larger than 2GB (CASSANDRA-2297)
 * make 2ary indexes use parent CF flush thresholds during initial build
   (CASSANDRA-2294)
 * update memtable_throughput to be a long (CASSANDRA-2158)


0.7.3
 * Keep endpoint state until aVeryLongTime (CASSANDRA-2115)
 * lower-latency read repair (CASSANDRA-2069)
 * add hinted_handoff_throttle_delay_in_ms option (CASSANDRA-2161)
 * fixes for cache save/load (CASSANDRA-2172, -2174)
 * Handle whole-row deletions in CFOutputFormat (CASSANDRA-2014)
 * Make memtable_flush_writers flush in parallel (CASSANDRA-2178)
 * Add compaction_preheat_key_cache option (CASSANDRA-2175)
 * refactor stress.py to have only one copy of the format string 
   used for creating row keys (CASSANDRA-2108)
 * validate index names for \w+ (CASSANDRA-2196)
 * Fix Cassandra cli to respect timeout if schema does not settle 
   (CASSANDRA-2187)
 * fix for compaction and cleanup writing old-format data into new-version 
   sstable (CASSANDRA-2211, -2216)
 * add nodetool scrub (CASSANDRA-2217, -2240)
 * fix sstable2json large-row pagination (CASSANDRA-2188)
 * fix EOFing on requests for the last bytes in a file (CASSANDRA-2213)
 * fix BufferedRandomAccessFile bugs (CASSANDRA-2218, -2241)
 * check for memtable flush_after_mins exceeded every 10s (CASSANDRA-2183)
 * fix cache saving on Windows (CASSANDRA-2207)
 * add validateSchemaAgreement call + synchronization to schema
   modification operations (CASSANDRA-2222)
 * fix for reversed slice queries on large rows (CASSANDRA-2212)
 * fat clients were writing local data (CASSANDRA-2223)
 * set DEFAULT_MEMTABLE_LIFETIME_IN_MINS to 24h
 * improve detection and cleanup of partially-written sstables 
   (CASSANDRA-2206)
 * fix supercolumn de/serialization when subcolumn comparator is different
   from supercolumn's (CASSANDRA-2104)
 * fix starting up on Windows when CASSANDRA_HOME contains whitespace
   (CASSANDRA-2237)
 * add [get|set][row|key]cacheSavePeriod to JMX (CASSANDRA-2100)
 * fix Hadoop ColumnFamilyOutputFormat dropping of mutations
   when batch fills up (CASSANDRA-2255)
 * move file deletions off of scheduledtasks executor (CASSANDRA-2253)


0.7.2
 * copy DecoratedKey.key when inserting into caches to avoid retaining
   a reference to the underlying buffer (CASSANDRA-2102)
 * format subcolumn names with subcomparator (CASSANDRA-2136)
 * fix column bloom filter deserialization (CASSANDRA-2165)


0.7.1
 * refactor MessageDigest creation code. (CASSANDRA-2107)
 * buffer network stack to avoid inefficient small TCP messages while avoiding
   the nagle/delayed ack problem (CASSANDRA-1896)
 * check log4j configuration for changes every 10s (CASSANDRA-1525, 1907)
 * more-efficient cross-DC replication (CASSANDRA-1530, -2051, -2138)
 * avoid polluting page cache with commitlog or sstable writes
   and seq scan operations (CASSANDRA-1470)
 * add RMI authentication options to nodetool (CASSANDRA-1921)
 * make snitches configurable at runtime (CASSANDRA-1374)
 * retry hadoop split requests on connection failure (CASSANDRA-1927)
 * implement describeOwnership for BOP, COPP (CASSANDRA-1928)
 * make read repair behave as expected for ConsistencyLevel > ONE
   (CASSANDRA-982, 2038)
 * distributed test harness (CASSANDRA-1859, 1964)
 * reduce flush lock contention (CASSANDRA-1930)
 * optimize supercolumn deserialization (CASSANDRA-1891)
 * fix CFMetaData.apply to only compare objects of the same class 
   (CASSANDRA-1962)
 * allow specifying specific SSTables to compact from JMX (CASSANDRA-1963)
 * fix race condition in MessagingService.targets (CASSANDRA-1959, 2094, 2081)
 * refuse to open sstables from a future version (CASSANDRA-1935)
 * zero-copy reads (CASSANDRA-1714)
 * fix copy bounds for word Text in wordcount demo (CASSANDRA-1993)
 * fixes for contrib/javautils (CASSANDRA-1979)
 * check more frequently for memtable expiration (CASSANDRA-2000)
 * fix writing SSTable column count statistics (CASSANDRA-1976)
 * fix streaming of multiple CFs during bootstrap (CASSANDRA-1992)
 * explicitly set JVM GC new generation size with -Xmn (CASSANDRA-1968)
 * add short options for CLI flags (CASSANDRA-1565)
 * make keyspace argument to "describe keyspace" in CLI optional
   when authenticated to keyspace already (CASSANDRA-2029)
 * added option to specify -Dcassandra.join_ring=false on startup
   to allow "warm spare" nodes or performing JMX maintenance before
   joining the ring (CASSANDRA-526)
 * log migrations at INFO (CASSANDRA-2028)
 * add CLI verbose option in file mode (CASSANDRA-2030)
 * add single-line "--" comments to CLI (CASSANDRA-2032)
 * message serialization tests (CASSANDRA-1923)
 * switch from ivy to maven-ant-tasks (CASSANDRA-2017)
 * CLI attempts to block for new schema to propagate (CASSANDRA-2044)
 * fix potential overflow in nodetool cfstats (CASSANDRA-2057)
 * add JVM shutdownhook to sync commitlog (CASSANDRA-1919)
 * allow nodes to be up without being part of  normal traffic (CASSANDRA-1951)
 * fix CLI "show keyspaces" with null options on NTS (CASSANDRA-2049)
 * fix possible ByteBuffer race conditions (CASSANDRA-2066)
 * reduce garbage generated by MessagingService to prevent load spikes
   (CASSANDRA-2058)
 * fix math in RandomPartitioner.describeOwnership (CASSANDRA-2071)
 * fix deletion of sstable non-data components (CASSANDRA-2059)
 * avoid blocking gossip while deleting handoff hints (CASSANDRA-2073)
 * ignore messages from newer versions, keep track of nodes in gossip 
   regardless of version (CASSANDRA-1970)
 * cache writing moved to CompactionManager to reduce i/o contention and
   updated to use non-cache-polluting writes (CASSANDRA-2053)
 * page through large rows when exporting to JSON (CASSANDRA-2041)
 * add flush_largest_memtables_at and reduce_cache_sizes_at options
   (CASSANDRA-2142)
 * add cli 'describe cluster' command (CASSANDRA-2127)
 * add cli support for setting username/password at 'connect' command 
   (CASSANDRA-2111)
 * add -D option to Stress.java to allow reading hosts from a file 
   (CASSANDRA-2149)
 * bound hints CF throughput between 32M and 256M (CASSANDRA-2148)
 * continue starting when invalid saved cache entries are encountered
   (CASSANDRA-2076)
 * add max_hint_window_in_ms option (CASSANDRA-1459)


0.7.0-final
 * fix offsets to ByteBuffer.get (CASSANDRA-1939)


0.7.0-rc4
 * fix cli crash after backgrounding (CASSANDRA-1875)
 * count timeouts in storageproxy latencies, and include latency 
   histograms in StorageProxyMBean (CASSANDRA-1893)
 * fix CLI get recognition of supercolumns (CASSANDRA-1899)
 * enable keepalive on intra-cluster sockets (CASSANDRA-1766)
 * count timeouts towards dynamicsnitch latencies (CASSANDRA-1905)
 * Expose index-building status in JMX + cli schema description
   (CASSANDRA-1871)
 * allow [LOCAL|EACH]_QUORUM to be used with non-NetworkTopology 
   replication Strategies
 * increased amount of index locks for faster commitlog replay
 * collect secondary index tombstones immediately (CASSANDRA-1914)
 * revert commitlog changes from #1780 (CASSANDRA-1917)
 * change RandomPartitioner min token to -1 to avoid collision w/
   tokens on actual nodes (CASSANDRA-1901)
 * examine the right nibble when validating TimeUUID (CASSANDRA-1910)
 * include secondary indexes in cleanup (CASSANDRA-1916)
 * CFS.scrubDataDirectories should also cleanup invalid secondary indexes
   (CASSANDRA-1904)
 * ability to disable/enable gossip on nodes to force them down
   (CASSANDRA-1108)


0.7.0-rc3
 * expose getNaturalEndpoints in StorageServiceMBean taking byte[]
   key; RMI cannot serialize ByteBuffer (CASSANDRA-1833)
 * infer org.apache.cassandra.locator for replication strategy classes
   when not otherwise specified
 * validation that generates less garbage (CASSANDRA-1814)
 * add TTL support to CLI (CASSANDRA-1838)
 * cli defaults to bytestype for subcomparator when creating
   column families (CASSANDRA-1835)
 * unregister index MBeans when index is dropped (CASSANDRA-1843)
 * make ByteBufferUtil.clone thread-safe (CASSANDRA-1847)
 * change exception for read requests during bootstrap from 
   InvalidRequest to Unavailable (CASSANDRA-1862)
 * respect row-level tombstones post-flush in range scans
   (CASSANDRA-1837)
 * ReadResponseResolver check digests against each other (CASSANDRA-1830)
 * return InvalidRequest when remove of subcolumn without supercolumn
   is requested (CASSANDRA-1866)
 * flush before repair (CASSANDRA-1748)
 * SSTableExport validates key order (CASSANDRA-1884)
 * large row support for SSTableExport (CASSANDRA-1867)
 * Re-cache hot keys post-compaction without hitting disk (CASSANDRA-1878)
 * manage read repair in coordinator instead of data source, to
   provide latency information to dynamic snitch (CASSANDRA-1873)


0.7.0-rc2
 * fix live-column-count of slice ranges including tombstoned supercolumn 
   with live subcolumn (CASSANDRA-1591)
 * rename o.a.c.internal.AntientropyStage -> AntiEntropyStage,
   o.a.c.request.Request_responseStage -> RequestResponseStage,
   o.a.c.internal.Internal_responseStage -> InternalResponseStage
 * add AbstractType.fromString (CASSANDRA-1767)
 * require index_type to be present when specifying index_name
   on ColumnDef (CASSANDRA-1759)
 * fix add/remove index bugs in CFMetadata (CASSANDRA-1768)
 * rebuild Strategy during system_update_keyspace (CASSANDRA-1762)
 * cli updates prompt to ... in continuation lines (CASSANDRA-1770)
 * support multiple Mutations per key in hadoop ColumnFamilyOutputFormat
   (CASSANDRA-1774)
 * improvements to Debian init script (CASSANDRA-1772)
 * use local classloader to check for version.properties (CASSANDRA-1778)
 * Validate that column names in column_metadata are valid for the
   defined comparator, and decode properly in cli (CASSANDRA-1773)
 * use cross-platform newlines in cli (CASSANDRA-1786)
 * add ExpiringColumn support to sstable import/export (CASSANDRA-1754)
 * add flush for each append to periodic commitlog mode; added
   periodic_without_flush option to disable this (CASSANDRA-1780)
 * close file handle used for post-flush truncate (CASSANDRA-1790)
 * various code cleanup (CASSANDRA-1793, -1794, -1795)
 * fix range queries against wrapped range (CASSANDRA-1781)
 * fix consistencylevel calculations for NetworkTopologyStrategy
   (CASSANDRA-1804)
 * cli support index type enum names (CASSANDRA-1810)
 * improved validation of column_metadata (CASSANDRA-1813)
 * reads at ConsistencyLevel > 1 throw UnavailableException
   immediately if insufficient live nodes exist (CASSANDRA-1803)
 * copy bytebuffers for local writes to avoid retaining the entire
   Thrift frame (CASSANDRA-1801)
 * fix NPE adding index to column w/o prior metadata (CASSANDRA-1764)
 * reduce fat client timeout (CASSANDRA-1730)
 * fix botched merge of CASSANDRA-1316


0.7.0-rc1
 * fix compaction and flush races with schema updates (CASSANDRA-1715)
 * add clustertool, config-converter, sstablekeys, and schematool 
   Windows .bat files (CASSANDRA-1723)
 * reject range queries received during bootstrap (CASSANDRA-1739)
 * fix wrapping-range queries on non-minimum token (CASSANDRA-1700)
 * add nodetool cfhistogram (CASSANDRA-1698)
 * limit repaired ranges to what the nodes have in common (CASSANDRA-1674)
 * index scan treats missing columns as not matching secondary
   expressions (CASSANDRA-1745)
 * Fix misuse of DataOutputBuffer.getData in AntiEntropyService
   (CASSANDRA-1729)
 * detect and warn when obsolete version of JNA is present (CASSANDRA-1760)
 * reduce fat client timeout (CASSANDRA-1730)
 * cleanup smallest CFs first to increase free temp space for larger ones
   (CASSANDRA-1811)
 * Update windows .bat files to work outside of main Cassandra
   directory (CASSANDRA-1713)
 * fix read repair regression from 0.6.7 (CASSANDRA-1727)
 * more-efficient read repair (CASSANDRA-1719)
 * fix hinted handoff replay (CASSANDRA-1656)
 * log type of dropped messages (CASSANDRA-1677)
 * upgrade to SLF4J 1.6.1
 * fix ByteBuffer bug in ExpiringColumn.updateDigest (CASSANDRA-1679)
 * fix IntegerType.getString (CASSANDRA-1681)
 * make -Djava.net.preferIPv4Stack=true the default (CASSANDRA-628)
 * add INTERNAL_RESPONSE verb to differentiate from responses related
   to client requests (CASSANDRA-1685)
 * log tpstats when dropping messages (CASSANDRA-1660)
 * include unreachable nodes in describeSchemaVersions (CASSANDRA-1678)
 * Avoid dropping messages off the client request path (CASSANDRA-1676)
 * fix jna errno reporting (CASSANDRA-1694)
 * add friendlier error for UnknownHostException on startup (CASSANDRA-1697)
 * include jna dependency in RPM package (CASSANDRA-1690)
 * add --skip-keys option to stress.py (CASSANDRA-1696)
 * improve cli handling of non-string keys and column names 
   (CASSANDRA-1701, -1693)
 * r/m extra subcomparator line in cli keyspaces output (CASSANDRA-1712)
 * add read repair chance to cli "show keyspaces"
 * upgrade to ConcurrentLinkedHashMap 1.1 (CASSANDRA-975)
 * fix index scan routing (CASSANDRA-1722)
 * fix tombstoning of supercolumns in range queries (CASSANDRA-1734)
 * clear endpoint cache after updating keyspace metadata (CASSANDRA-1741)
 * fix wrapping-range queries on non-minimum token (CASSANDRA-1700)
 * truncate includes secondary indexes (CASSANDRA-1747)
 * retain reference to PendingFile sstables (CASSANDRA-1749)
 * fix sstableimport regression (CASSANDRA-1753)
 * fix for bootstrap when no non-system tables are defined (CASSANDRA-1732)
 * handle replica unavailability in index scan (CASSANDRA-1755)
 * fix service initialization order deadlock (CASSANDRA-1756)
 * multi-line cli commands (CASSANDRA-1742)
 * fix race between snapshot and compaction (CASSANDRA-1736)
 * add listEndpointsPendingHints, deleteHintsForEndpoint JMX methods 
   (CASSANDRA-1551)


0.7.0-beta3
 * add strategy options to describe_keyspace output (CASSANDRA-1560)
 * log warning when using randomly generated token (CASSANDRA-1552)
 * re-organize JMX into .db, .net, .internal, .request (CASSANDRA-1217)
 * allow nodes to change IPs between restarts (CASSANDRA-1518)
 * remember ring state between restarts by default (CASSANDRA-1518)
 * flush index built flag so we can read it before log replay (CASSANDRA-1541)
 * lock row cache updates to prevent race condition (CASSANDRA-1293)
 * remove assertion causing rare (and harmless) error messages in
   commitlog (CASSANDRA-1330)
 * fix moving nodes with no keyspaces defined (CASSANDRA-1574)
 * fix unbootstrap when no data is present in a transfer range (CASSANDRA-1573)
 * take advantage of AVRO-495 to simplify our avro IDL (CASSANDRA-1436)
 * extend authorization hierarchy to column family (CASSANDRA-1554)
 * deletion support in secondary indexes (CASSANDRA-1571)
 * meaningful error message for invalid replication strategy class 
   (CASSANDRA-1566)
 * allow keyspace creation with RF > N (CASSANDRA-1428)
 * improve cli error handling (CASSANDRA-1580)
 * add cache save/load ability (CASSANDRA-1417, 1606, 1647)
 * add StorageService.getDrainProgress (CASSANDRA-1588)
 * Disallow bootstrap to an in-use token (CASSANDRA-1561)
 * Allow dynamic secondary index creation and destruction (CASSANDRA-1532)
 * log auto-guessed memtable thresholds (CASSANDRA-1595)
 * add ColumnDef support to cli (CASSANDRA-1583)
 * reduce index sample time by 75% (CASSANDRA-1572)
 * add cli support for column, strategy metadata (CASSANDRA-1578, 1612)
 * add cli support for schema modification (CASSANDRA-1584)
 * delete temp files on failed compactions (CASSANDRA-1596)
 * avoid blocking for dead nodes during removetoken (CASSANDRA-1605)
 * remove ConsistencyLevel.ZERO (CASSANDRA-1607)
 * expose in-progress compaction type in jmx (CASSANDRA-1586)
 * removed IClock & related classes from internals (CASSANDRA-1502)
 * fix removing tokens from SystemTable on decommission and removetoken
   (CASSANDRA-1609)
 * include CF metadata in cli 'show keyspaces' (CASSANDRA-1613)
 * switch from Properties to HashMap in PropertyFileSnitch to
   avoid synchronization bottleneck (CASSANDRA-1481)
 * PropertyFileSnitch configuration file renamed to 
   cassandra-topology.properties
 * add cli support for get_range_slices (CASSANDRA-1088, CASSANDRA-1619)
 * Make memtable flush thresholds per-CF instead of global 
   (CASSANDRA-1007, 1637)
 * add cli support for binary data without CfDef hints (CASSANDRA-1603)
 * fix building SSTable statistics post-stream (CASSANDRA-1620)
 * fix potential infinite loop in 2ary index queries (CASSANDRA-1623)
 * allow creating NTS keyspaces with no replicas configured (CASSANDRA-1626)
 * add jmx histogram of sstables accessed per read (CASSANDRA-1624)
 * remove system_rename_column_family and system_rename_keyspace from the
   client API until races can be fixed (CASSANDRA-1630, CASSANDRA-1585)
 * add cli sanity tests (CASSANDRA-1582)
 * update GC settings in cassandra.bat (CASSANDRA-1636)
 * cli support for index queries (CASSANDRA-1635)
 * cli support for updating schema memtable settings (CASSANDRA-1634)
 * cli --file option (CASSANDRA-1616)
 * reduce automatically chosen memtable sizes by 50% (CASSANDRA-1641)
 * move endpoint cache from snitch to strategy (CASSANDRA-1643)
 * fix commitlog recovery deleting the newly-created segment as well as
   the old ones (CASSANDRA-1644)
 * upgrade to Thrift 0.5 (CASSANDRA-1367)
 * renamed CL.DCQUORUM to LOCAL_QUORUM and DCQUORUMSYNC to EACH_QUORUM
 * cli truncate support (CASSANDRA-1653)
 * update GC settings in cassandra.bat (CASSANDRA-1636)
 * avoid logging when a node's ip/token is gossipped back to it (CASSANDRA-1666)


0.7-beta2
 * always use UTF-8 for hint keys (CASSANDRA-1439)
 * remove cassandra.yaml dependency from Hadoop and Pig (CASSADRA-1322)
 * expose CfDef metadata in describe_keyspaces (CASSANDRA-1363)
 * restore use of mmap_index_only option (CASSANDRA-1241)
 * dropping a keyspace with no column families generated an error 
   (CASSANDRA-1378)
 * rename RackAwareStrategy to OldNetworkTopologyStrategy, RackUnawareStrategy 
   to SimpleStrategy, DatacenterShardStrategy to NetworkTopologyStrategy,
   AbstractRackAwareSnitch to AbstractNetworkTopologySnitch (CASSANDRA-1392)
 * merge StorageProxy.mutate, mutateBlocking (CASSANDRA-1396)
 * faster UUIDType, LongType comparisons (CASSANDRA-1386, 1393)
 * fix setting read_repair_chance from CLI addColumnFamily (CASSANDRA-1399)
 * fix updates to indexed columns (CASSANDRA-1373)
 * fix race condition leaving to FileNotFoundException (CASSANDRA-1382)
 * fix sharded lock hash on index write path (CASSANDRA-1402)
 * add support for GT/E, LT/E in subordinate index clauses (CASSANDRA-1401)
 * cfId counter got out of sync when CFs were added (CASSANDRA-1403)
 * less chatty schema updates (CASSANDRA-1389)
 * rename column family mbeans. 'type' will now include either 
   'IndexColumnFamilies' or 'ColumnFamilies' depending on the CFS type.
   (CASSANDRA-1385)
 * disallow invalid keyspace and column family names. This includes name that
   matches a '^\w+' regex. (CASSANDRA-1377)
 * use JNA, if present, to take snapshots (CASSANDRA-1371)
 * truncate hints if starting 0.7 for the first time (CASSANDRA-1414)
 * fix FD leak in single-row slicepredicate queries (CASSANDRA-1416)
 * allow index expressions against columns that are not part of the 
   SlicePredicate (CASSANDRA-1410)
 * config-converter properly handles snitches and framed support 
   (CASSANDRA-1420)
 * remove keyspace argument from multiget_count (CASSANDRA-1422)
 * allow specifying cassandra.yaml location as (local or remote) URL
   (CASSANDRA-1126)
 * fix using DynamicEndpointSnitch with NetworkTopologyStrategy
   (CASSANDRA-1429)
 * Add CfDef.default_validation_class (CASSANDRA-891)
 * fix EstimatedHistogram.max (CASSANDRA-1413)
 * quorum read optimization (CASSANDRA-1622)
 * handle zero-length (or missing) rows during HH paging (CASSANDRA-1432)
 * include secondary indexes during schema migrations (CASSANDRA-1406)
 * fix commitlog header race during schema change (CASSANDRA-1435)
 * fix ColumnFamilyStoreMBeanIterator to use new type name (CASSANDRA-1433)
 * correct filename generated by xml->yaml converter (CASSANDRA-1419)
 * add CMSInitiatingOccupancyFraction=75 and UseCMSInitiatingOccupancyOnly
   to default JVM options
 * decrease jvm heap for cassandra-cli (CASSANDRA-1446)
 * ability to modify keyspaces and column family definitions on a live cluster
   (CASSANDRA-1285)
 * support for Hadoop Streaming [non-jvm map/reduce via stdin/out]
   (CASSANDRA-1368)
 * Move persistent sstable stats from the system table to an sstable component
   (CASSANDRA-1430)
 * remove failed bootstrap attempt from pending ranges when gossip times
   it out after 1h (CASSANDRA-1463)
 * eager-create tcp connections to other cluster members (CASSANDRA-1465)
 * enumerate stages and derive stage from message type instead of 
   transmitting separately (CASSANDRA-1465)
 * apply reversed flag during collation from different data sources
   (CASSANDRA-1450)
 * make failure to remove commitlog segment non-fatal (CASSANDRA-1348)
 * correct ordering of drain operations so CL.recover is no longer 
   necessary (CASSANDRA-1408)
 * removed keyspace from describe_splits method (CASSANDRA-1425)
 * rename check_schema_agreement to describe_schema_versions
   (CASSANDRA-1478)
 * fix QUORUM calculation for RF > 3 (CASSANDRA-1487)
 * remove tombstones during non-major compactions when bloom filter
   verifies that row does not exist in other sstables (CASSANDRA-1074)
 * nodes that coordinated a loadbalance in the past could not be seen by
   newly added nodes (CASSANDRA-1467)
 * exposed endpoint states (gossip details) via jmx (CASSANDRA-1467)
 * ensure that compacted sstables are not included when new readers are
   instantiated (CASSANDRA-1477)
 * by default, calculate heap size and memtable thresholds at runtime (CASSANDRA-1469)
 * fix races dealing with adding/dropping keyspaces and column families in
   rapid succession (CASSANDRA-1477)
 * clean up of Streaming system (CASSANDRA-1503, 1504, 1506)
 * add options to configure Thrift socket keepalive and buffer sizes (CASSANDRA-1426)
 * make contrib CassandraServiceDataCleaner recursive (CASSANDRA-1509)
 * min, max compaction threshold are configurable and persistent 
   per-ColumnFamily (CASSANDRA-1468)
 * fix replaying the last mutation in a commitlog unnecessarily 
   (CASSANDRA-1512)
 * invoke getDefaultUncaughtExceptionHandler from DTPE with the original
   exception rather than the ExecutionException wrapper (CASSANDRA-1226)
 * remove Clock from the Thrift (and Avro) API (CASSANDRA-1501)
 * Close intra-node sockets when connection is broken (CASSANDRA-1528)
 * RPM packaging spec file (CASSANDRA-786)
 * weighted request scheduler (CASSANDRA-1485)
 * treat expired columns as deleted (CASSANDRA-1539)
 * make IndexInterval configurable (CASSANDRA-1488)
 * add describe_snitch to Thrift API (CASSANDRA-1490)
 * MD5 authenticator compares plain text submitted password with MD5'd
   saved property, instead of vice versa (CASSANDRA-1447)
 * JMX MessagingService pending and completed counts (CASSANDRA-1533)
 * fix race condition processing repair responses (CASSANDRA-1511)
 * make repair blocking (CASSANDRA-1511)
 * create EndpointSnitchInfo and MBean to expose rack and DC (CASSANDRA-1491)
 * added option to contrib/word_count to output results back to Cassandra
   (CASSANDRA-1342)
 * rewrite Hadoop ColumnFamilyRecordWriter to pool connections, retry to
   multiple Cassandra nodes, and smooth impact on the Cassandra cluster
   by using smaller batch sizes (CASSANDRA-1434)
 * fix setting gc_grace_seconds via CLI (CASSANDRA-1549)
 * support TTL'd index values (CASSANDRA-1536)
 * make removetoken work like decommission (CASSANDRA-1216)
 * make cli comparator-aware and improve quote rules (CASSANDRA-1523,-1524)
 * make nodetool compact and cleanup blocking (CASSANDRA-1449)
 * add memtable, cache information to GCInspector logs (CASSANDRA-1558)
 * enable/disable HintedHandoff via JMX (CASSANDRA-1550)
 * Ignore stray files in the commit log directory (CASSANDRA-1547)
 * Disallow bootstrap to an in-use token (CASSANDRA-1561)


0.7-beta1
 * sstable versioning (CASSANDRA-389)
 * switched to slf4j logging (CASSANDRA-625)
 * add (optional) expiration time for column (CASSANDRA-699)
 * access levels for authentication/authorization (CASSANDRA-900)
 * add ReadRepairChance to CF definition (CASSANDRA-930)
 * fix heisenbug in system tests, especially common on OS X (CASSANDRA-944)
 * convert to byte[] keys internally and all public APIs (CASSANDRA-767)
 * ability to alter schema definitions on a live cluster (CASSANDRA-44)
 * renamed configuration file to cassandra.xml, and log4j.properties to
   log4j-server.properties, which must now be loaded from
   the classpath (which is how our scripts in bin/ have always done it)
   (CASSANDRA-971)
 * change get_count to require a SlicePredicate. create multi_get_count
   (CASSANDRA-744)
 * re-organized endpointsnitch implementations and added SimpleSnitch
   (CASSANDRA-994)
 * Added preload_row_cache option (CASSANDRA-946)
 * add CRC to commitlog header (CASSANDRA-999)
 * removed deprecated batch_insert and get_range_slice methods (CASSANDRA-1065)
 * add truncate thrift method (CASSANDRA-531)
 * http mini-interface using mx4j (CASSANDRA-1068)
 * optimize away copy of sliced row on memtable read path (CASSANDRA-1046)
 * replace constant-size 2GB mmaped segments and special casing for index 
   entries spanning segment boundaries, with SegmentedFile that computes 
   segments that always contain entire entries/rows (CASSANDRA-1117)
 * avoid reading large rows into memory during compaction (CASSANDRA-16)
 * added hadoop OutputFormat (CASSANDRA-1101)
 * efficient Streaming (no more anticompaction) (CASSANDRA-579)
 * split commitlog header into separate file and add size checksum to
   mutations (CASSANDRA-1179)
 * avoid allocating a new byte[] for each mutation on replay (CASSANDRA-1219)
 * revise HH schema to be per-endpoint (CASSANDRA-1142)
 * add joining/leaving status to nodetool ring (CASSANDRA-1115)
 * allow multiple repair sessions per node (CASSANDRA-1190)
 * optimize away MessagingService for local range queries (CASSANDRA-1261)
 * make framed transport the default so malformed requests can't OOM the 
   server (CASSANDRA-475)
 * significantly faster reads from row cache (CASSANDRA-1267)
 * take advantage of row cache during range queries (CASSANDRA-1302)
 * make GCGraceSeconds a per-ColumnFamily value (CASSANDRA-1276)
 * keep persistent row size and column count statistics (CASSANDRA-1155)
 * add IntegerType (CASSANDRA-1282)
 * page within a single row during hinted handoff (CASSANDRA-1327)
 * push DatacenterShardStrategy configuration into keyspace definition,
   eliminating datacenter.properties. (CASSANDRA-1066)
 * optimize forward slices starting with '' and single-index-block name 
   queries by skipping the column index (CASSANDRA-1338)
 * streaming refactor (CASSANDRA-1189)
 * faster comparison for UUID types (CASSANDRA-1043)
 * secondary index support (CASSANDRA-749 and subtasks)
 * make compaction buckets deterministic (CASSANDRA-1265)


0.6.6
 * Allow using DynamicEndpointSnitch with RackAwareStrategy (CASSANDRA-1429)
 * remove the remaining vestiges of the unfinished DatacenterShardStrategy 
   (replaced by NetworkTopologyStrategy in 0.7)
   

0.6.5
 * fix key ordering in range query results with RandomPartitioner
   and ConsistencyLevel > ONE (CASSANDRA-1145)
 * fix for range query starting with the wrong token range (CASSANDRA-1042)
 * page within a single row during hinted handoff (CASSANDRA-1327)
 * fix compilation on non-sun JDKs (CASSANDRA-1061)
 * remove String.trim() call on row keys in batch mutations (CASSANDRA-1235)
 * Log summary of dropped messages instead of spamming log (CASSANDRA-1284)
 * add dynamic endpoint snitch (CASSANDRA-981)
 * fix streaming for keyspaces with hyphens in their name (CASSANDRA-1377)
 * fix errors in hard-coded bloom filter optKPerBucket by computing it
   algorithmically (CASSANDRA-1220
 * remove message deserialization stage, and uncap read/write stages
   so slow reads/writes don't block gossip processing (CASSANDRA-1358)
 * add jmx port configuration to Debian package (CASSANDRA-1202)
 * use mlockall via JNA, if present, to prevent Linux from swapping
   out parts of the JVM (CASSANDRA-1214)


0.6.4
 * avoid queuing multiple hint deliveries for the same endpoint
   (CASSANDRA-1229)
 * better performance for and stricter checking of UTF8 column names
   (CASSANDRA-1232)
 * extend option to lower compaction priority to hinted handoff
   as well (CASSANDRA-1260)
 * log errors in gossip instead of re-throwing (CASSANDRA-1289)
 * avoid aborting commitlog replay prematurely if a flushed-but-
   not-removed commitlog segment is encountered (CASSANDRA-1297)
 * fix duplicate rows being read during mapreduce (CASSANDRA-1142)
 * failure detection wasn't closing command sockets (CASSANDRA-1221)
 * cassandra-cli.bat works on windows (CASSANDRA-1236)
 * pre-emptively drop requests that cannot be processed within RPCTimeout
   (CASSANDRA-685)
 * add ack to Binary write verb and update CassandraBulkLoader
   to wait for acks for each row (CASSANDRA-1093)
 * added describe_partitioner Thrift method (CASSANDRA-1047)
 * Hadoop jobs no longer require the Cassandra storage-conf.xml
   (CASSANDRA-1280, CASSANDRA-1047)
 * log thread pool stats when GC is excessive (CASSANDRA-1275)
 * remove gossip message size limit (CASSANDRA-1138)
 * parallelize local and remote reads during multiget, and respect snitch 
   when determining whether to do local read for CL.ONE (CASSANDRA-1317)
 * fix read repair to use requested consistency level on digest mismatch,
   rather than assuming QUORUM (CASSANDRA-1316)
 * process digest mismatch re-reads in parallel (CASSANDRA-1323)
 * switch hints CF comparator to BytesType (CASSANDRA-1274)


0.6.3
 * retry to make streaming connections up to 8 times. (CASSANDRA-1019)
 * reject describe_ring() calls on invalid keyspaces (CASSANDRA-1111)
 * fix cache size calculation for size of 100% (CASSANDRA-1129)
 * fix cache capacity only being recalculated once (CASSANDRA-1129)
 * remove hourly scan of all hints on the off chance that the gossiper
   missed a status change; instead, expose deliverHintsToEndpoint to JMX
   so it can be done manually, if necessary (CASSANDRA-1141)
 * don't reject reads at CL.ALL (CASSANDRA-1152)
 * reject deletions to supercolumns in CFs containing only standard
   columns (CASSANDRA-1139)
 * avoid preserving login information after client disconnects
   (CASSANDRA-1057)
 * prefer sun jdk to openjdk in debian init script (CASSANDRA-1174)
 * detect partioner config changes between restarts and fail fast 
   (CASSANDRA-1146)
 * use generation time to resolve node token reassignment disagreements
   (CASSANDRA-1118)
 * restructure the startup ordering of Gossiper and MessageService to avoid
   timing anomalies (CASSANDRA-1160)
 * detect incomplete commit log hearders (CASSANDRA-1119)
 * force anti-entropy service to stream files on the stream stage to avoid
   sending streams out of order (CASSANDRA-1169)
 * remove inactive stream managers after AES streams files (CASSANDRA-1169)
 * allow removing entire row through batch_mutate Deletion (CASSANDRA-1027)
 * add JMX metrics for row-level bloom filter false positives (CASSANDRA-1212)
 * added a redhat init script to contrib (CASSANDRA-1201)
 * use midpoint when bootstrapping a new machine into range with not
   much data yet instead of random token (CASSANDRA-1112)
 * kill server on OOM in executor stage as well as Thrift (CASSANDRA-1226)
 * remove opportunistic repairs, when two machines with overlapping replica
   responsibilities happen to finish major compactions of the same CF near
   the same time.  repairs are now fully manual (CASSANDRA-1190)
 * add ability to lower compaction priority (default is no change from 0.6.2)
   (CASSANDRA-1181)


0.6.2
 * fix contrib/word_count build. (CASSANDRA-992)
 * split CommitLogExecutorService into BatchCommitLogExecutorService and 
   PeriodicCommitLogExecutorService (CASSANDRA-1014)
 * add latency histograms to CFSMBean (CASSANDRA-1024)
 * make resolving timestamp ties deterministic by using value bytes
   as a tiebreaker (CASSANDRA-1039)
 * Add option to turn off Hinted Handoff (CASSANDRA-894)
 * fix windows startup (CASSANDRA-948)
 * make concurrent_reads, concurrent_writes configurable at runtime via JMX
   (CASSANDRA-1060)
 * disable GCInspector on non-Sun JVMs (CASSANDRA-1061)
 * fix tombstone handling in sstable rows with no other data (CASSANDRA-1063)
 * fix size of row in spanned index entries (CASSANDRA-1056)
 * install json2sstable, sstable2json, and sstablekeys to Debian package
 * StreamingService.StreamDestinations wouldn't empty itself after streaming
   finished (CASSANDRA-1076)
 * added Collections.shuffle(splits) before returning the splits in 
   ColumnFamilyInputFormat (CASSANDRA-1096)
 * do not recalculate cache capacity post-compaction if it's been manually 
   modified (CASSANDRA-1079)
 * better defaults for flush sorter + writer executor queue sizes
   (CASSANDRA-1100)
 * windows scripts for SSTableImport/Export (CASSANDRA-1051)
 * windows script for nodetool (CASSANDRA-1113)
 * expose PhiConvictThreshold (CASSANDRA-1053)
 * make repair of RF==1 a no-op (CASSANDRA-1090)
 * improve default JVM GC options (CASSANDRA-1014)
 * fix SlicePredicate serialization inside Hadoop jobs (CASSANDRA-1049)
 * close Thrift sockets in Hadoop ColumnFamilyRecordReader (CASSANDRA-1081)


0.6.1
 * fix NPE in sstable2json when no excluded keys are given (CASSANDRA-934)
 * keep the replica set constant throughout the read repair process
   (CASSANDRA-937)
 * allow querying getAllRanges with empty token list (CASSANDRA-933)
 * fix command line arguments inversion in clustertool (CASSANDRA-942)
 * fix race condition that could trigger a false-positive assertion
   during post-flush discard of old commitlog segments (CASSANDRA-936)
 * fix neighbor calculation for anti-entropy repair (CASSANDRA-924)
 * perform repair even for small entropy differences (CASSANDRA-924)
 * Use hostnames in CFInputFormat to allow Hadoop's naive string-based
   locality comparisons to work (CASSANDRA-955)
 * cache read-only BufferedRandomAccessFile length to avoid
   3 system calls per invocation (CASSANDRA-950)
 * nodes with IPv6 (and no IPv4) addresses could not join cluster
   (CASSANDRA-969)
 * Retrieve the correct number of undeleted columns, if any, from
   a supercolumn in a row that had been deleted previously (CASSANDRA-920)
 * fix index scans that cross the 2GB mmap boundaries for both mmap
   and standard i/o modes (CASSANDRA-866)
 * expose drain via nodetool (CASSANDRA-978)


0.6.0-RC1
 * JMX drain to flush memtables and run through commit log (CASSANDRA-880)
 * Bootstrapping can skip ranges under the right conditions (CASSANDRA-902)
 * fix merging row versions in range_slice for CL > ONE (CASSANDRA-884)
 * default write ConsistencyLeven chaned from ZERO to ONE
 * fix for index entries spanning mmap buffer boundaries (CASSANDRA-857)
 * use lexical comparison if time part of TimeUUIDs are the same 
   (CASSANDRA-907)
 * bound read, mutation, and response stages to fix possible OOM
   during log replay (CASSANDRA-885)
 * Use microseconds-since-epoch (UTC) in cli, instead of milliseconds
 * Treat batch_mutate Deletion with null supercolumn as "apply this predicate 
   to top level supercolumns" (CASSANDRA-834)
 * Streaming destination nodes do not update their JMX status (CASSANDRA-916)
 * Fix internal RPC timeout calculation (CASSANDRA-911)
 * Added Pig loadfunc to contrib/pig (CASSANDRA-910)


0.6.0-beta3
 * fix compaction bucketing bug (CASSANDRA-814)
 * update windows batch file (CASSANDRA-824)
 * deprecate KeysCachedFraction configuration directive in favor
   of KeysCached; move to unified-per-CF key cache (CASSANDRA-801)
 * add invalidateRowCache to ColumnFamilyStoreMBean (CASSANDRA-761)
 * send Handoff hints to natural locations to reduce load on
   remaining nodes in a failure scenario (CASSANDRA-822)
 * Add RowWarningThresholdInMB configuration option to warn before very 
   large rows get big enough to threaten node stability, and -x option to
   be able to remove them with sstable2json if the warning is unheeded
   until it's too late (CASSANDRA-843)
 * Add logging of GC activity (CASSANDRA-813)
 * fix ConcurrentModificationException in commitlog discard (CASSANDRA-853)
 * Fix hardcoded row count in Hadoop RecordReader (CASSANDRA-837)
 * Add a jmx status to the streaming service and change several DEBUG
   messages to INFO (CASSANDRA-845)
 * fix classpath in cassandra-cli.bat for Windows (CASSANDRA-858)
 * allow re-specifying host, port to cassandra-cli if invalid ones
   are first tried (CASSANDRA-867)
 * fix race condition handling rpc timeout in the coordinator
   (CASSANDRA-864)
 * Remove CalloutLocation and StagingFileDirectory from storage-conf files 
   since those settings are no longer used (CASSANDRA-878)
 * Parse a long from RowWarningThresholdInMB instead of an int (CASSANDRA-882)
 * Remove obsolete ControlPort code from DatabaseDescriptor (CASSANDRA-886)
 * move skipBytes side effect out of assert (CASSANDRA-899)
 * add "double getLoad" to StorageServiceMBean (CASSANDRA-898)
 * track row stats per CF at compaction time (CASSANDRA-870)
 * disallow CommitLogDirectory matching a DataFileDirectory (CASSANDRA-888)
 * default key cache size is 200k entries, changed from 10% (CASSANDRA-863)
 * add -Dcassandra-foreground=yes to cassandra.bat
 * exit if cluster name is changed unexpectedly (CASSANDRA-769)


0.6.0-beta1/beta2
 * add batch_mutate thrift command, deprecating batch_insert (CASSANDRA-336)
 * remove get_key_range Thrift API, deprecated in 0.5 (CASSANDRA-710)
 * add optional login() Thrift call for authentication (CASSANDRA-547)
 * support fat clients using gossiper and StorageProxy to perform
   replication in-process [jvm-only] (CASSANDRA-535)
 * support mmapped I/O for reads, on by default on 64bit JVMs 
   (CASSANDRA-408, CASSANDRA-669)
 * improve insert concurrency, particularly during Hinted Handoff
   (CASSANDRA-658)
 * faster network code (CASSANDRA-675)
 * stress.py moved to contrib (CASSANDRA-635)
 * row caching [must be explicitly enabled per-CF in config] (CASSANDRA-678)
 * present a useful measure of compaction progress in JMX (CASSANDRA-599)
 * add bin/sstablekeys (CASSNADRA-679)
 * add ConsistencyLevel.ANY (CASSANDRA-687)
 * make removetoken remove nodes from gossip entirely (CASSANDRA-644)
 * add ability to set cache sizes at runtime (CASSANDRA-708)
 * report latency and cache hit rate statistics with lifetime totals
   instead of average over the last minute (CASSANDRA-702)
 * support get_range_slice for RandomPartitioner (CASSANDRA-745)
 * per-keyspace replication factory and replication strategy (CASSANDRA-620)
 * track latency in microseconds (CASSANDRA-733)
 * add describe_ Thrift methods, deprecating get_string_property and 
   get_string_list_property
 * jmx interface for tracking operation mode and streams in general.
   (CASSANDRA-709)
 * keep memtables in sorted order to improve range query performance
   (CASSANDRA-799)
 * use while loop instead of recursion when trimming sstables compaction list 
   to avoid blowing stack in pathological cases (CASSANDRA-804)
 * basic Hadoop map/reduce support (CASSANDRA-342)


0.5.1
 * ensure all files for an sstable are streamed to the same directory.
   (CASSANDRA-716)
 * more accurate load estimate for bootstrapping (CASSANDRA-762)
 * tolerate dead or unavailable bootstrap target on write (CASSANDRA-731)
 * allow larger numbers of keys (> 140M) in a sstable bloom filter
   (CASSANDRA-790)
 * include jvm argument improvements from CASSANDRA-504 in debian package
 * change streaming chunk size to 32MB to accomodate Windows XP limitations
   (was 64MB) (CASSANDRA-795)
 * fix get_range_slice returning results in the wrong order (CASSANDRA-781)
 

0.5.0 final
 * avoid attempting to delete temporary bootstrap files twice (CASSANDRA-681)
 * fix bogus NaN in nodeprobe cfstats output (CASSANDRA-646)
 * provide a policy for dealing with single thread executors w/ a full queue
   (CASSANDRA-694)
 * optimize inner read in MessagingService, vastly improving multiple-node
   performance (CASSANDRA-675)
 * wait for table flush before streaming data back to a bootstrapping node.
   (CASSANDRA-696)
 * keep track of bootstrapping sources by table so that bootstrapping doesn't 
   give the indication of finishing early (CASSANDRA-673)


0.5.0 RC3
 * commit the correct version of the patch for CASSANDRA-663


0.5.0 RC2 (unreleased)
 * fix bugs in converting get_range_slice results to Thrift 
   (CASSANDRA-647, CASSANDRA-649)
 * expose java.util.concurrent.TimeoutException in StorageProxy methods
   (CASSANDRA-600)
 * TcpConnectionManager was holding on to disconnected connections, 
   giving the false indication they were being used. (CASSANDRA-651)
 * Remove duplicated write. (CASSANDRA-662)
 * Abort bootstrap if IP is already in the token ring (CASSANDRA-663)
 * increase default commitlog sync period, and wait for last sync to 
   finish before submitting another (CASSANDRA-668)


0.5.0 RC1
 * Fix potential NPE in get_range_slice (CASSANDRA-623)
 * add CRC32 to commitlog entries (CASSANDRA-605)
 * fix data streaming on windows (CASSANDRA-630)
 * GC compacted sstables after cleanup and compaction (CASSANDRA-621)
 * Speed up anti-entropy validation (CASSANDRA-629)
 * Fix anti-entropy assertion error (CASSANDRA-639)
 * Fix pending range conflicts when bootstapping or moving
   multiple nodes at once (CASSANDRA-603)
 * Handle obsolete gossip related to node movement in the case where
   one or more nodes is down when the movement occurs (CASSANDRA-572)
 * Include dead nodes in gossip to avoid a variety of problems
   and fix HH to removed nodes (CASSANDRA-634)
 * return an InvalidRequestException for mal-formed SlicePredicates
   (CASSANDRA-643)
 * fix bug determining closest neighbor for use in multiple datacenters
   (CASSANDRA-648)
 * Vast improvements in anticompaction speed (CASSANDRA-607)
 * Speed up log replay and writes by avoiding redundant serializations
   (CASSANDRA-652)


0.5.0 beta 2
 * Bootstrap improvements (several tickets)
 * add nodeprobe repair anti-entropy feature (CASSANDRA-193, CASSANDRA-520)
 * fix possibility of partition when many nodes restart at once
   in clusters with multiple seeds (CASSANDRA-150)
 * fix NPE in get_range_slice when no data is found (CASSANDRA-578)
 * fix potential NPE in hinted handoff (CASSANDRA-585)
 * fix cleanup of local "system" keyspace (CASSANDRA-576)
 * improve computation of cluster load balance (CASSANDRA-554)
 * added super column read/write, column count, and column/row delete to
   cassandra-cli (CASSANDRA-567, CASSANDRA-594)
 * fix returning live subcolumns of deleted supercolumns (CASSANDRA-583)
 * respect JAVA_HOME in bin/ scripts (several tickets)
 * add StorageService.initClient for fat clients on the JVM (CASSANDRA-535)
   (see contrib/client_only for an example of use)
 * make consistency_level functional in get_range_slice (CASSANDRA-568)
 * optimize key deserialization for RandomPartitioner (CASSANDRA-581)
 * avoid GCing tombstones except on major compaction (CASSANDRA-604)
 * increase failure conviction threshold, resulting in less nodes
   incorrectly (and temporarily) marked as down (CASSANDRA-610)
 * respect memtable thresholds during log replay (CASSANDRA-609)
 * support ConsistencyLevel.ALL on read (CASSANDRA-584)
 * add nodeprobe removetoken command (CASSANDRA-564)


0.5.0 beta
 * Allow multiple simultaneous flushes, improving flush throughput 
   on multicore systems (CASSANDRA-401)
 * Split up locks to improve write and read throughput on multicore systems
   (CASSANDRA-444, CASSANDRA-414)
 * More efficient use of memory during compaction (CASSANDRA-436)
 * autobootstrap option: when enabled, all non-seed nodes will attempt
   to bootstrap when started, until bootstrap successfully
   completes. -b option is removed.  (CASSANDRA-438)
 * Unless a token is manually specified in the configuration xml,
   a bootstraping node will use a token that gives it half the
   keys from the most-heavily-loaded node in the cluster,
   instead of generating a random token. 
   (CASSANDRA-385, CASSANDRA-517)
 * Miscellaneous bootstrap fixes (several tickets)
 * Ability to change a node's token even after it has data on it
   (CASSANDRA-541)
 * Ability to decommission a live node from the ring (CASSANDRA-435)
 * Semi-automatic loadbalancing via nodeprobe (CASSANDRA-192)
 * Add ability to set compaction thresholds at runtime via
   JMX / nodeprobe.  (CASSANDRA-465)
 * Add "comment" field to ColumnFamily definition. (CASSANDRA-481)
 * Additional JMX metrics (CASSANDRA-482)
 * JSON based export and import tools (several tickets)
 * Hinted Handoff fixes (several tickets)
 * Add key cache to improve read performance (CASSANDRA-423)
 * Simplified construction of custom ReplicationStrategy classes
   (CASSANDRA-497)
 * Graphical application (Swing) for ring integrity verification and 
   visualization was added to contrib (CASSANDRA-252)
 * Add DCQUORUM, DCQUORUMSYNC consistency levels and corresponding
   ReplicationStrategy / EndpointSnitch classes.  Experimental.
   (CASSANDRA-492)
 * Web client interface added to contrib (CASSANDRA-457)
 * More-efficient flush for Random, CollatedOPP partitioners 
   for normal writes (CASSANDRA-446) and bulk load (CASSANDRA-420)
 * Add MemtableFlushAfterMinutes, a global replacement for the old 
   per-CF FlushPeriodInMinutes setting (CASSANDRA-463)
 * optimizations to slice reading (CASSANDRA-350) and supercolumn
   queries (CASSANDRA-510)
 * force binding to given listenaddress for nodes with multiple
   interfaces (CASSANDRA-546)
 * stress.py benchmarking tool improvements (several tickets)
 * optimized replica placement code (CASSANDRA-525)
 * faster log replay on restart (CASSANDRA-539, CASSANDRA-540)
 * optimized local-node writes (CASSANDRA-558)
 * added get_range_slice, deprecating get_key_range (CASSANDRA-344)
 * expose TimedOutException to thrift (CASSANDRA-563)
 

0.4.2
 * Add validation disallowing null keys (CASSANDRA-486)
 * Fix race conditions in TCPConnectionManager (CASSANDRA-487)
 * Fix using non-utf8-aware comparison as a sanity check.
   (CASSANDRA-493)
 * Improve default garbage collector options (CASSANDRA-504)
 * Add "nodeprobe flush" (CASSANDRA-505)
 * remove NotFoundException from get_slice throws list (CASSANDRA-518)
 * fix get (not get_slice) of entire supercolumn (CASSANDRA-508)
 * fix null token during bootstrap (CASSANDRA-501)


0.4.1
 * Fix FlushPeriod columnfamily configuration regression
   (CASSANDRA-455)
 * Fix long column name support (CASSANDRA-460)
 * Fix for serializing a row that only contains tombstones
   (CASSANDRA-458)
 * Fix for discarding unneeded commitlog segments (CASSANDRA-459)
 * Add SnapshotBeforeCompaction configuration option (CASSANDRA-426)
 * Fix compaction abort under insufficient disk space (CASSANDRA-473)
 * Fix reading subcolumn slice from tombstoned CF (CASSANDRA-484)
 * Fix race condition in RVH causing occasional NPE (CASSANDRA-478)


0.4.0
 * fix get_key_range problems when a node is down (CASSANDRA-440)
   and add UnavailableException to more Thrift methods
 * Add example EndPointSnitch contrib code (several tickets)


0.4.0 RC2
 * fix SSTable generation clash during compaction (CASSANDRA-418)
 * reject method calls with null parameters (CASSANDRA-308)
 * properly order ranges in nodeprobe output (CASSANDRA-421)
 * fix logging of certain errors on executor threads (CASSANDRA-425)


0.4.0 RC1
 * Bootstrap feature is live; use -b on startup (several tickets)
 * Added multiget api (CASSANDRA-70)
 * fix Deadlock with SelectorManager.doProcess and TcpConnection.write
   (CASSANDRA-392)
 * remove key cache b/c of concurrency bugs in third-party
   CLHM library (CASSANDRA-405)
 * update non-major compaction logic to use two threshold values
   (CASSANDRA-407)
 * add periodic / batch commitlog sync modes (several tickets)
 * inline BatchMutation into batch_insert params (CASSANDRA-403)
 * allow setting the logging level at runtime via mbean (CASSANDRA-402)
 * change default comparator to BytesType (CASSANDRA-400)
 * add forwards-compatible ConsistencyLevel parameter to get_key_range
   (CASSANDRA-322)
 * r/m special case of blocking for local destination when writing with 
   ConsistencyLevel.ZERO (CASSANDRA-399)
 * Fixes to make BinaryMemtable [bulk load interface] useful (CASSANDRA-337);
   see contrib/bmt_example for an example of using it.
 * More JMX properties added (several tickets)
 * Thrift changes (several tickets)
    - Merged _super get methods with the normal ones; return values
      are now of ColumnOrSuperColumn.
    - Similarly, merged batch_insert_super into batch_insert.



0.4.0 beta
 * On-disk data format has changed to allow billions of keys/rows per
   node instead of only millions
 * Multi-keyspace support
 * Scan all sstables for all queries to avoid situations where
   different types of operation on the same ColumnFamily could
   disagree on what data was present
 * Snapshot support via JMX
 * Thrift API has changed a _lot_:
    - removed time-sorted CFs; instead, user-defined comparators
      may be defined on the column names, which are now byte arrays.
      Default comparators are provided for UTF8, Bytes, Ascii, Long (i64),
      and UUID types.
    - removed colon-delimited strings in thrift api in favor of explicit
      structs such as ColumnPath, ColumnParent, etc.  Also normalized
      thrift struct and argument naming.
    - Added columnFamily argument to get_key_range.
    - Change signature of get_slice to accept starting and ending
      columns as well as an offset.  (This allows use of indexes.)
      Added "ascending" flag to allow reasonably-efficient reverse
      scans as well.  Removed get_slice_by_range as redundant.
    - get_key_range operates on one CF at a time
    - changed `block` boolean on insert methods to ConsistencyLevel enum,
      with options of NONE, ONE, QUORUM, and ALL.
    - added similar consistency_level parameter to read methods
    - column-name-set slice with no names given now returns zero columns
      instead of all of them.  ("all" can run your server out of memory.
      use a range-based slice with a high max column count instead.)
 * Removed the web interface. Node information can now be obtained by 
   using the newly introduced nodeprobe utility.
 * More JMX stats
 * Remove magic values from internals (e.g. special key to indicate
   when to flush memtables)
 * Rename configuration "table" to "keyspace"
 * Moved to crash-only design; no more shutdown (just kill the process)
 * Lots of bug fixes

Full list of issues resolved in 0.4 is at https://issues.apache.org/jira/secure/IssueNavigator.jspa?reset=true&&pid=12310865&fixfor=12313862&resolution=1&sorter/field=issuekey&sorter/order=DESC


0.3.0 RC3
 * Fix potential deadlock under load in TCPConnection.
   (CASSANDRA-220)


0.3.0 RC2
 * Fix possible data loss when server is stopped after replaying
   log but before new inserts force memtable flush.
   (CASSANDRA-204)
 * Added BUGS file


0.3.0 RC1
 * Range queries on keys, including user-defined key collation
 * Remove support
 * Workarounds for a weird bug in JDK select/register that seems
   particularly common on VM environments. Cassandra should deploy
   fine on EC2 now
 * Much improved infrastructure: the beginnings of a decent test suite
   ("ant test" for unit tests; "nosetests" for system tests), code
   coverage reporting, etc.
 * Expanded node status reporting via JMX
 * Improved error reporting/logging on both server and client
 * Reduced memory footprint in default configuration
 * Combined blocking and non-blocking versions of insert APIs
 * Added FlushPeriodInMinutes configuration parameter to force
   flushing of infrequently-updated ColumnFamilies<|MERGE_RESOLUTION|>--- conflicted
+++ resolved
@@ -1,4 +1,3 @@
-<<<<<<< HEAD
 2.0.1
  * Notify indexer of columns shadowed by range tombstones (CASSANDRA-5614)
  * Log Merkle tree stats (CASSANDRA-2698)
@@ -9,6 +8,9 @@
    (CASSANDRA-5722)
  * Add ability for CQL3 to list partition keys (CASSANDRA-4536)
  * Improve native protocol serialization (CASSANDRA-5664)
+Merged from 1.2:
+ * Allow disabling SlabAllocator (CASSANDRA-5935)
+ * Make user-defined compaction JMX blocking (CASSANDRA-4952)
 
 
 2.0.0
@@ -17,14 +19,6 @@
  * Fix dateOf() function for pre-2.0 timestamp columns (CASSANDRA-5928)
  * Fix SSTable unintentionally loads BF when opened for batch (CASSANDRA-5938)
 Merged from 1.2:
-=======
-1.2.10
- * Allow disabling SlabAllocator (CASSANDRA-5935)
- * Make user-defined compaction JMX blocking (CASSANDRA-4952)
-
-
-1.2.9
->>>>>>> a4dd7aa3
  * Fix getBloomFilterDiskSpaceUsed for AlwaysPresentFilter (CASSANDRA-5900)
  * Don't announce schema version until we've loaded the changes locally
    (CASSANDRA-5904)

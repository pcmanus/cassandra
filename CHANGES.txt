<<<<<<< HEAD
3.11
=======
3.0.11
 * Reject default_time_to_live option when creating or altering MVs (CASSANDRA-12868)
>>>>>>> a1bcea21
 * AnticompactionRequestSerializer serializedSize is incorrect (CASSANDRA-12934)

3.10
 * Don't shut down socket input/output on StreamSession (CASSANDRA-12903)
 * Fix Murmur3PartitionerTest (CASSANDRA-12858)
 * Move cqlsh syntax rules into separate module and allow easier customization (CASSANDRA-12897)
 * Fix CommitLogSegmentManagerTest (CASSANDRA-12283)
 * Fix cassandra-stress truncate option (CASSANDRA-12695)
 * Fix crossNode value when receiving messages (CASSANDRA-12791)
 * Don't load MX4J beans twice (CASSANDRA-12869)
 * Extend native protocol request flags, add versions to SUPPORTED, and introduce ProtocolVersion enum (CASSANDRA-12838)
 * Set JOINING mode when running pre-join tasks (CASSANDRA-12836)
 * remove net.mintern.primitive library due to license issue (CASSANDRA-12845)
 * Properly format IPv6 addresses when logging JMX service URL (CASSANDRA-12454)
 * Optimize the vnode allocation for single replica per DC (CASSANDRA-12777)
 * Use non-token restrictions for bounds when token restrictions are overridden (CASSANDRA-12419)
 * Fix CQLSH auto completion for PER PARTITION LIMIT (CASSANDRA-12803)
 * Use different build directories for Eclipse and Ant (CASSANDRA-12466)
 * Avoid potential AttributeError in cqlsh due to no table metadata (CASSANDRA-12815)
 * Fix RandomReplicationAwareTokenAllocatorTest.testExistingCluster (CASSANDRA-12812)
 * Upgrade commons-codec to 1.9 (CASSANDRA-12790)
 * Make the fanout size for LeveledCompactionStrategy to be configurable (CASSANDRA-11550)
 * Add duration data type (CASSANDRA-11873)
 * Fix timeout in ReplicationAwareTokenAllocatorTest (CASSANDRA-12784)
 * Improve sum aggregate functions (CASSANDRA-12417)
 * Make cassandra.yaml docs for batch_size_*_threshold_in_kb reflect changes in CASSANDRA-10876 (CASSANDRA-12761)
 * cqlsh fails to format collections when using aliases (CASSANDRA-11534)
 * Check for hash conflicts in prepared statements (CASSANDRA-12733)
 * Exit query parsing upon first error (CASSANDRA-12598)
 * Fix cassandra-stress to use single seed in UUID generation (CASSANDRA-12729)
 * CQLSSTableWriter does not allow Update statement (CASSANDRA-12450)
 * Config class uses boxed types but DD exposes primitive types (CASSANDRA-12199)
 * Add pre- and post-shutdown hooks to Storage Service (CASSANDRA-12461)
 * Add hint delivery metrics (CASSANDRA-12693)
 * Remove IndexInfo cache from FileIndexInfoRetriever (CASSANDRA-12731)
 * ColumnIndex does not reuse buffer (CASSANDRA-12502)
 * cdc column addition still breaks schema migration tasks (CASSANDRA-12697)
 * Upgrade metrics-reporter dependencies (CASSANDRA-12089)
 * Tune compaction thread count via nodetool (CASSANDRA-12248)
 * Add +=/-= shortcut syntax for update queries (CASSANDRA-12232)
 * Include repair session IDs in repair start message (CASSANDRA-12532)
 * Add a blocking task to Index, run before joining the ring (CASSANDRA-12039)
 * Fix NPE when using CQLSSTableWriter (CASSANDRA-12667)
 * Support optional backpressure strategies at the coordinator (CASSANDRA-9318)
 * Make randompartitioner work with new vnode allocation (CASSANDRA-12647)
 * Fix cassandra-stress graphing (CASSANDRA-12237)
 * Allow filtering on partition key columns for queries without secondary indexes (CASSANDRA-11031)
 * Fix Cassandra Stress reporting thread model and precision (CASSANDRA-12585)
 * Add JMH benchmarks.jar (CASSANDRA-12586)
 * Cleanup uses of AlterTableStatementColumn (CASSANDRA-12567)
 * Add keep-alive to streaming (CASSANDRA-11841)
 * Tracing payload is passed through newSession(..) (CASSANDRA-11706)
 * avoid deleting non existing sstable files and improve related log messages (CASSANDRA-12261)
 * json/yaml output format for nodetool compactionhistory (CASSANDRA-12486)
 * Retry all internode messages once after a connection is
   closed and reopened (CASSANDRA-12192)
 * Add support to rebuild from targeted replica (CASSANDRA-9875)
 * Add sequence distribution type to cassandra stress (CASSANDRA-12490)
 * "SELECT * FROM foo LIMIT ;" does not error out (CASSANDRA-12154)
 * Define executeLocally() at the ReadQuery Level (CASSANDRA-12474)
 * Extend read/write failure messages with a map of replica addresses
   to error codes in the v5 native protocol (CASSANDRA-12311)
 * Fix rebuild of SASI indexes with existing index files (CASSANDRA-12374)
 * Let DatabaseDescriptor not implicitly startup services (CASSANDRA-9054, 12550)
 * Fix clustering indexes in presence of static columns in SASI (CASSANDRA-12378)
 * Fix queries on columns with reversed type on SASI indexes (CASSANDRA-12223)
 * Added slow query log (CASSANDRA-12403)
 * Count full coordinated request against timeout (CASSANDRA-12256)
 * Allow TTL with null value on insert and update (CASSANDRA-12216)
 * Make decommission operation resumable (CASSANDRA-12008)
 * Add support to one-way targeted repair (CASSANDRA-9876)
 * Remove clientutil jar (CASSANDRA-11635)
 * Fix compaction throughput throttle (CASSANDRA-12366, CASSANDRA-12717)
 * Delay releasing Memtable memory on flush until PostFlush has finished running (CASSANDRA-12358)
 * Cassandra stress should dump all setting on startup (CASSANDRA-11914)
 * Make it possible to compact a given token range (CASSANDRA-10643)
 * Allow updating DynamicEndpointSnitch properties via JMX (CASSANDRA-12179)
 * Collect metrics on queries by consistency level (CASSANDRA-7384)
 * Add support for GROUP BY to SELECT statement (CASSANDRA-10707)
 * Deprecate memtable_cleanup_threshold and update default for memtable_flush_writers (CASSANDRA-12228)
 * Upgrade to OHC 0.4.4 (CASSANDRA-12133)
 * Add version command to cassandra-stress (CASSANDRA-12258)
 * Create compaction-stress tool (CASSANDRA-11844)
 * Garbage-collecting compaction operation and schema option (CASSANDRA-7019)
 * Add beta protocol flag for v5 native protocol (CASSANDRA-12142)
 * Support filtering on non-PRIMARY KEY columns in the CREATE
   MATERIALIZED VIEW statement's WHERE clause (CASSANDRA-10368)
 * Unify STDOUT and SYSTEMLOG logback format (CASSANDRA-12004)
 * COPY FROM should raise error for non-existing input files (CASSANDRA-12174)
 * Faster write path (CASSANDRA-12269)
 * Option to leave omitted columns in INSERT JSON unset (CASSANDRA-11424)
 * Support json/yaml output in nodetool tpstats (CASSANDRA-12035)
 * Expose metrics for successful/failed authentication attempts (CASSANDRA-10635)
 * Prepend snapshot name with "truncated" or "dropped" when a snapshot
   is taken before truncating or dropping a table (CASSANDRA-12178)
 * Optimize RestrictionSet (CASSANDRA-12153)
 * cqlsh does not automatically downgrade CQL version (CASSANDRA-12150)
 * Omit (de)serialization of state variable in UDAs (CASSANDRA-9613)
 * Create a system table to expose prepared statements (CASSANDRA-8831)
 * Reuse DataOutputBuffer from ColumnIndex (CASSANDRA-11970)
 * Remove DatabaseDescriptor dependency from SegmentedFile (CASSANDRA-11580)
 * Add supplied username to authentication error messages (CASSANDRA-12076)
 * Remove pre-startup check for open JMX port (CASSANDRA-12074)
 * Remove compaction Severity from DynamicEndpointSnitch (CASSANDRA-11738)
 * Restore resumable hints delivery (CASSANDRA-11960)
 * Properly report LWT contention (CASSANDRA-12626)
Merged from 3.0:
 * Prevent reloading of logback.xml from UDF sandbox (CASSANDRA-12535)
 * Pass root cause to CorruptBlockException when uncompression failed (CASSANDRA-12889)
 * Batch with multiple conditional updates for the same partition causes AssertionError (CASSANDRA-12867)
 * Make AbstractReplicationStrategy extendable from outside its package (CASSANDRA-12788)
 * Don't tell users to turn off consistent rangemovements during rebuild. (CASSANDRA-12296)
 * Fix CommitLogTest.testDeleteIfNotDirty (CASSANDRA-12854)
 * Avoid deadlock due to MV lock contention (CASSANDRA-12689)
 * Fix for KeyCacheCqlTest flakiness (CASSANDRA-12801)
 * Include SSTable filename in compacting large row message (CASSANDRA-12384)
 * Fix potential socket leak (CASSANDRA-12329, CASSANDRA-12330)
 * Fix ViewTest.testCompaction (CASSANDRA-12789)
 * Improve avg aggregate functions (CASSANDRA-12417)
 * Preserve quoted reserved keyword column names in MV creation (CASSANDRA-11803)
 * nodetool stopdaemon errors out (CASSANDRA-12646)
 * Split materialized view mutations on build to prevent OOM (CASSANDRA-12268)
 * mx4j does not work in 3.0.8 (CASSANDRA-12274)
 * Abort cqlsh copy-from in case of no answer after prolonged period of time (CASSANDRA-12740)
 * Avoid sstable corrupt exception due to dropped static column (CASSANDRA-12582)
 * Make stress use client mode to avoid checking commit log size on startup (CASSANDRA-12478)
 * Fix exceptions with new vnode allocation (CASSANDRA-12715)
 * Unify drain and shutdown processes (CASSANDRA-12509)
 * Fix NPE in ComponentOfSlice.isEQ() (CASSANDRA-12706)
 * Fix failure in LogTransactionTest (CASSANDRA-12632)
 * Fix potentially incomplete non-frozen UDT values when querying with the
   full primary key specified (CASSANDRA-12605)
 * Make sure repaired tombstones are dropped when only_purge_repaired_tombstones is enabled (CASSANDRA-12703)
 * Skip writing MV mutations to commitlog on mutation.applyUnsafe() (CASSANDRA-11670)
 * Establish consistent distinction between non-existing partition and NULL value for LWTs on static columns (CASSANDRA-12060)
 * Extend ColumnIdentifier.internedInstances key to include the type that generated the byte buffer (CASSANDRA-12516)
 * Handle composite prefixes with final EOC=0 as in 2.x and refactor LegacyLayout.decodeBound (CASSANDRA-12423)
 * select_distinct_with_deletions_test failing on non-vnode environments (CASSANDRA-11126)
 * Stack Overflow returned to queries while upgrading (CASSANDRA-12527)
 * Fix legacy regex for temporary files from 2.2 (CASSANDRA-12565)
 * Add option to state current gc_grace_seconds to tools/bin/sstablemetadata (CASSANDRA-12208)
 * Fix file system race condition that may cause LogAwareFileLister to fail to classify files (CASSANDRA-11889)
 * Fix file handle leaks due to simultaneous compaction/repair and
   listing snapshots, calculating snapshot sizes, or making schema
   changes (CASSANDRA-11594)
 * Fix nodetool repair exits with 0 for some errors (CASSANDRA-12508)
 * Do not shut down BatchlogManager twice during drain (CASSANDRA-12504)
 * Disk failure policy should not be invoked on out of space (CASSANDRA-12385)
 * Calculate last compacted key on startup (CASSANDRA-6216)
 * Add schema to snapshot manifest, add USING TIMESTAMP clause to ALTER TABLE statements (CASSANDRA-7190)
 * If CF has no clustering columns, any row cache is full partition cache (CASSANDRA-12499)
 * Correct log message for statistics of offheap memtable flush (CASSANDRA-12776)
 * Explicitly set locale for string validation (CASSANDRA-12541,CASSANDRA-12542,CASSANDRA-12543,CASSANDRA-12545)
Merged from 2.2:
 * Avoid blocking gossip during pending range calculation (CASSANDRA-12281)
 * Fix purgeability of tombstones with max timestamp (CASSANDRA-12792)
 * Fail repair if participant dies during sync or anticompaction (CASSANDRA-12901)
 * cqlsh COPY: unprotected pk values before converting them if not using prepared statements (CASSANDRA-12863)
 * Fix Util.spinAssertEquals (CASSANDRA-12283)
 * Fix potential NPE for compactionstats (CASSANDRA-12462)
 * Prepare legacy authenticate statement if credentials table initialised after node startup (CASSANDRA-12813)
 * Change cassandra.wait_for_tracing_events_timeout_secs default to 0 (CASSANDRA-12754)
 * Clean up permissions when a UDA is dropped (CASSANDRA-12720)
 * Limit colUpdateTimeDelta histogram updates to reasonable deltas (CASSANDRA-11117)
 * Fix leak errors and execution rejected exceptions when draining (CASSANDRA-12457)
 * Fix merkle tree depth calculation (CASSANDRA-12580)
 * Make Collections deserialization more robust (CASSANDRA-12618)
 * Better handle invalid system roles table (CASSANDRA-12700)
 * Fix exceptions when enabling gossip on nodes that haven't joined the ring (CASSANDRA-12253)
 * Fix authentication problem when invoking cqlsh copy from a SOURCE command (CASSANDRA-12642)
 * Decrement pending range calculator jobs counter in finally block
 * cqlshlib tests: increase default execute timeout (CASSANDRA-12481)
 * Forward writes to replacement node when replace_address != broadcast_address (CASSANDRA-8523)
 * Fail repair on non-existing table (CASSANDRA-12279)
 * Enable repair -pr and -local together (fix regression of CASSANDRA-7450) (CASSANDRA-12522)
 * Split consistent range movement flag correction (CASSANDRA-12786)
Merged from 2.1:
 * Don't skip sstables based on maxLocalDeletionTime (CASSANDRA-12765)


3.8, 3.9
 * Fix value skipping with counter columns (CASSANDRA-11726)
 * Fix nodetool tablestats miss SSTable count (CASSANDRA-12205)
 * Fixed flacky SSTablesIteratedTest (CASSANDRA-12282)
 * Fixed flacky SSTableRewriterTest: check file counts before calling validateCFS (CASSANDRA-12348)
 * cqlsh: Fix handling of $$-escaped strings (CASSANDRA-12189)
 * Fix SSL JMX requiring truststore containing server cert (CASSANDRA-12109)
 * RTE from new CDC column breaks in flight queries (CASSANDRA-12236)
 * Fix hdr logging for single operation workloads (CASSANDRA-12145)
 * Fix SASI PREFIX search in CONTAINS mode with partial terms (CASSANDRA-12073)
 * Increase size of flushExecutor thread pool (CASSANDRA-12071)
 * Partial revert of CASSANDRA-11971, cannot recycle buffer in SP.sendMessagesToNonlocalDC (CASSANDRA-11950)
 * Upgrade netty to 4.0.39 (CASSANDRA-12032, CASSANDRA-12034)
 * Improve details in compaction log message (CASSANDRA-12080)
 * Allow unset values in CQLSSTableWriter (CASSANDRA-11911)
 * Chunk cache to request compressor-compatible buffers if pool space is exhausted (CASSANDRA-11993)
 * Remove DatabaseDescriptor dependencies from SequentialWriter (CASSANDRA-11579)
 * Move skip_stop_words filter before stemming (CASSANDRA-12078)
 * Support seek() in EncryptedFileSegmentInputStream (CASSANDRA-11957)
 * SSTable tools mishandling LocalPartitioner (CASSANDRA-12002)
 * When SEPWorker assigned work, set thread name to match pool (CASSANDRA-11966)
 * Add cross-DC latency metrics (CASSANDRA-11596)
 * Allow terms in selection clause (CASSANDRA-10783)
 * Add bind variables to trace (CASSANDRA-11719)
 * Switch counter shards' clock to timestamps (CASSANDRA-9811)
 * Introduce HdrHistogram and response/service/wait separation to stress tool (CASSANDRA-11853)
 * entry-weighers in QueryProcessor should respect partitionKeyBindIndexes field (CASSANDRA-11718)
 * Support older ant versions (CASSANDRA-11807)
 * Estimate compressed on disk size when deciding if sstable size limit reached (CASSANDRA-11623)
 * cassandra-stress profiles should support case sensitive schemas (CASSANDRA-11546)
 * Remove DatabaseDescriptor dependency from FileUtils (CASSANDRA-11578)
 * Faster streaming (CASSANDRA-9766)
 * Add prepared query parameter to trace for "Execute CQL3 prepared query" session (CASSANDRA-11425)
 * Add repaired percentage metric (CASSANDRA-11503)
 * Add Change-Data-Capture (CASSANDRA-8844)
Merged from 3.0:
 * Fix paging for 2.x to 3.x upgrades (CASSANDRA-11195)
 * Fix clean interval not sent to commit log for empty memtable flush (CASSANDRA-12436)
 * Fix potential resource leak in RMIServerSocketFactoryImpl (CASSANDRA-12331)
 * Make sure compaction stats are updated when compaction is interrupted (CASSANDRA-12100)
 * Change commitlog and sstables to track dirty and clean intervals (CASSANDRA-11828)
 * NullPointerException during compaction on table with static columns (CASSANDRA-12336)
 * Fixed ConcurrentModificationException when reading metrics in GraphiteReporter (CASSANDRA-11823)
 * Fix upgrade of super columns on thrift (CASSANDRA-12335)
 * Fixed flacky BlacklistingCompactionsTest, switched to fixed size types and increased corruption size (CASSANDRA-12359)
 * Rerun ReplicationAwareTokenAllocatorTest on failure to avoid flakiness (CASSANDRA-12277)
 * Exception when computing read-repair for range tombstones (CASSANDRA-12263)
 * Lost counter writes in compact table and static columns (CASSANDRA-12219)
 * AssertionError with MVs on updating a row that isn't indexed due to a null value (CASSANDRA-12247)
 * Disable RR and speculative retry with EACH_QUORUM reads (CASSANDRA-11980)
 * Add option to override compaction space check (CASSANDRA-12180)
 * Faster startup by only scanning each directory for temporary files once (CASSANDRA-12114)
 * Respond with v1/v2 protocol header when responding to driver that attempts
   to connect with too low of a protocol version (CASSANDRA-11464)
 * NullPointerExpception when reading/compacting table (CASSANDRA-11988)
 * Fix problem with undeleteable rows on upgrade to new sstable format (CASSANDRA-12144)
 * Fix potential bad messaging service message for paged range reads
   within mixed-version 3.x clusters (CASSANDRA-12249)
 * Fix paging logic for deleted partitions with static columns (CASSANDRA-12107)
 * Wait until the message is being send to decide which serializer must be used (CASSANDRA-11393)
 * Fix migration of static thrift column names with non-text comparators (CASSANDRA-12147)
 * Fix upgrading sparse tables that are incorrectly marked as dense (CASSANDRA-11315)
 * Fix reverse queries ignoring range tombstones (CASSANDRA-11733)
 * Avoid potential race when rebuilding CFMetaData (CASSANDRA-12098)
 * Avoid missing sstables when getting the canonical sstables (CASSANDRA-11996)
 * Always select the live sstables when getting sstables in bounds (CASSANDRA-11944)
 * Fix column ordering of results with static columns for Thrift requests in
   a mixed 2.x/3.x cluster, also fix potential non-resolved duplication of
   those static columns in query results (CASSANDRA-12123)
 * Avoid digest mismatch with empty but static rows (CASSANDRA-12090)
 * Fix EOF exception when altering column type (CASSANDRA-11820)
 * Fix potential race in schema during new table creation (CASSANDRA-12083)
 * cqlsh: fix error handling in rare COPY FROM failure scenario (CASSANDRA-12070)
 * Disable autocompaction during drain (CASSANDRA-11878)
 * Add a metrics timer to MemtablePool and use it to track time spent blocked on memory in MemtableAllocator (CASSANDRA-11327)
 * Fix upgrading schema with super columns with non-text subcomparators (CASSANDRA-12023)
 * Add TimeWindowCompactionStrategy (CASSANDRA-9666)
 * Fix JsonTransformer output of partition with deletion info (CASSANDRA-12418)
 * Fix NPE in SSTableLoader when specifying partial directory path (CASSANDRA-12609)
Merged from 2.2:
 * Add local address entry in PropertyFileSnitch (CASSANDRA-11332)
 * cqlsh copy: fix missing counter values (CASSANDRA-12476)
 * Move migration tasks to non-periodic queue, assure flush executor shutdown after non-periodic executor (CASSANDRA-12251)
 * cqlsh copy: fixed possible race in initializing feeding thread (CASSANDRA-11701)
 * Only set broadcast_rpc_address on Ec2MultiRegionSnitch if it's not set (CASSANDRA-11357)
 * Update StorageProxy range metrics for timeouts, failures and unavailables (CASSANDRA-9507)
 * Add Sigar to classes included in clientutil.jar (CASSANDRA-11635)
 * Add decay to histograms and timers used for metrics (CASSANDRA-11752)
 * Fix hanging stream session (CASSANDRA-10992)
 * Fix INSERT JSON, fromJson() support of smallint, tinyint types (CASSANDRA-12371)
 * Restore JVM metric export for metric reporters (CASSANDRA-12312)
 * Release sstables of failed stream sessions only when outgoing transfers are finished (CASSANDRA-11345)
 * Wait for tracing events before returning response and query at same consistency level client side (CASSANDRA-11465)
 * cqlsh copyutil should get host metadata by connected address (CASSANDRA-11979)
 * Fixed cqlshlib.test.remove_test_db (CASSANDRA-12214)
 * Synchronize ThriftServer::stop() (CASSANDRA-12105)
 * Use dedicated thread for JMX notifications (CASSANDRA-12146)
 * Improve streaming synchronization and fault tolerance (CASSANDRA-11414)
 * MemoryUtil.getShort() should return an unsigned short also for architectures not supporting unaligned memory accesses (CASSANDRA-11973)
 * Allow nodetool info to run with readonly JMX access (CASSANDRA-11755)
 * Validate bloom_filter_fp_chance against lowest supported
   value when the table is created (CASSANDRA-11920)
 * Don't send erroneous NEW_NODE notifications on restart (CASSANDRA-11038)
 * StorageService shutdown hook should use a volatile variable (CASSANDRA-11984)
Merged from 2.1:
 * Add system property to set the max number of native transport requests in queue (CASSANDRA-11363)
 * Fix queries with empty ByteBuffer values in clustering column restrictions (CASSANDRA-12127) 
 * Disable passing control to post-flush after flush failure to prevent data loss (CASSANDRA-11828)
 * Allow STCS-in-L0 compactions to reduce scope with LCS (CASSANDRA-12040)
 * cannot use cql since upgrading python to 2.7.11+ (CASSANDRA-11850)
 * Fix filtering on clustering columns when 2i is used (CASSANDRA-11907)
 * Avoid stalling paxos when the paxos state expires (CASSANDRA-12043)
 * Remove finished incoming streaming connections from MessagingService (CASSANDRA-11854)
 * Don't try to get sstables for non-repairing column families (CASSANDRA-12077)
 * Avoid marking too many sstables as repaired (CASSANDRA-11696)
 * Prevent select statements with clustering key > 64k (CASSANDRA-11882)
 * Fix clock skew corrupting other nodes with paxos (CASSANDRA-11991)
 * Remove distinction between non-existing static columns and existing but null in LWTs (CASSANDRA-9842)
 * Cache local ranges when calculating repair neighbors (CASSANDRA-11934)
 * Allow LWT operation on static column with only partition keys (CASSANDRA-10532)
 * Create interval tree over canonical sstables to avoid missing sstables during streaming (CASSANDRA-11886)
 * cqlsh COPY FROM: shutdown parent cluster after forking, to avoid corrupting SSL connections (CASSANDRA-11749)


3.7
 * Support multiple folders for user defined compaction tasks (CASSANDRA-11765)
 * Fix race in CompactionStrategyManager's pause/resume (CASSANDRA-11922)
Merged from 3.0:
 * Fix legacy serialization of Thrift-generated non-compound range tombstones
   when communicating with 2.x nodes (CASSANDRA-11930)
 * Fix Directories instantiations where CFS.initialDirectories should be used (CASSANDRA-11849)
 * Avoid referencing DatabaseDescriptor in AbstractType (CASSANDRA-11912)
 * Don't use static dataDirectories field in Directories instances (CASSANDRA-11647)
 * Fix sstables not being protected from removal during index build (CASSANDRA-11905)
 * cqlsh: Suppress stack trace from Read/WriteFailures (CASSANDRA-11032)
 * Remove unneeded code to repair index summaries that have
   been improperly down-sampled (CASSANDRA-11127)
 * Avoid WriteTimeoutExceptions during commit log replay due to materialized
   view lock contention (CASSANDRA-11891)
 * Prevent OOM failures on SSTable corruption, improve tests for corruption detection (CASSANDRA-9530)
 * Use CFS.initialDirectories when clearing snapshots (CASSANDRA-11705)
 * Allow compaction strategies to disable early open (CASSANDRA-11754)
 * Refactor Materialized View code (CASSANDRA-11475)
 * Update Java Driver (CASSANDRA-11615)
Merged from 2.2:
 * Persist local metadata earlier in startup sequence (CASSANDRA-11742)
 * cqlsh: fix tab completion for case-sensitive identifiers (CASSANDRA-11664)
 * Avoid showing estimated key as -1 in tablestats (CASSANDRA-11587)
 * Fix possible race condition in CommitLog.recover (CASSANDRA-11743)
 * Enable client encryption in sstableloader with cli options (CASSANDRA-11708)
 * Possible memory leak in NIODataInputStream (CASSANDRA-11867)
 * Add seconds to cqlsh tracing session duration (CASSANDRA-11753)
 * Fix commit log replay after out-of-order flush completion (CASSANDRA-9669)
 * Prohibit Reversed Counter type as part of the PK (CASSANDRA-9395)
 * cqlsh: correctly handle non-ascii chars in error messages (CASSANDRA-11626)
Merged from 2.1:
 * Run CommitLog tests with different compression settings (CASSANDRA-9039)
 * cqlsh: apply current keyspace to source command (CASSANDRA-11152)
 * Clear out parent repair session if repair coordinator dies (CASSANDRA-11824)
 * Set default streaming_socket_timeout_in_ms to 24 hours (CASSANDRA-11840)
 * Do not consider local node a valid source during replace (CASSANDRA-11848)
 * Add message dropped tasks to nodetool netstats (CASSANDRA-11855)
 * Avoid holding SSTableReaders for duration of incremental repair (CASSANDRA-11739)


3.6
 * Correctly migrate schema for frozen UDTs during 2.x -> 3.x upgrades
   (does not affect any released versions) (CASSANDRA-11613)
 * Allow server startup if JMX is configured directly (CASSANDRA-11725)
 * Prevent direct memory OOM on buffer pool allocations (CASSANDRA-11710)
 * Enhanced Compaction Logging (CASSANDRA-10805)
 * Make prepared statement cache size configurable (CASSANDRA-11555)
 * Integrated JMX authentication and authorization (CASSANDRA-10091)
 * Add units to stress ouput (CASSANDRA-11352)
 * Fix PER PARTITION LIMIT for single and multi partitions queries (CASSANDRA-11603)
 * Add uncompressed chunk cache for RandomAccessReader (CASSANDRA-5863)
 * Clarify ClusteringPrefix hierarchy (CASSANDRA-11213)
 * Always perform collision check before joining ring (CASSANDRA-10134)
 * SSTableWriter output discrepancy (CASSANDRA-11646)
 * Fix potential timeout in NativeTransportService.testConcurrentDestroys (CASSANDRA-10756)
 * Support large partitions on the 3.0 sstable format (CASSANDRA-11206,11763)
 * Add support to rebuild from specific range (CASSANDRA-10406)
 * Optimize the overlapping lookup by calculating all the
   bounds in advance (CASSANDRA-11571)
 * Support json/yaml output in nodetool tablestats (CASSANDRA-5977)
 * (stress) Add datacenter option to -node options (CASSANDRA-11591)
 * Fix handling of empty slices (CASSANDRA-11513)
 * Make number of cores used by cqlsh COPY visible to testing code (CASSANDRA-11437)
 * Allow filtering on clustering columns for queries without secondary indexes (CASSANDRA-11310)
 * Refactor Restriction hierarchy (CASSANDRA-11354)
 * Eliminate allocations in R/W path (CASSANDRA-11421)
 * Update Netty to 4.0.36 (CASSANDRA-11567)
 * Fix PER PARTITION LIMIT for queries requiring post-query ordering (CASSANDRA-11556)
 * Allow instantiation of UDTs and tuples in UDFs (CASSANDRA-10818)
 * Support UDT in CQLSSTableWriter (CASSANDRA-10624)
 * Support for non-frozen user-defined types, updating
   individual fields of user-defined types (CASSANDRA-7423)
 * Make LZ4 compression level configurable (CASSANDRA-11051)
 * Allow per-partition LIMIT clause in CQL (CASSANDRA-7017)
 * Make custom filtering more extensible with UserExpression (CASSANDRA-11295)
 * Improve field-checking and error reporting in cassandra.yaml (CASSANDRA-10649)
 * Print CAS stats in nodetool proxyhistograms (CASSANDRA-11507)
 * More user friendly error when providing an invalid token to nodetool (CASSANDRA-9348)
 * Add static column support to SASI index (CASSANDRA-11183)
 * Support EQ/PREFIX queries in SASI CONTAINS mode without tokenization (CASSANDRA-11434)
 * Support LIKE operator in prepared statements (CASSANDRA-11456)
 * Add a command to see if a Materialized View has finished building (CASSANDRA-9967)
 * Log endpoint and port associated with streaming operation (CASSANDRA-8777)
 * Print sensible units for all log messages (CASSANDRA-9692)
 * Upgrade Netty to version 4.0.34 (CASSANDRA-11096)
 * Break the CQL grammar into separate Parser and Lexer (CASSANDRA-11372)
 * Compress only inter-dc traffic by default (CASSANDRA-8888)
 * Add metrics to track write amplification (CASSANDRA-11420)
 * cassandra-stress: cannot handle "value-less" tables (CASSANDRA-7739)
 * Add/drop multiple columns in one ALTER TABLE statement (CASSANDRA-10411)
 * Add require_endpoint_verification opt for internode encryption (CASSANDRA-9220)
 * Add auto import java.util for UDF code block (CASSANDRA-11392)
 * Add --hex-format option to nodetool getsstables (CASSANDRA-11337)
 * sstablemetadata should print sstable min/max token (CASSANDRA-7159)
 * Do not wrap CassandraException in TriggerExecutor (CASSANDRA-9421)
 * COPY TO should have higher double precision (CASSANDRA-11255)
 * Stress should exit with non-zero status after failure (CASSANDRA-10340)
 * Add client to cqlsh SHOW_SESSION (CASSANDRA-8958)
 * Fix nodetool tablestats keyspace level metrics (CASSANDRA-11226)
 * Store repair options in parent_repair_history (CASSANDRA-11244)
 * Print current leveling in sstableofflinerelevel (CASSANDRA-9588)
 * Change repair message for keyspaces with RF 1 (CASSANDRA-11203)
 * Remove hard-coded SSL cipher suites and protocols (CASSANDRA-10508)
 * Improve concurrency in CompactionStrategyManager (CASSANDRA-10099)
 * (cqlsh) interpret CQL type for formatting blobs (CASSANDRA-11274)
 * Refuse to start and print txn log information in case of disk
   corruption (CASSANDRA-10112)
 * Resolve some eclipse-warnings (CASSANDRA-11086)
 * (cqlsh) Show static columns in a different color (CASSANDRA-11059)
 * Allow to remove TTLs on table with default_time_to_live (CASSANDRA-11207)
Merged from 3.0:
 * Disallow creating view with a static column (CASSANDRA-11602)
 * Reduce the amount of object allocations caused by the getFunctions methods (CASSANDRA-11593)
 * Potential error replaying commitlog with smallint/tinyint/date/time types (CASSANDRA-11618)
 * Fix queries with filtering on counter columns (CASSANDRA-11629)
 * Improve tombstone printing in sstabledump (CASSANDRA-11655)
 * Fix paging for range queries where all clustering columns are specified (CASSANDRA-11669)
 * Don't require HEAP_NEW_SIZE to be set when using G1 (CASSANDRA-11600)
 * Fix sstabledump not showing cells after tombstone marker (CASSANDRA-11654)
 * Ignore all LocalStrategy keyspaces for streaming and other related
   operations (CASSANDRA-11627)
 * Ensure columnfilter covers indexed columns for thrift 2i queries (CASSANDRA-11523)
 * Only open one sstable scanner per sstable (CASSANDRA-11412)
 * Option to specify ProtocolVersion in cassandra-stress (CASSANDRA-11410)
 * ArithmeticException in avgFunctionForDecimal (CASSANDRA-11485)
 * LogAwareFileLister should only use OLD sstable files in current folder to determine disk consistency (CASSANDRA-11470)
 * Notify indexers of expired rows during compaction (CASSANDRA-11329)
 * Properly respond with ProtocolError when a v1/v2 native protocol
   header is received (CASSANDRA-11464)
 * Validate that num_tokens and initial_token are consistent with one another (CASSANDRA-10120)
Merged from 2.2:
 * Exit JVM if JMX server fails to startup (CASSANDRA-11540)
 * Produce a heap dump when exiting on OOM (CASSANDRA-9861)
 * Restore ability to filter on clustering columns when using a 2i (CASSANDRA-11510)
 * JSON datetime formatting needs timezone (CASSANDRA-11137)
 * Fix is_dense recalculation for Thrift-updated tables (CASSANDRA-11502)
 * Remove unnescessary file existence check during anticompaction (CASSANDRA-11660)
 * Add missing files to debian packages (CASSANDRA-11642)
 * Avoid calling Iterables::concat in loops during ModificationStatement::getFunctions (CASSANDRA-11621)
 * cqlsh: COPY FROM should use regular inserts for single statement batches and
   report errors correctly if workers processes crash on initialization (CASSANDRA-11474)
 * Always close cluster with connection in CqlRecordWriter (CASSANDRA-11553)
 * Allow only DISTINCT queries with partition keys restrictions (CASSANDRA-11339)
 * CqlConfigHelper no longer requires both a keystore and truststore to work (CASSANDRA-11532)
 * Make deprecated repair methods backward-compatible with previous notification service (CASSANDRA-11430)
 * IncomingStreamingConnection version check message wrong (CASSANDRA-11462)
Merged from 2.1:
 * Support mlockall on IBM POWER arch (CASSANDRA-11576)
 * Add option to disable use of severity in DynamicEndpointSnitch (CASSANDRA-11737)
 * cqlsh COPY FROM fails for null values with non-prepared statements (CASSANDRA-11631)
 * Make cython optional in pylib/setup.py (CASSANDRA-11630)
 * Change order of directory searching for cassandra.in.sh to favor local one (CASSANDRA-11628)
 * cqlsh COPY FROM fails with []{} chars in UDT/tuple fields/values (CASSANDRA-11633)
 * clqsh: COPY FROM throws TypeError with Cython extensions enabled (CASSANDRA-11574)
 * cqlsh: COPY FROM ignores NULL values in conversion (CASSANDRA-11549)
 * Validate levels when building LeveledScanner to avoid overlaps with orphaned sstables (CASSANDRA-9935)


3.5
 * StaticTokenTreeBuilder should respect posibility of duplicate tokens (CASSANDRA-11525)
 * Correctly fix potential assertion error during compaction (CASSANDRA-11353)
 * Avoid index segment stitching in RAM which lead to OOM on big SSTable files (CASSANDRA-11383)
 * Fix clustering and row filters for LIKE queries on clustering columns (CASSANDRA-11397)
Merged from 3.0:
 * Fix rare NPE on schema upgrade from 2.x to 3.x (CASSANDRA-10943)
 * Improve backoff policy for cqlsh COPY FROM (CASSANDRA-11320)
 * Improve IF NOT EXISTS check in CREATE INDEX (CASSANDRA-11131)
 * Upgrade ohc to 0.4.3
 * Enable SO_REUSEADDR for JMX RMI server sockets (CASSANDRA-11093)
 * Allocate merkletrees with the correct size (CASSANDRA-11390)
 * Support streaming pre-3.0 sstables (CASSANDRA-10990)
 * Add backpressure to compressed or encrypted commit log (CASSANDRA-10971)
 * SSTableExport supports secondary index tables (CASSANDRA-11330)
 * Fix sstabledump to include missing info in debug output (CASSANDRA-11321)
 * Establish and implement canonical bulk reading workload(s) (CASSANDRA-10331)
 * Fix paging for IN queries on tables without clustering columns (CASSANDRA-11208)
 * Remove recursive call from CompositesSearcher (CASSANDRA-11304)
 * Fix filtering on non-primary key columns for queries without index (CASSANDRA-6377)
 * Fix sstableloader fail when using materialized view (CASSANDRA-11275)
Merged from 2.2:
 * DatabaseDescriptor should log stacktrace in case of Eception during seed provider creation (CASSANDRA-11312)
 * Use canonical path for directory in SSTable descriptor (CASSANDRA-10587)
 * Add cassandra-stress keystore option (CASSANDRA-9325)
 * Dont mark sstables as repairing with sub range repairs (CASSANDRA-11451)
 * Notify when sstables change after cancelling compaction (CASSANDRA-11373)
 * cqlsh: COPY FROM should check that explicit column names are valid (CASSANDRA-11333)
 * Add -Dcassandra.start_gossip startup option (CASSANDRA-10809)
 * Fix UTF8Validator.validate() for modified UTF-8 (CASSANDRA-10748)
 * Clarify that now() function is calculated on the coordinator node in CQL documentation (CASSANDRA-10900)
 * Fix bloom filter sizing with LCS (CASSANDRA-11344)
 * (cqlsh) Fix error when result is 0 rows with EXPAND ON (CASSANDRA-11092)
 * Add missing newline at end of bin/cqlsh (CASSANDRA-11325)
 * Unresolved hostname leads to replace being ignored (CASSANDRA-11210)
 * Only log yaml config once, at startup (CASSANDRA-11217)
 * Reference leak with parallel repairs on the same table (CASSANDRA-11215)
Merged from 2.1:
 * Add a -j parameter to scrub/cleanup/upgradesstables to state how
   many threads to use (CASSANDRA-11179)
 * COPY FROM on large datasets: fix progress report and debug performance (CASSANDRA-11053)
 * InvalidateKeys should have a weak ref to key cache (CASSANDRA-11176)


3.4
 * (cqlsh) add cqlshrc option to always connect using ssl (CASSANDRA-10458)
 * Cleanup a few resource warnings (CASSANDRA-11085)
 * Allow custom tracing implementations (CASSANDRA-10392)
 * Extract LoaderOptions to be able to be used from outside (CASSANDRA-10637)
 * fix OnDiskIndexTest to properly treat empty ranges (CASSANDRA-11205)
 * fix TrackerTest to handle new notifications (CASSANDRA-11178)
 * add SASI validation for partitioner and complex columns (CASSANDRA-11169)
 * Add caching of encrypted credentials in PasswordAuthenticator (CASSANDRA-7715)
 * fix SASI memtable switching on flush (CASSANDRA-11159)
 * Remove duplicate offline compaction tracking (CASSANDRA-11148)
 * fix EQ semantics of analyzed SASI indexes (CASSANDRA-11130)
 * Support long name output for nodetool commands (CASSANDRA-7950)
 * Encrypted hints (CASSANDRA-11040)
 * SASI index options validation (CASSANDRA-11136)
 * Optimize disk seek using min/max column name meta data when the LIMIT clause is used
   (CASSANDRA-8180)
 * Add LIKE support to CQL3 (CASSANDRA-11067)
 * Generic Java UDF types (CASSANDRA-10819)
 * cqlsh: Include sub-second precision in timestamps by default (CASSANDRA-10428)
 * Set javac encoding to utf-8 (CASSANDRA-11077)
 * Integrate SASI index into Cassandra (CASSANDRA-10661)
 * Add --skip-flush option to nodetool snapshot
 * Skip values for non-queried columns (CASSANDRA-10657)
 * Add support for secondary indexes on static columns (CASSANDRA-8103)
 * CommitLogUpgradeTestMaker creates broken commit logs (CASSANDRA-11051)
 * Add metric for number of dropped mutations (CASSANDRA-10866)
 * Simplify row cache invalidation code (CASSANDRA-10396)
 * Support user-defined compaction through nodetool (CASSANDRA-10660)
 * Stripe view locks by key and table ID to reduce contention (CASSANDRA-10981)
 * Add nodetool gettimeout and settimeout commands (CASSANDRA-10953)
 * Add 3.0 metadata to sstablemetadata output (CASSANDRA-10838)
Merged from 3.0:
 * MV should only query complex columns included in the view (CASSANDRA-11069)
 * Failed aggregate creation breaks server permanently (CASSANDRA-11064)
 * Add sstabledump tool (CASSANDRA-7464)
 * Introduce backpressure for hints (CASSANDRA-10972)
 * Fix ClusteringPrefix not being able to read tombstone range boundaries (CASSANDRA-11158)
 * Prevent logging in sandboxed state (CASSANDRA-11033)
 * Disallow drop/alter operations of UDTs used by UDAs (CASSANDRA-10721)
 * Add query time validation method on Index (CASSANDRA-11043)
 * Avoid potential AssertionError in mixed version cluster (CASSANDRA-11128)
 * Properly handle hinted handoff after topology changes (CASSANDRA-5902)
 * AssertionError when listing sstable files on inconsistent disk state (CASSANDRA-11156)
 * Fix wrong rack counting and invalid conditions check for TokenAllocation
   (CASSANDRA-11139)
 * Avoid creating empty hint files (CASSANDRA-11090)
 * Fix leak detection strong reference loop using weak reference (CASSANDRA-11120)
 * Configurie BatchlogManager to stop delayed tasks on shutdown (CASSANDRA-11062)
 * Hadoop integration is incompatible with Cassandra Driver 3.0.0 (CASSANDRA-11001)
 * Add dropped_columns to the list of schema table so it gets handled
   properly (CASSANDRA-11050)
 * Fix NPE when using forceRepairRangeAsync without DC (CASSANDRA-11239)
Merged from 2.2:
 * Preserve order for preferred SSL cipher suites (CASSANDRA-11164)
 * Range.compareTo() violates the contract of Comparable (CASSANDRA-11216)
 * Avoid NPE when serializing ErrorMessage with null message (CASSANDRA-11167)
 * Replacing an aggregate with a new version doesn't reset INITCOND (CASSANDRA-10840)
 * (cqlsh) cqlsh cannot be called through symlink (CASSANDRA-11037)
 * fix ohc and java-driver pom dependencies in build.xml (CASSANDRA-10793)
 * Protect from keyspace dropped during repair (CASSANDRA-11065)
 * Handle adding fields to a UDT in SELECT JSON and toJson() (CASSANDRA-11146)
 * Better error message for cleanup (CASSANDRA-10991)
 * cqlsh pg-style-strings broken if line ends with ';' (CASSANDRA-11123)
 * Always persist upsampled index summaries (CASSANDRA-10512)
 * (cqlsh) Fix inconsistent auto-complete (CASSANDRA-10733)
 * Make SELECT JSON and toJson() threadsafe (CASSANDRA-11048)
 * Fix SELECT on tuple relations for mixed ASC/DESC clustering order (CASSANDRA-7281)
 * Use cloned TokenMetadata in size estimates to avoid race against membership check
   (CASSANDRA-10736)
 * (cqlsh) Support utf-8/cp65001 encoding on Windows (CASSANDRA-11030)
 * Fix paging on DISTINCT queries repeats result when first row in partition changes
   (CASSANDRA-10010)
 * (cqlsh) Support timezone conversion using pytz (CASSANDRA-10397)
 * cqlsh: change default encoding to UTF-8 (CASSANDRA-11124)
Merged from 2.1:
 * Checking if an unlogged batch is local is inefficient (CASSANDRA-11529)
 * Fix out-of-space error treatment in memtable flushing (CASSANDRA-11448).
 * Don't do defragmentation if reading from repaired sstables (CASSANDRA-10342)
 * Fix streaming_socket_timeout_in_ms not enforced (CASSANDRA-11286)
 * Avoid dropping message too quickly due to missing unit conversion (CASSANDRA-11302)
 * Don't remove FailureDetector history on removeEndpoint (CASSANDRA-10371)
 * Only notify if repair status changed (CASSANDRA-11172)
 * Use logback setting for 'cassandra -v' command (CASSANDRA-10767)
 * Fix sstableloader to unthrottle streaming by default (CASSANDRA-9714)
 * Fix incorrect warning in 'nodetool status' (CASSANDRA-10176)
 * Properly release sstable ref when doing offline scrub (CASSANDRA-10697)
 * Improve nodetool status performance for large cluster (CASSANDRA-7238)
 * Gossiper#isEnabled is not thread safe (CASSANDRA-11116)
 * Avoid major compaction mixing repaired and unrepaired sstables in DTCS (CASSANDRA-11113)
 * Make it clear what DTCS timestamp_resolution is used for (CASSANDRA-11041)
 * (cqlsh) Display milliseconds when datetime overflows (CASSANDRA-10625)


3.3
 * Avoid infinite loop if owned range is smaller than number of
   data dirs (CASSANDRA-11034)
 * Avoid bootstrap hanging when existing nodes have no data to stream (CASSANDRA-11010)
Merged from 3.0:
 * Remove double initialization of newly added tables (CASSANDRA-11027)
 * Filter keys searcher results by target range (CASSANDRA-11104)
 * Fix deserialization of legacy read commands (CASSANDRA-11087)
 * Fix incorrect computation of deletion time in sstable metadata (CASSANDRA-11102)
 * Avoid memory leak when collecting sstable metadata (CASSANDRA-11026)
 * Mutations do not block for completion under view lock contention (CASSANDRA-10779)
 * Invalidate legacy schema tables when unloading them (CASSANDRA-11071)
 * (cqlsh) handle INSERT and UPDATE statements with LWT conditions correctly
   (CASSANDRA-11003)
 * Fix DISTINCT queries in mixed version clusters (CASSANDRA-10762)
 * Migrate build status for indexes along with legacy schema (CASSANDRA-11046)
 * Ensure SSTables for legacy KEYS indexes can be read (CASSANDRA-11045)
 * Added support for IBM zSystems architecture (CASSANDRA-11054)
 * Update CQL documentation (CASSANDRA-10899)
 * Check the column name, not cell name, for dropped columns when reading
   legacy sstables (CASSANDRA-11018)
 * Don't attempt to index clustering values of static rows (CASSANDRA-11021)
 * Remove checksum files after replaying hints (CASSANDRA-10947)
 * Support passing base table metadata to custom 2i validation (CASSANDRA-10924)
 * Ensure stale index entries are purged during reads (CASSANDRA-11013)
 * (cqlsh) Also apply --connect-timeout to control connection
   timeout (CASSANDRA-10959)
 * Fix AssertionError when removing from list using UPDATE (CASSANDRA-10954)
 * Fix UnsupportedOperationException when reading old sstable with range
   tombstone (CASSANDRA-10743)
 * MV should use the maximum timestamp of the primary key (CASSANDRA-10910)
 * Fix potential assertion error during compaction (CASSANDRA-10944)
Merged from 2.2:
 * maxPurgeableTimestamp needs to check memtables too (CASSANDRA-9949)
 * Apply change to compaction throughput in real time (CASSANDRA-10025)
 * (cqlsh) encode input correctly when saving history
 * Fix potential NPE on ORDER BY queries with IN (CASSANDRA-10955)
 * Start L0 STCS-compactions even if there is a L0 -> L1 compaction
   going (CASSANDRA-10979)
 * Make UUID LSB unique per process (CASSANDRA-7925)
 * Avoid NPE when performing sstable tasks (scrub etc.) (CASSANDRA-10980)
 * Make sure client gets tombstone overwhelmed warning (CASSANDRA-9465)
 * Fix error streaming section more than 2GB (CASSANDRA-10961)
 * Histogram buckets exposed in jmx are sorted incorrectly (CASSANDRA-10975)
 * Enable GC logging by default (CASSANDRA-10140)
 * Optimize pending range computation (CASSANDRA-9258)
 * Skip commit log and saved cache directories in SSTable version startup check (CASSANDRA-10902)
 * drop/alter user should be case sensitive (CASSANDRA-10817)
Merged from 2.1:
 * test_bulk_round_trip_blogposts is failing occasionally (CASSANDRA-10938)
 * Fix isJoined return true only after becoming cluster member (CASANDRA-11007)
 * Fix bad gossip generation seen in long-running clusters (CASSANDRA-10969)
 * Avoid NPE when incremental repair fails (CASSANDRA-10909)
 * Unmark sstables compacting once they are done in cleanup/scrub/upgradesstables (CASSANDRA-10829)
 * Allow simultaneous bootstrapping with strict consistency when no vnodes are used (CASSANDRA-11005)
 * Log a message when major compaction does not result in a single file (CASSANDRA-10847)
 * (cqlsh) fix cqlsh_copy_tests when vnodes are disabled (CASSANDRA-10997)
 * (cqlsh) Add request timeout option to cqlsh (CASSANDRA-10686)
 * Avoid AssertionError while submitting hint with LWT (CASSANDRA-10477)
 * If CompactionMetadata is not in stats file, use index summary instead (CASSANDRA-10676)
 * Retry sending gossip syn multiple times during shadow round (CASSANDRA-8072)
 * Fix pending range calculation during moves (CASSANDRA-10887)
 * Sane default (200Mbps) for inter-DC streaming througput (CASSANDRA-8708)



3.2
 * Make sure tokens don't exist in several data directories (CASSANDRA-6696)
 * Add requireAuthorization method to IAuthorizer (CASSANDRA-10852)
 * Move static JVM options to conf/jvm.options file (CASSANDRA-10494)
 * Fix CassandraVersion to accept x.y version string (CASSANDRA-10931)
 * Add forceUserDefinedCleanup to allow more flexible cleanup (CASSANDRA-10708)
 * (cqlsh) allow setting TTL with COPY (CASSANDRA-9494)
 * Fix counting of received sstables in streaming (CASSANDRA-10949)
 * Implement hints compression (CASSANDRA-9428)
 * Fix potential assertion error when reading static columns (CASSANDRA-10903)
 * Fix EstimatedHistogram creation in nodetool tablehistograms (CASSANDRA-10859)
 * Establish bootstrap stream sessions sequentially (CASSANDRA-6992)
 * Sort compactionhistory output by timestamp (CASSANDRA-10464)
 * More efficient BTree removal (CASSANDRA-9991)
 * Make tablehistograms accept the same syntax as tablestats (CASSANDRA-10149)
 * Group pending compactions based on table (CASSANDRA-10718)
 * Add compressor name in sstablemetadata output (CASSANDRA-9879)
 * Fix type casting for counter columns (CASSANDRA-10824)
 * Prevent running Cassandra as root (CASSANDRA-8142)
 * bound maximum in-flight commit log replay mutation bytes to 64 megabytes (CASSANDRA-8639)
 * Normalize all scripts (CASSANDRA-10679)
 * Make compression ratio much more accurate (CASSANDRA-10225)
 * Optimize building of Clustering object when only one is created (CASSANDRA-10409)
 * Make index building pluggable (CASSANDRA-10681)
 * Add sstable flush observer (CASSANDRA-10678)
 * Improve NTS endpoints calculation (CASSANDRA-10200)
 * Improve performance of the folderSize function (CASSANDRA-10677)
 * Add support for type casting in selection clause (CASSANDRA-10310)
 * Added graphing option to cassandra-stress (CASSANDRA-7918)
 * Abort in-progress queries that time out (CASSANDRA-7392)
 * Add transparent data encryption core classes (CASSANDRA-9945)
Merged from 3.0:
 * Better handling of SSL connection errors inter-node (CASSANDRA-10816)
 * Avoid NoSuchElementException when executing empty batch (CASSANDRA-10711)
 * Avoid building PartitionUpdate in toString (CASSANDRA-10897)
 * Reduce heap spent when receiving many SSTables (CASSANDRA-10797)
 * Add back support for 3rd party auth providers to bulk loader (CASSANDRA-10873)
 * Eliminate the dependency on jgrapht for UDT resolution (CASSANDRA-10653)
 * (Hadoop) Close Clusters and Sessions in Hadoop Input/Output classes (CASSANDRA-10837)
 * Fix sstableloader not working with upper case keyspace name (CASSANDRA-10806)
Merged from 2.2:
 * jemalloc detection fails due to quoting issues in regexv (CASSANDRA-10946)
 * (cqlsh) show correct column names for empty result sets (CASSANDRA-9813)
 * Add new types to Stress (CASSANDRA-9556)
 * Add property to allow listening on broadcast interface (CASSANDRA-9748)
Merged from 2.1:
 * Match cassandra-loader options in COPY FROM (CASSANDRA-9303)
 * Fix binding to any address in CqlBulkRecordWriter (CASSANDRA-9309)
 * cqlsh fails to decode utf-8 characters for text typed columns (CASSANDRA-10875)
 * Log error when stream session fails (CASSANDRA-9294)
 * Fix bugs in commit log archiving startup behavior (CASSANDRA-10593)
 * (cqlsh) further optimise COPY FROM (CASSANDRA-9302)
 * Allow CREATE TABLE WITH ID (CASSANDRA-9179)
 * Make Stress compiles within eclipse (CASSANDRA-10807)
 * Cassandra Daemon should print JVM arguments (CASSANDRA-10764)
 * Allow cancellation of index summary redistribution (CASSANDRA-8805)


3.1.1
Merged from 3.0:
  * Fix upgrade data loss due to range tombstone deleting more data than then should
    (CASSANDRA-10822)


3.1
Merged from 3.0:
 * Avoid MV race during node decommission (CASSANDRA-10674)
 * Disable reloading of GossipingPropertyFileSnitch (CASSANDRA-9474)
 * Handle single-column deletions correction in materialized views
   when the column is part of the view primary key (CASSANDRA-10796)
 * Fix issue with datadir migration on upgrade (CASSANDRA-10788)
 * Fix bug with range tombstones on reverse queries and test coverage for
   AbstractBTreePartition (CASSANDRA-10059)
 * Remove 64k limit on collection elements (CASSANDRA-10374)
 * Remove unclear Indexer.indexes() method (CASSANDRA-10690)
 * Fix NPE on stream read error (CASSANDRA-10771)
 * Normalize cqlsh DESC output (CASSANDRA-10431)
 * Rejects partition range deletions when columns are specified (CASSANDRA-10739)
 * Fix error when saving cached key for old format sstable (CASSANDRA-10778)
 * Invalidate prepared statements on DROP INDEX (CASSANDRA-10758)
 * Fix SELECT statement with IN restrictions on partition key,
   ORDER BY and LIMIT (CASSANDRA-10729)
 * Improve stress performance over 1k threads (CASSANDRA-7217)
 * Wait for migration responses to complete before bootstrapping (CASSANDRA-10731)
 * Unable to create a function with argument of type Inet (CASSANDRA-10741)
 * Fix backward incompatibiliy in CqlInputFormat (CASSANDRA-10717)
 * Correctly preserve deletion info on updated rows when notifying indexers
   of single-row deletions (CASSANDRA-10694)
 * Notify indexers of partition delete during cleanup (CASSANDRA-10685)
 * Keep the file open in trySkipCache (CASSANDRA-10669)
 * Updated trigger example (CASSANDRA-10257)
Merged from 2.2:
 * Verify tables in pseudo-system keyspaces at startup (CASSANDRA-10761)
 * Fix IllegalArgumentException in DataOutputBuffer.reallocate for large buffers (CASSANDRA-10592)
 * Show CQL help in cqlsh in web browser (CASSANDRA-7225)
 * Serialize on disk the proper SSTable compression ratio (CASSANDRA-10775)
 * Reject index queries while the index is building (CASSANDRA-8505)
 * CQL.textile syntax incorrectly includes optional keyspace for aggregate SFUNC and FINALFUNC (CASSANDRA-10747)
 * Fix JSON update with prepared statements (CASSANDRA-10631)
 * Don't do anticompaction after subrange repair (CASSANDRA-10422)
 * Fix SimpleDateType type compatibility (CASSANDRA-10027)
 * (Hadoop) fix splits calculation (CASSANDRA-10640)
 * (Hadoop) ensure that Cluster instances are always closed (CASSANDRA-10058)
Merged from 2.1:
 * Fix Stress profile parsing on Windows (CASSANDRA-10808)
 * Fix incremental repair hang when replica is down (CASSANDRA-10288)
 * Optimize the way we check if a token is repaired in anticompaction (CASSANDRA-10768)
 * Add proper error handling to stream receiver (CASSANDRA-10774)
 * Warn or fail when changing cluster topology live (CASSANDRA-10243)
 * Status command in debian/ubuntu init script doesn't work (CASSANDRA-10213)
 * Some DROP ... IF EXISTS incorrectly result in exceptions on non-existing KS (CASSANDRA-10658)
 * DeletionTime.compareTo wrong in rare cases (CASSANDRA-10749)
 * Force encoding when computing statement ids (CASSANDRA-10755)
 * Properly reject counters as map keys (CASSANDRA-10760)
 * Fix the sstable-needs-cleanup check (CASSANDRA-10740)
 * (cqlsh) Print column names before COPY operation (CASSANDRA-8935)
 * Fix CompressedInputStream for proper cleanup (CASSANDRA-10012)
 * (cqlsh) Support counters in COPY commands (CASSANDRA-9043)
 * Try next replica if not possible to connect to primary replica on
   ColumnFamilyRecordReader (CASSANDRA-2388)
 * Limit window size in DTCS (CASSANDRA-10280)
 * sstableloader does not use MAX_HEAP_SIZE env parameter (CASSANDRA-10188)
 * (cqlsh) Improve COPY TO performance and error handling (CASSANDRA-9304)
 * Create compression chunk for sending file only (CASSANDRA-10680)
 * Forbid compact clustering column type changes in ALTER TABLE (CASSANDRA-8879)
 * Reject incremental repair with subrange repair (CASSANDRA-10422)
 * Add a nodetool command to refresh size_estimates (CASSANDRA-9579)
 * Invalidate cache after stream receive task is completed (CASSANDRA-10341)
 * Reject counter writes in CQLSSTableWriter (CASSANDRA-10258)
 * Remove superfluous COUNTER_MUTATION stage mapping (CASSANDRA-10605)


3.0
 * Fix AssertionError while flushing memtable due to materialized views
   incorrectly inserting empty rows (CASSANDRA-10614)
 * Store UDA initcond as CQL literal in the schema table, instead of a blob (CASSANDRA-10650)
 * Don't use -1 for the position of partition key in schema (CASSANDRA-10491)
 * Fix distinct queries in mixed version cluster (CASSANDRA-10573)
 * Skip sstable on clustering in names query (CASSANDRA-10571)
 * Remove value skipping as it breaks read-repair (CASSANDRA-10655)
 * Fix bootstrapping with MVs (CASSANDRA-10621)
 * Make sure EACH_QUORUM reads are using NTS (CASSANDRA-10584)
 * Fix MV replica filtering for non-NetworkTopologyStrategy (CASSANDRA-10634)
 * (Hadoop) fix CIF describeSplits() not handling 0 size estimates (CASSANDRA-10600)
 * Fix reading of legacy sstables (CASSANDRA-10590)
 * Use CQL type names in schema metadata tables (CASSANDRA-10365)
 * Guard batchlog replay against integer division by zero (CASSANDRA-9223)
 * Fix bug when adding a column to thrift with the same name than a primary key (CASSANDRA-10608)
 * Add client address argument to IAuthenticator::newSaslNegotiator (CASSANDRA-8068)
 * Fix implementation of LegacyLayout.LegacyBoundComparator (CASSANDRA-10602)
 * Don't use 'names query' read path for counters (CASSANDRA-10572)
 * Fix backward compatibility for counters (CASSANDRA-10470)
 * Remove memory_allocator paramter from cassandra.yaml (CASSANDRA-10581,10628)
 * Execute the metadata reload task of all registered indexes on CFS::reload (CASSANDRA-10604)
 * Fix thrift cas operations with defined columns (CASSANDRA-10576)
 * Fix PartitionUpdate.operationCount()for updates with static column operations (CASSANDRA-10606)
 * Fix thrift get() queries with defined columns (CASSANDRA-10586)
 * Fix marking of indexes as built and removed (CASSANDRA-10601)
 * Skip initialization of non-registered 2i instances, remove Index::getIndexName (CASSANDRA-10595)
 * Fix batches on multiple tables (CASSANDRA-10554)
 * Ensure compaction options are validated when updating KeyspaceMetadata (CASSANDRA-10569)
 * Flatten Iterator Transformation Hierarchy (CASSANDRA-9975)
 * Remove token generator (CASSANDRA-5261)
 * RolesCache should not be created for any authenticator that does not requireAuthentication (CASSANDRA-10562)
 * Fix LogTransaction checking only a single directory for files (CASSANDRA-10421)
 * Fix handling of range tombstones when reading old format sstables (CASSANDRA-10360)
 * Aggregate with Initial Condition fails with C* 3.0 (CASSANDRA-10367)
Merged from 2.2:
 * (cqlsh) show partial trace if incomplete after max_trace_wait (CASSANDRA-7645)
 * Use most up-to-date version of schema for system tables (CASSANDRA-10652)
 * Deprecate memory_allocator in cassandra.yaml (CASSANDRA-10581,10628)
 * Expose phi values from failure detector via JMX and tweak debug
   and trace logging (CASSANDRA-9526)
 * Fix IllegalArgumentException in DataOutputBuffer.reallocate for large buffers (CASSANDRA-10592)
Merged from 2.1:
 * Shutdown compaction in drain to prevent leak (CASSANDRA-10079)
 * (cqlsh) fix COPY using wrong variable name for time_format (CASSANDRA-10633)
 * Do not run SizeEstimatesRecorder if a node is not a member of the ring (CASSANDRA-9912)
 * Improve handling of dead nodes in gossip (CASSANDRA-10298)
 * Fix logback-tools.xml incorrectly configured for outputing to System.err
   (CASSANDRA-9937)
 * Fix streaming to catch exception so retry not fail (CASSANDRA-10557)
 * Add validation method to PerRowSecondaryIndex (CASSANDRA-10092)
 * Support encrypted and plain traffic on the same port (CASSANDRA-10559)
 * Do STCS in DTCS windows (CASSANDRA-10276)
 * Avoid repetition of JVM_OPTS in debian package (CASSANDRA-10251)
 * Fix potential NPE from handling result of SIM.highestSelectivityIndex (CASSANDRA-10550)
 * Fix paging issues with partitions containing only static columns data (CASSANDRA-10381)
 * Fix conditions on static columns (CASSANDRA-10264)
 * AssertionError: attempted to delete non-existing file CommitLog (CASSANDRA-10377)
 * Fix sorting for queries with an IN condition on partition key columns (CASSANDRA-10363)


3.0-rc2
 * Fix SELECT DISTINCT queries between 2.2.2 nodes and 3.0 nodes (CASSANDRA-10473)
 * Remove circular references in SegmentedFile (CASSANDRA-10543)
 * Ensure validation of indexed values only occurs once per-partition (CASSANDRA-10536)
 * Fix handling of static columns for range tombstones in thrift (CASSANDRA-10174)
 * Support empty ColumnFilter for backward compatility on empty IN (CASSANDRA-10471)
 * Remove Pig support (CASSANDRA-10542)
 * Fix LogFile throws Exception when assertion is disabled (CASSANDRA-10522)
 * Revert CASSANDRA-7486, make CMS default GC, move GC config to
   conf/jvm.options (CASSANDRA-10403)
 * Fix TeeingAppender causing some logs to be truncated/empty (CASSANDRA-10447)
 * Allow EACH_QUORUM for reads (CASSANDRA-9602)
 * Fix potential ClassCastException while upgrading (CASSANDRA-10468)
 * Fix NPE in MVs on update (CASSANDRA-10503)
 * Only include modified cell data in indexing deltas (CASSANDRA-10438)
 * Do not load keyspace when creating sstable writer (CASSANDRA-10443)
 * If node is not yet gossiping write all MV updates to batchlog only (CASSANDRA-10413)
 * Re-populate token metadata after commit log recovery (CASSANDRA-10293)
 * Provide additional metrics for materialized views (CASSANDRA-10323)
 * Flush system schema tables after local schema changes (CASSANDRA-10429)
Merged from 2.2:
 * Reduce contention getting instances of CompositeType (CASSANDRA-10433)
 * Fix the regression when using LIMIT with aggregates (CASSANDRA-10487)
 * Avoid NoClassDefFoundError during DataDescriptor initialization on windows (CASSANDRA-10412)
 * Preserve case of quoted Role & User names (CASSANDRA-10394)
 * cqlsh pg-style-strings broken (CASSANDRA-10484)
 * cqlsh prompt includes name of keyspace after failed `use` statement (CASSANDRA-10369)
Merged from 2.1:
 * (cqlsh) Distinguish negative and positive infinity in output (CASSANDRA-10523)
 * (cqlsh) allow custom time_format for COPY TO (CASSANDRA-8970)
 * Don't allow startup if the node's rack has changed (CASSANDRA-10242)
 * (cqlsh) show partial trace if incomplete after max_trace_wait (CASSANDRA-7645)
 * Allow LOCAL_JMX to be easily overridden (CASSANDRA-10275)
 * Mark nodes as dead even if they've already left (CASSANDRA-10205)


3.0.0-rc1
 * Fix mixed version read request compatibility for compact static tables
   (CASSANDRA-10373)
 * Fix paging of DISTINCT with static and IN (CASSANDRA-10354)
 * Allow MATERIALIZED VIEW's SELECT statement to restrict primary key
   columns (CASSANDRA-9664)
 * Move crc_check_chance out of compression options (CASSANDRA-9839)
 * Fix descending iteration past end of BTreeSearchIterator (CASSANDRA-10301)
 * Transfer hints to a different node on decommission (CASSANDRA-10198)
 * Check partition keys for CAS operations during stmt validation (CASSANDRA-10338)
 * Add custom query expressions to SELECT (CASSANDRA-10217)
 * Fix minor bugs in MV handling (CASSANDRA-10362)
 * Allow custom indexes with 0,1 or multiple target columns (CASSANDRA-10124)
 * Improve MV schema representation (CASSANDRA-9921)
 * Add flag to enable/disable coordinator batchlog for MV writes (CASSANDRA-10230)
 * Update cqlsh COPY for new internal driver serialization interface (CASSANDRA-10318)
 * Give index implementations more control over rebuild operations (CASSANDRA-10312)
 * Update index file format (CASSANDRA-10314)
 * Add "shadowable" row tombstones to deal with mv timestamp issues (CASSANDRA-10261)
 * CFS.loadNewSSTables() broken for pre-3.0 sstables
 * Cache selected index in read command to reduce lookups (CASSANDRA-10215)
 * Small optimizations of sstable index serialization (CASSANDRA-10232)
 * Support for both encrypted and unencrypted native transport connections (CASSANDRA-9590)
Merged from 2.2:
 * Configurable page size in cqlsh (CASSANDRA-9855)
 * Defer default role manager setup until all nodes are on 2.2+ (CASSANDRA-9761)
 * Handle missing RoleManager in config after upgrade to 2.2 (CASSANDRA-10209)
Merged from 2.1:
 * Bulk Loader API could not tolerate even node failure (CASSANDRA-10347)
 * Avoid misleading pushed notifications when multiple nodes
   share an rpc_address (CASSANDRA-10052)
 * Fix dropping undroppable when message queue is full (CASSANDRA-10113)
 * Fix potential ClassCastException during paging (CASSANDRA-10352)
 * Prevent ALTER TYPE from creating circular references (CASSANDRA-10339)
 * Fix cache handling of 2i and base tables (CASSANDRA-10155, 10359)
 * Fix NPE in nodetool compactionhistory (CASSANDRA-9758)
 * (Pig) support BulkOutputFormat as a URL parameter (CASSANDRA-7410)
 * BATCH statement is broken in cqlsh (CASSANDRA-10272)
 * (cqlsh) Make cqlsh PEP8 Compliant (CASSANDRA-10066)
 * (cqlsh) Fix error when starting cqlsh with --debug (CASSANDRA-10282)
 * Scrub, Cleanup and Upgrade do not unmark compacting until all operations
   have completed, regardless of the occurence of exceptions (CASSANDRA-10274)


3.0.0-beta2
 * Fix columns returned by AbstractBtreePartitions (CASSANDRA-10220)
 * Fix backward compatibility issue due to AbstractBounds serialization bug (CASSANDRA-9857)
 * Fix startup error when upgrading nodes (CASSANDRA-10136)
 * Base table PRIMARY KEY can be assumed to be NOT NULL in MV creation (CASSANDRA-10147)
 * Improve batchlog write patch (CASSANDRA-9673)
 * Re-apply MaterializedView updates on commitlog replay (CASSANDRA-10164)
 * Require AbstractType.isByteOrderComparable declaration in constructor (CASSANDRA-9901)
 * Avoid digest mismatch on upgrade to 3.0 (CASSANDRA-9554)
 * Fix Materialized View builder when adding multiple MVs (CASSANDRA-10156)
 * Choose better poolingOptions for protocol v4 in cassandra-stress (CASSANDRA-10182)
 * Fix LWW bug affecting Materialized Views (CASSANDRA-10197)
 * Ensures frozen sets and maps are always sorted (CASSANDRA-10162)
 * Don't deadlock when flushing CFS backed custom indexes (CASSANDRA-10181)
 * Fix double flushing of secondary index tables (CASSANDRA-10180)
 * Fix incorrect handling of range tombstones in thrift (CASSANDRA-10046)
 * Only use batchlog when paired materialized view replica is remote (CASSANDRA-10061)
 * Reuse TemporalRow when updating multiple MaterializedViews (CASSANDRA-10060)
 * Validate gc_grace_seconds for batchlog writes and MVs (CASSANDRA-9917)
 * Fix sstablerepairedset (CASSANDRA-10132)
Merged from 2.2:
 * Cancel transaction for sstables we wont redistribute index summary
   for (CASSANDRA-10270)
 * Retry snapshot deletion after compaction and gc on Windows (CASSANDRA-10222)
 * Fix failure to start with space in directory path on Windows (CASSANDRA-10239)
 * Fix repair hang when snapshot failed (CASSANDRA-10057)
 * Fall back to 1/4 commitlog volume for commitlog_total_space on small disks
   (CASSANDRA-10199)
Merged from 2.1:
 * Added configurable warning threshold for GC duration (CASSANDRA-8907)
 * Fix handling of streaming EOF (CASSANDRA-10206)
 * Only check KeyCache when it is enabled
 * Change streaming_socket_timeout_in_ms default to 1 hour (CASSANDRA-8611)
 * (cqlsh) update list of CQL keywords (CASSANDRA-9232)
 * Add nodetool gettraceprobability command (CASSANDRA-10234)
Merged from 2.0:
 * Fix rare race where older gossip states can be shadowed (CASSANDRA-10366)
 * Fix consolidating racks violating the RF contract (CASSANDRA-10238)
 * Disallow decommission when node is in drained state (CASSANDRA-8741)


2.2.1
 * Fix race during construction of commit log (CASSANDRA-10049)
 * Fix LeveledCompactionStrategyTest (CASSANDRA-9757)
 * Fix broken UnbufferedDataOutputStreamPlus.writeUTF (CASSANDRA-10203)
 * (cqlsh) default load-from-file encoding to utf-8 (CASSANDRA-9898)
 * Avoid returning Permission.NONE when failing to query users table (CASSANDRA-10168)
 * (cqlsh) add CLEAR command (CASSANDRA-10086)
 * Support string literals as Role names for compatibility (CASSANDRA-10135)
Merged from 2.1:
 * Only check KeyCache when it is enabled
 * Change streaming_socket_timeout_in_ms default to 1 hour (CASSANDRA-8611)
 * (cqlsh) update list of CQL keywords (CASSANDRA-9232)


3.0.0-beta1
 * Redesign secondary index API (CASSANDRA-9459, 7771, 9041)
 * Fix throwing ReadFailure instead of ReadTimeout on range queries (CASSANDRA-10125)
 * Rewrite hinted handoff (CASSANDRA-6230)
 * Fix query on static compact tables (CASSANDRA-10093)
 * Fix race during construction of commit log (CASSANDRA-10049)
 * Add option to only purge repaired tombstones (CASSANDRA-6434)
 * Change authorization handling for MVs (CASSANDRA-9927)
 * Add custom JMX enabled executor for UDF sandbox (CASSANDRA-10026)
 * Fix row deletion bug for Materialized Views (CASSANDRA-10014)
 * Support mixed-version clusters with Cassandra 2.1 and 2.2 (CASSANDRA-9704)
 * Fix multiple slices on RowSearchers (CASSANDRA-10002)
 * Fix bug in merging of collections (CASSANDRA-10001)
 * Optimize batchlog replay to avoid full scans (CASSANDRA-7237)
 * Repair improvements when using vnodes (CASSANDRA-5220)
 * Disable scripted UDFs by default (CASSANDRA-9889)
 * Bytecode inspection for Java-UDFs (CASSANDRA-9890)
 * Use byte to serialize MT hash length (CASSANDRA-9792)
 * Replace usage of Adler32 with CRC32 (CASSANDRA-8684)
 * Fix migration to new format from 2.1 SSTable (CASSANDRA-10006)
 * SequentialWriter should extend BufferedDataOutputStreamPlus (CASSANDRA-9500)
 * Use the same repairedAt timestamp within incremental repair session (CASSANDRA-9111)
Merged from 2.2:
 * Allow count(*) and count(1) to be use as normal aggregation (CASSANDRA-10114)
 * An NPE is thrown if the column name is unknown for an IN relation (CASSANDRA-10043)
 * Apply commit_failure_policy to more errors on startup (CASSANDRA-9749)
 * Fix histogram overflow exception (CASSANDRA-9973)
 * Route gossip messages over dedicated socket (CASSANDRA-9237)
 * Add checksum to saved cache files (CASSANDRA-9265)
 * Log warning when using an aggregate without partition key (CASSANDRA-9737)
Merged from 2.1:
 * (cqlsh) Allow encoding to be set through command line (CASSANDRA-10004)
 * Add new JMX methods to change local compaction strategy (CASSANDRA-9965)
 * Write hints for paxos commits (CASSANDRA-7342)
 * (cqlsh) Fix timestamps before 1970 on Windows, always
   use UTC for timestamp display (CASSANDRA-10000)
 * (cqlsh) Avoid overwriting new config file with old config
   when both exist (CASSANDRA-9777)
 * Release snapshot selfRef when doing snapshot repair (CASSANDRA-9998)
 * Cannot replace token does not exist - DN node removed as Fat Client (CASSANDRA-9871)
Merged from 2.0:
 * Don't cast expected bf size to an int (CASSANDRA-9959)
 * Make getFullyExpiredSSTables less expensive (CASSANDRA-9882)


3.0.0-alpha1
 * Implement proper sandboxing for UDFs (CASSANDRA-9402)
 * Simplify (and unify) cleanup of compaction leftovers (CASSANDRA-7066)
 * Allow extra schema definitions in cassandra-stress yaml (CASSANDRA-9850)
 * Metrics should use up to date nomenclature (CASSANDRA-9448)
 * Change CREATE/ALTER TABLE syntax for compression (CASSANDRA-8384)
 * Cleanup crc and adler code for java 8 (CASSANDRA-9650)
 * Storage engine refactor (CASSANDRA-8099, 9743, 9746, 9759, 9781, 9808, 9825,
   9848, 9705, 9859, 9867, 9874, 9828, 9801)
 * Update Guava to 18.0 (CASSANDRA-9653)
 * Bloom filter false positive ratio is not honoured (CASSANDRA-8413)
 * New option for cassandra-stress to leave a ratio of columns null (CASSANDRA-9522)
 * Change hinted_handoff_enabled yaml setting, JMX (CASSANDRA-9035)
 * Add algorithmic token allocation (CASSANDRA-7032)
 * Add nodetool command to replay batchlog (CASSANDRA-9547)
 * Make file buffer cache independent of paths being read (CASSANDRA-8897)
 * Remove deprecated legacy Hadoop code (CASSANDRA-9353)
 * Decommissioned nodes will not rejoin the cluster (CASSANDRA-8801)
 * Change gossip stabilization to use endpoit size (CASSANDRA-9401)
 * Change default garbage collector to G1 (CASSANDRA-7486)
 * Populate TokenMetadata early during startup (CASSANDRA-9317)
 * Undeprecate cache recentHitRate (CASSANDRA-6591)
 * Add support for selectively varint encoding fields (CASSANDRA-9499, 9865)
 * Materialized Views (CASSANDRA-6477)
Merged from 2.2:
 * Avoid grouping sstables for anticompaction with DTCS (CASSANDRA-9900)
 * UDF / UDA execution time in trace (CASSANDRA-9723)
 * Fix broken internode SSL (CASSANDRA-9884)
Merged from 2.1:
 * Add new JMX methods to change local compaction strategy (CASSANDRA-9965)
 * Fix handling of enable/disable autocompaction (CASSANDRA-9899)
 * Add consistency level to tracing ouput (CASSANDRA-9827)
 * Remove repair snapshot leftover on startup (CASSANDRA-7357)
 * Use random nodes for batch log when only 2 racks (CASSANDRA-8735)
 * Ensure atomicity inside thrift and stream session (CASSANDRA-7757)
 * Fix nodetool info error when the node is not joined (CASSANDRA-9031)
Merged from 2.0:
 * Log when messages are dropped due to cross_node_timeout (CASSANDRA-9793)
 * Don't track hotness when opening from snapshot for validation (CASSANDRA-9382)


2.2.0
 * Allow the selection of columns together with aggregates (CASSANDRA-9767)
 * Fix cqlsh copy methods and other windows specific issues (CASSANDRA-9795)
 * Don't wrap byte arrays in SequentialWriter (CASSANDRA-9797)
 * sum() and avg() functions missing for smallint and tinyint types (CASSANDRA-9671)
 * Revert CASSANDRA-9542 (allow native functions in UDA) (CASSANDRA-9771)
Merged from 2.1:
 * Fix MarshalException when upgrading superColumn family (CASSANDRA-9582)
 * Fix broken logging for "empty" flushes in Memtable (CASSANDRA-9837)
 * Handle corrupt files on startup (CASSANDRA-9686)
 * Fix clientutil jar and tests (CASSANDRA-9760)
 * (cqlsh) Allow the SSL protocol version to be specified through the
    config file or environment variables (CASSANDRA-9544)
Merged from 2.0:
 * Add tool to find why expired sstables are not getting dropped (CASSANDRA-10015)
 * Remove erroneous pending HH tasks from tpstats/jmx (CASSANDRA-9129)
 * Don't cast expected bf size to an int (CASSANDRA-9959)
 * checkForEndpointCollision fails for legitimate collisions (CASSANDRA-9765)
 * Complete CASSANDRA-8448 fix (CASSANDRA-9519)
 * Don't include auth credentials in debug log (CASSANDRA-9682)
 * Can't transition from write survey to normal mode (CASSANDRA-9740)
 * Scrub (recover) sstables even when -Index.db is missing (CASSANDRA-9591)
 * Fix growing pending background compaction (CASSANDRA-9662)


2.2.0-rc2
 * Re-enable memory-mapped I/O on Windows (CASSANDRA-9658)
 * Warn when an extra-large partition is compacted (CASSANDRA-9643)
 * (cqlsh) Allow setting the initial connection timeout (CASSANDRA-9601)
 * BulkLoader has --transport-factory option but does not use it (CASSANDRA-9675)
 * Allow JMX over SSL directly from nodetool (CASSANDRA-9090)
 * Update cqlsh for UDFs (CASSANDRA-7556)
 * Change Windows kernel default timer resolution (CASSANDRA-9634)
 * Deprected sstable2json and json2sstable (CASSANDRA-9618)
 * Allow native functions in user-defined aggregates (CASSANDRA-9542)
 * Don't repair system_distributed by default (CASSANDRA-9621)
 * Fix mixing min, max, and count aggregates for blob type (CASSANRA-9622)
 * Rename class for DATE type in Java driver (CASSANDRA-9563)
 * Duplicate compilation of UDFs on coordinator (CASSANDRA-9475)
 * Fix connection leak in CqlRecordWriter (CASSANDRA-9576)
 * Mlockall before opening system sstables & remove boot_without_jna option (CASSANDRA-9573)
 * Add functions to convert timeuuid to date or time, deprecate dateOf and unixTimestampOf (CASSANDRA-9229)
 * Make sure we cancel non-compacting sstables from LifecycleTransaction (CASSANDRA-9566)
 * Fix deprecated repair JMX API (CASSANDRA-9570)
 * Add logback metrics (CASSANDRA-9378)
 * Update and refactor ant test/test-compression to run the tests in parallel (CASSANDRA-9583)
 * Fix upgrading to new directory for secondary index (CASSANDRA-9687)
Merged from 2.1:
 * (cqlsh) Fix bad check for CQL compatibility when DESCRIBE'ing
   COMPACT STORAGE tables with no clustering columns
 * Eliminate strong self-reference chains in sstable ref tidiers (CASSANDRA-9656)
 * Ensure StreamSession uses canonical sstable reader instances (CASSANDRA-9700)
 * Ensure memtable book keeping is not corrupted in the event we shrink usage (CASSANDRA-9681)
 * Update internal python driver for cqlsh (CASSANDRA-9064)
 * Fix IndexOutOfBoundsException when inserting tuple with too many
   elements using the string literal notation (CASSANDRA-9559)
 * Enable describe on indices (CASSANDRA-7814)
 * Fix incorrect result for IN queries where column not found (CASSANDRA-9540)
 * ColumnFamilyStore.selectAndReference may block during compaction (CASSANDRA-9637)
 * Fix bug in cardinality check when compacting (CASSANDRA-9580)
 * Fix memory leak in Ref due to ConcurrentLinkedQueue.remove() behaviour (CASSANDRA-9549)
 * Make rebuild only run one at a time (CASSANDRA-9119)
Merged from 2.0:
 * Avoid NPE in AuthSuccess#decode (CASSANDRA-9727)
 * Add listen_address to system.local (CASSANDRA-9603)
 * Bug fixes to resultset metadata construction (CASSANDRA-9636)
 * Fix setting 'durable_writes' in ALTER KEYSPACE (CASSANDRA-9560)
 * Avoids ballot clash in Paxos (CASSANDRA-9649)
 * Improve trace messages for RR (CASSANDRA-9479)
 * Fix suboptimal secondary index selection when restricted
   clustering column is also indexed (CASSANDRA-9631)
 * (cqlsh) Add min_threshold to DTCS option autocomplete (CASSANDRA-9385)
 * Fix error message when attempting to create an index on a column
   in a COMPACT STORAGE table with clustering columns (CASSANDRA-9527)
 * 'WITH WITH' in alter keyspace statements causes NPE (CASSANDRA-9565)
 * Expose some internals of SelectStatement for inspection (CASSANDRA-9532)
 * ArrivalWindow should use primitives (CASSANDRA-9496)
 * Periodically submit background compaction tasks (CASSANDRA-9592)
 * Set HAS_MORE_PAGES flag to false when PagingState is null (CASSANDRA-9571)


2.2.0-rc1
 * Compressed commit log should measure compressed space used (CASSANDRA-9095)
 * Fix comparison bug in CassandraRoleManager#collectRoles (CASSANDRA-9551)
 * Add tinyint,smallint,time,date support for UDFs (CASSANDRA-9400)
 * Deprecates SSTableSimpleWriter and SSTableSimpleUnsortedWriter (CASSANDRA-9546)
 * Empty INITCOND treated as null in aggregate (CASSANDRA-9457)
 * Remove use of Cell in Thrift MapReduce classes (CASSANDRA-8609)
 * Integrate pre-release Java Driver 2.2-rc1, custom build (CASSANDRA-9493)
 * Clean up gossiper logic for old versions (CASSANDRA-9370)
 * Fix custom payload coding/decoding to match the spec (CASSANDRA-9515)
 * ant test-all results incomplete when parsed (CASSANDRA-9463)
 * Disallow frozen<> types in function arguments and return types for
   clarity (CASSANDRA-9411)
 * Static Analysis to warn on unsafe use of Autocloseable instances (CASSANDRA-9431)
 * Update commitlog archiving examples now that commitlog segments are
   not recycled (CASSANDRA-9350)
 * Extend Transactional API to sstable lifecycle management (CASSANDRA-8568)
 * (cqlsh) Add support for native protocol 4 (CASSANDRA-9399)
 * Ensure that UDF and UDAs are keyspace-isolated (CASSANDRA-9409)
 * Revert CASSANDRA-7807 (tracing completion client notifications) (CASSANDRA-9429)
 * Add ability to stop compaction by ID (CASSANDRA-7207)
 * Let CassandraVersion handle SNAPSHOT version (CASSANDRA-9438)
Merged from 2.1:
 * (cqlsh) Fix using COPY through SOURCE or -f (CASSANDRA-9083)
 * Fix occasional lack of `system` keyspace in schema tables (CASSANDRA-8487)
 * Use ProtocolError code instead of ServerError code for native protocol
   error responses to unsupported protocol versions (CASSANDRA-9451)
 * Default commitlog_sync_batch_window_in_ms changed to 2ms (CASSANDRA-9504)
 * Fix empty partition assertion in unsorted sstable writing tools (CASSANDRA-9071)
 * Ensure truncate without snapshot cannot produce corrupt responses (CASSANDRA-9388)
 * Consistent error message when a table mixes counter and non-counter
   columns (CASSANDRA-9492)
 * Avoid getting unreadable keys during anticompaction (CASSANDRA-9508)
 * (cqlsh) Better float precision by default (CASSANDRA-9224)
 * Improve estimated row count (CASSANDRA-9107)
 * Optimize range tombstone memory footprint (CASSANDRA-8603)
 * Use configured gcgs in anticompaction (CASSANDRA-9397)
Merged from 2.0:
 * Don't accumulate more range than necessary in RangeTombstone.Tracker (CASSANDRA-9486)
 * Add broadcast and rpc addresses to system.local (CASSANDRA-9436)
 * Always mark sstable suspect when corrupted (CASSANDRA-9478)
 * Add database users and permissions to CQL3 documentation (CASSANDRA-7558)
 * Allow JVM_OPTS to be passed to standalone tools (CASSANDRA-5969)
 * Fix bad condition in RangeTombstoneList (CASSANDRA-9485)
 * Fix potential StackOverflow when setting CrcCheckChance over JMX (CASSANDRA-9488)
 * Fix null static columns in pages after the first, paged reversed
   queries (CASSANDRA-8502)
 * Fix counting cache serialization in request metrics (CASSANDRA-9466)
 * Add option not to validate atoms during scrub (CASSANDRA-9406)


2.2.0-beta1
 * Introduce Transactional API for internal state changes (CASSANDRA-8984)
 * Add a flag in cassandra.yaml to enable UDFs (CASSANDRA-9404)
 * Better support of null for UDF (CASSANDRA-8374)
 * Use ecj instead of javassist for UDFs (CASSANDRA-8241)
 * faster async logback configuration for tests (CASSANDRA-9376)
 * Add `smallint` and `tinyint` data types (CASSANDRA-8951)
 * Avoid thrift schema creation when native driver is used in stress tool (CASSANDRA-9374)
 * Make Functions.declared thread-safe
 * Add client warnings to native protocol v4 (CASSANDRA-8930)
 * Allow roles cache to be invalidated (CASSANDRA-8967)
 * Upgrade Snappy (CASSANDRA-9063)
 * Don't start Thrift rpc by default (CASSANDRA-9319)
 * Only stream from unrepaired sstables with incremental repair (CASSANDRA-8267)
 * Aggregate UDFs allow SFUNC return type to differ from STYPE if FFUNC specified (CASSANDRA-9321)
 * Remove Thrift dependencies in bundled tools (CASSANDRA-8358)
 * Disable memory mapping of hsperfdata file for JVM statistics (CASSANDRA-9242)
 * Add pre-startup checks to detect potential incompatibilities (CASSANDRA-8049)
 * Distinguish between null and unset in protocol v4 (CASSANDRA-7304)
 * Add user/role permissions for user-defined functions (CASSANDRA-7557)
 * Allow cassandra config to be updated to restart daemon without unloading classes (CASSANDRA-9046)
 * Don't initialize compaction writer before checking if iter is empty (CASSANDRA-9117)
 * Don't execute any functions at prepare-time (CASSANDRA-9037)
 * Share file handles between all instances of a SegmentedFile (CASSANDRA-8893)
 * Make it possible to major compact LCS (CASSANDRA-7272)
 * Make FunctionExecutionException extend RequestExecutionException
   (CASSANDRA-9055)
 * Add support for SELECT JSON, INSERT JSON syntax and new toJson(), fromJson()
   functions (CASSANDRA-7970)
 * Optimise max purgeable timestamp calculation in compaction (CASSANDRA-8920)
 * Constrain internode message buffer sizes, and improve IO class hierarchy (CASSANDRA-8670)
 * New tool added to validate all sstables in a node (CASSANDRA-5791)
 * Push notification when tracing completes for an operation (CASSANDRA-7807)
 * Delay "node up" and "node added" notifications until native protocol server is started (CASSANDRA-8236)
 * Compressed Commit Log (CASSANDRA-6809)
 * Optimise IntervalTree (CASSANDRA-8988)
 * Add a key-value payload for third party usage (CASSANDRA-8553, 9212)
 * Bump metrics-reporter-config dependency for metrics 3.0 (CASSANDRA-8149)
 * Partition intra-cluster message streams by size, not type (CASSANDRA-8789)
 * Add WriteFailureException to native protocol, notify coordinator of
   write failures (CASSANDRA-8592)
 * Convert SequentialWriter to nio (CASSANDRA-8709)
 * Add role based access control (CASSANDRA-7653, 8650, 7216, 8760, 8849, 8761, 8850)
 * Record client ip address in tracing sessions (CASSANDRA-8162)
 * Indicate partition key columns in response metadata for prepared
   statements (CASSANDRA-7660)
 * Merge UUIDType and TimeUUIDType parse logic (CASSANDRA-8759)
 * Avoid memory allocation when searching index summary (CASSANDRA-8793)
 * Optimise (Time)?UUIDType Comparisons (CASSANDRA-8730)
 * Make CRC32Ex into a separate maven dependency (CASSANDRA-8836)
 * Use preloaded jemalloc w/ Unsafe (CASSANDRA-8714, 9197)
 * Avoid accessing partitioner through StorageProxy (CASSANDRA-8244, 8268)
 * Upgrade Metrics library and remove depricated metrics (CASSANDRA-5657)
 * Serializing Row cache alternative, fully off heap (CASSANDRA-7438)
 * Duplicate rows returned when in clause has repeated values (CASSANDRA-6706)
 * Make CassandraException unchecked, extend RuntimeException (CASSANDRA-8560)
 * Support direct buffer decompression for reads (CASSANDRA-8464)
 * DirectByteBuffer compatible LZ4 methods (CASSANDRA-7039)
 * Group sstables for anticompaction correctly (CASSANDRA-8578)
 * Add ReadFailureException to native protocol, respond
   immediately when replicas encounter errors while handling
   a read request (CASSANDRA-7886)
 * Switch CommitLogSegment from RandomAccessFile to nio (CASSANDRA-8308)
 * Allow mixing token and partition key restrictions (CASSANDRA-7016)
 * Support index key/value entries on map collections (CASSANDRA-8473)
 * Modernize schema tables (CASSANDRA-8261)
 * Support for user-defined aggregation functions (CASSANDRA-8053)
 * Fix NPE in SelectStatement with empty IN values (CASSANDRA-8419)
 * Refactor SelectStatement, return IN results in natural order instead
   of IN value list order and ignore duplicate values in partition key IN restrictions (CASSANDRA-7981)
 * Support UDTs, tuples, and collections in user-defined
   functions (CASSANDRA-7563)
 * Fix aggregate fn results on empty selection, result column name,
   and cqlsh parsing (CASSANDRA-8229)
 * Mark sstables as repaired after full repair (CASSANDRA-7586)
 * Extend Descriptor to include a format value and refactor reader/writer
   APIs (CASSANDRA-7443)
 * Integrate JMH for microbenchmarks (CASSANDRA-8151)
 * Keep sstable levels when bootstrapping (CASSANDRA-7460)
 * Add Sigar library and perform basic OS settings check on startup (CASSANDRA-7838)
 * Support for aggregation functions (CASSANDRA-4914)
 * Remove cassandra-cli (CASSANDRA-7920)
 * Accept dollar quoted strings in CQL (CASSANDRA-7769)
 * Make assassinate a first class command (CASSANDRA-7935)
 * Support IN clause on any partition key column (CASSANDRA-7855)
 * Support IN clause on any clustering column (CASSANDRA-4762)
 * Improve compaction logging (CASSANDRA-7818)
 * Remove YamlFileNetworkTopologySnitch (CASSANDRA-7917)
 * Do anticompaction in groups (CASSANDRA-6851)
 * Support user-defined functions (CASSANDRA-7395, 7526, 7562, 7740, 7781, 7929,
   7924, 7812, 8063, 7813, 7708)
 * Permit configurable timestamps with cassandra-stress (CASSANDRA-7416)
 * Move sstable RandomAccessReader to nio2, which allows using the
   FILE_SHARE_DELETE flag on Windows (CASSANDRA-4050)
 * Remove CQL2 (CASSANDRA-5918)
 * Optimize fetching multiple cells by name (CASSANDRA-6933)
 * Allow compilation in java 8 (CASSANDRA-7028)
 * Make incremental repair default (CASSANDRA-7250)
 * Enable code coverage thru JaCoCo (CASSANDRA-7226)
 * Switch external naming of 'column families' to 'tables' (CASSANDRA-4369)
 * Shorten SSTable path (CASSANDRA-6962)
 * Use unsafe mutations for most unit tests (CASSANDRA-6969)
 * Fix race condition during calculation of pending ranges (CASSANDRA-7390)
 * Fail on very large batch sizes (CASSANDRA-8011)
 * Improve concurrency of repair (CASSANDRA-6455, 8208, 9145)
 * Select optimal CRC32 implementation at runtime (CASSANDRA-8614)
 * Evaluate MurmurHash of Token once per query (CASSANDRA-7096)
 * Generalize progress reporting (CASSANDRA-8901)
 * Resumable bootstrap streaming (CASSANDRA-8838, CASSANDRA-8942)
 * Allow scrub for secondary index (CASSANDRA-5174)
 * Save repair data to system table (CASSANDRA-5839)
 * fix nodetool names that reference column families (CASSANDRA-8872)
 Merged from 2.1:
 * Warn on misuse of unlogged batches (CASSANDRA-9282)
 * Failure detector detects and ignores local pauses (CASSANDRA-9183)
 * Add utility class to support for rate limiting a given log statement (CASSANDRA-9029)
 * Add missing consistency levels to cassandra-stess (CASSANDRA-9361)
 * Fix commitlog getCompletedTasks to not increment (CASSANDRA-9339)
 * Fix for harmless exceptions logged as ERROR (CASSANDRA-8564)
 * Delete processed sstables in sstablesplit/sstableupgrade (CASSANDRA-8606)
 * Improve sstable exclusion from partition tombstones (CASSANDRA-9298)
 * Validate the indexed column rather than the cell's contents for 2i (CASSANDRA-9057)
 * Add support for top-k custom 2i queries (CASSANDRA-8717)
 * Fix error when dropping table during compaction (CASSANDRA-9251)
 * cassandra-stress supports validation operations over user profiles (CASSANDRA-8773)
 * Add support for rate limiting log messages (CASSANDRA-9029)
 * Log the partition key with tombstone warnings (CASSANDRA-8561)
 * Reduce runWithCompactionsDisabled poll interval to 1ms (CASSANDRA-9271)
 * Fix PITR commitlog replay (CASSANDRA-9195)
 * GCInspector logs very different times (CASSANDRA-9124)
 * Fix deleting from an empty list (CASSANDRA-9198)
 * Update tuple and collection types that use a user-defined type when that UDT
   is modified (CASSANDRA-9148, CASSANDRA-9192)
 * Use higher timeout for prepair and snapshot in repair (CASSANDRA-9261)
 * Fix anticompaction blocking ANTI_ENTROPY stage (CASSANDRA-9151)
 * Repair waits for anticompaction to finish (CASSANDRA-9097)
 * Fix streaming not holding ref when stream error (CASSANDRA-9295)
 * Fix canonical view returning early opened SSTables (CASSANDRA-9396)
Merged from 2.0:
 * (cqlsh) Add LOGIN command to switch users (CASSANDRA-7212)
 * Clone SliceQueryFilter in AbstractReadCommand implementations (CASSANDRA-8940)
 * Push correct protocol notification for DROP INDEX (CASSANDRA-9310)
 * token-generator - generated tokens too long (CASSANDRA-9300)
 * Fix counting of tombstones for TombstoneOverwhelmingException (CASSANDRA-9299)
 * Fix ReconnectableSnitch reconnecting to peers during upgrade (CASSANDRA-6702)
 * Include keyspace and table name in error log for collections over the size
   limit (CASSANDRA-9286)
 * Avoid potential overlap in LCS with single-partition sstables (CASSANDRA-9322)
 * Log warning message when a table is queried before the schema has fully
   propagated (CASSANDRA-9136)
 * Overload SecondaryIndex#indexes to accept the column definition (CASSANDRA-9314)
 * (cqlsh) Add SERIAL and LOCAL_SERIAL consistency levels (CASSANDRA-8051)
 * Fix index selection during rebuild with certain table layouts (CASSANDRA-9281)
 * Fix partition-level-delete-only workload accounting (CASSANDRA-9194)
 * Allow scrub to handle corrupted compressed chunks (CASSANDRA-9140)
 * Fix assertion error when resetlocalschema is run during repair (CASSANDRA-9249)
 * Disable single sstable tombstone compactions for DTCS by default (CASSANDRA-9234)
 * IncomingTcpConnection thread is not named (CASSANDRA-9262)
 * Close incoming connections when MessagingService is stopped (CASSANDRA-9238)
 * Fix streaming hang when retrying (CASSANDRA-9132)


2.1.5
 * Re-add deprecated cold_reads_to_omit param for backwards compat (CASSANDRA-9203)
 * Make anticompaction visible in compactionstats (CASSANDRA-9098)
 * Improve nodetool getendpoints documentation about the partition
   key parameter (CASSANDRA-6458)
 * Don't check other keyspaces for schema changes when an user-defined
   type is altered (CASSANDRA-9187)
 * Add generate-idea-files target to build.xml (CASSANDRA-9123)
 * Allow takeColumnFamilySnapshot to take a list of tables (CASSANDRA-8348)
 * Limit major sstable operations to their canonical representation (CASSANDRA-8669)
 * cqlsh: Add tests for INSERT and UPDATE tab completion (CASSANDRA-9125)
 * cqlsh: quote column names when needed in COPY FROM inserts (CASSANDRA-9080)
 * Do not load read meter for offline operations (CASSANDRA-9082)
 * cqlsh: Make CompositeType data readable (CASSANDRA-8919)
 * cqlsh: Fix display of triggers (CASSANDRA-9081)
 * Fix NullPointerException when deleting or setting an element by index on
   a null list collection (CASSANDRA-9077)
 * Buffer bloom filter serialization (CASSANDRA-9066)
 * Fix anti-compaction target bloom filter size (CASSANDRA-9060)
 * Make FROZEN and TUPLE unreserved keywords in CQL (CASSANDRA-9047)
 * Prevent AssertionError from SizeEstimatesRecorder (CASSANDRA-9034)
 * Avoid overwriting index summaries for sstables with an older format that
   does not support downsampling; rebuild summaries on startup when this
   is detected (CASSANDRA-8993)
 * Fix potential data loss in CompressedSequentialWriter (CASSANDRA-8949)
 * Make PasswordAuthenticator number of hashing rounds configurable (CASSANDRA-8085)
 * Fix AssertionError when binding nested collections in DELETE (CASSANDRA-8900)
 * Check for overlap with non-early sstables in LCS (CASSANDRA-8739)
 * Only calculate max purgable timestamp if we have to (CASSANDRA-8914)
 * (cqlsh) Greatly improve performance of COPY FROM (CASSANDRA-8225)
 * IndexSummary effectiveIndexInterval is now a guideline, not a rule (CASSANDRA-8993)
 * Use correct bounds for page cache eviction of compressed files (CASSANDRA-8746)
 * SSTableScanner enforces its bounds (CASSANDRA-8946)
 * Cleanup cell equality (CASSANDRA-8947)
 * Introduce intra-cluster message coalescing (CASSANDRA-8692)
 * DatabaseDescriptor throws NPE when rpc_interface is used (CASSANDRA-8839)
 * Don't check if an sstable is live for offline compactions (CASSANDRA-8841)
 * Don't set clientMode in SSTableLoader (CASSANDRA-8238)
 * Fix SSTableRewriter with disabled early open (CASSANDRA-8535)
 * Fix cassandra-stress so it respects the CL passed in user mode (CASSANDRA-8948)
 * Fix rare NPE in ColumnDefinition#hasIndexOption() (CASSANDRA-8786)
 * cassandra-stress reports per-operation statistics, plus misc (CASSANDRA-8769)
 * Add SimpleDate (cql date) and Time (cql time) types (CASSANDRA-7523)
 * Use long for key count in cfstats (CASSANDRA-8913)
 * Make SSTableRewriter.abort() more robust to failure (CASSANDRA-8832)
 * Remove cold_reads_to_omit from STCS (CASSANDRA-8860)
 * Make EstimatedHistogram#percentile() use ceil instead of floor (CASSANDRA-8883)
 * Fix top partitions reporting wrong cardinality (CASSANDRA-8834)
 * Fix rare NPE in KeyCacheSerializer (CASSANDRA-8067)
 * Pick sstables for validation as late as possible inc repairs (CASSANDRA-8366)
 * Fix commitlog getPendingTasks to not increment (CASSANDRA-8862)
 * Fix parallelism adjustment in range and secondary index queries
   when the first fetch does not satisfy the limit (CASSANDRA-8856)
 * Check if the filtered sstables is non-empty in STCS (CASSANDRA-8843)
 * Upgrade java-driver used for cassandra-stress (CASSANDRA-8842)
 * Fix CommitLog.forceRecycleAllSegments() memory access error (CASSANDRA-8812)
 * Improve assertions in Memory (CASSANDRA-8792)
 * Fix SSTableRewriter cleanup (CASSANDRA-8802)
 * Introduce SafeMemory for CompressionMetadata.Writer (CASSANDRA-8758)
 * 'nodetool info' prints exception against older node (CASSANDRA-8796)
 * Ensure SSTableReader.last corresponds exactly with the file end (CASSANDRA-8750)
 * Make SSTableWriter.openEarly more robust and obvious (CASSANDRA-8747)
 * Enforce SSTableReader.first/last (CASSANDRA-8744)
 * Cleanup SegmentedFile API (CASSANDRA-8749)
 * Avoid overlap with early compaction replacement (CASSANDRA-8683)
 * Safer Resource Management++ (CASSANDRA-8707)
 * Write partition size estimates into a system table (CASSANDRA-7688)
 * cqlsh: Fix keys() and full() collection indexes in DESCRIBE output
   (CASSANDRA-8154)
 * Show progress of streaming in nodetool netstats (CASSANDRA-8886)
 * IndexSummaryBuilder utilises offheap memory, and shares data between
   each IndexSummary opened from it (CASSANDRA-8757)
 * markCompacting only succeeds if the exact SSTableReader instances being
   marked are in the live set (CASSANDRA-8689)
 * cassandra-stress support for varint (CASSANDRA-8882)
 * Fix Adler32 digest for compressed sstables (CASSANDRA-8778)
 * Add nodetool statushandoff/statusbackup (CASSANDRA-8912)
 * Use stdout for progress and stats in sstableloader (CASSANDRA-8982)
 * Correctly identify 2i datadir from older versions (CASSANDRA-9116)
Merged from 2.0:
 * Ignore gossip SYNs after shutdown (CASSANDRA-9238)
 * Avoid overflow when calculating max sstable size in LCS (CASSANDRA-9235)
 * Make sstable blacklisting work with compression (CASSANDRA-9138)
 * Do not attempt to rebuild indexes if no index accepts any column (CASSANDRA-9196)
 * Don't initiate snitch reconnection for dead states (CASSANDRA-7292)
 * Fix ArrayIndexOutOfBoundsException in CQLSSTableWriter (CASSANDRA-8978)
 * Add shutdown gossip state to prevent timeouts during rolling restarts (CASSANDRA-8336)
 * Fix running with java.net.preferIPv6Addresses=true (CASSANDRA-9137)
 * Fix failed bootstrap/replace attempts being persisted in system.peers (CASSANDRA-9180)
 * Flush system.IndexInfo after marking index built (CASSANDRA-9128)
 * Fix updates to min/max_compaction_threshold through cassandra-cli
   (CASSANDRA-8102)
 * Don't include tmp files when doing offline relevel (CASSANDRA-9088)
 * Use the proper CAS WriteType when finishing a previous round during Paxos
   preparation (CASSANDRA-8672)
 * Avoid race in cancelling compactions (CASSANDRA-9070)
 * More aggressive check for expired sstables in DTCS (CASSANDRA-8359)
 * Fix ignored index_interval change in ALTER TABLE statements (CASSANDRA-7976)
 * Do more aggressive compaction in old time windows in DTCS (CASSANDRA-8360)
 * java.lang.AssertionError when reading saved cache (CASSANDRA-8740)
 * "disk full" when running cleanup (CASSANDRA-9036)
 * Lower logging level from ERROR to DEBUG when a scheduled schema pull
   cannot be completed due to a node being down (CASSANDRA-9032)
 * Fix MOVED_NODE client event (CASSANDRA-8516)
 * Allow overriding MAX_OUTSTANDING_REPLAY_COUNT (CASSANDRA-7533)
 * Fix malformed JMX ObjectName containing IPv6 addresses (CASSANDRA-9027)
 * (cqlsh) Allow increasing CSV field size limit through
   cqlshrc config option (CASSANDRA-8934)
 * Stop logging range tombstones when exceeding the threshold
   (CASSANDRA-8559)
 * Fix NullPointerException when nodetool getendpoints is run
   against invalid keyspaces or tables (CASSANDRA-8950)
 * Allow specifying the tmp dir (CASSANDRA-7712)
 * Improve compaction estimated tasks estimation (CASSANDRA-8904)
 * Fix duplicate up/down messages sent to native clients (CASSANDRA-7816)
 * Expose commit log archive status via JMX (CASSANDRA-8734)
 * Provide better exceptions for invalid replication strategy parameters
   (CASSANDRA-8909)
 * Fix regression in mixed single and multi-column relation support for
   SELECT statements (CASSANDRA-8613)
 * Add ability to limit number of native connections (CASSANDRA-8086)
 * Fix CQLSSTableWriter throwing exception and spawning threads
   (CASSANDRA-8808)
 * Fix MT mismatch between empty and GC-able data (CASSANDRA-8979)
 * Fix incorrect validation when snapshotting single table (CASSANDRA-8056)
 * Add offline tool to relevel sstables (CASSANDRA-8301)
 * Preserve stream ID for more protocol errors (CASSANDRA-8848)
 * Fix combining token() function with multi-column relations on
   clustering columns (CASSANDRA-8797)
 * Make CFS.markReferenced() resistant to bad refcounting (CASSANDRA-8829)
 * Fix StreamTransferTask abort/complete bad refcounting (CASSANDRA-8815)
 * Fix AssertionError when querying a DESC clustering ordered
   table with ASC ordering and paging (CASSANDRA-8767)
 * AssertionError: "Memory was freed" when running cleanup (CASSANDRA-8716)
 * Make it possible to set max_sstable_age to fractional days (CASSANDRA-8406)
 * Fix some multi-column relations with indexes on some clustering
   columns (CASSANDRA-8275)
 * Fix memory leak in SSTableSimple*Writer and SSTableReader.validate()
   (CASSANDRA-8748)
 * Throw OOM if allocating memory fails to return a valid pointer (CASSANDRA-8726)
 * Fix SSTableSimpleUnsortedWriter ConcurrentModificationException (CASSANDRA-8619)
 * 'nodetool info' prints exception against older node (CASSANDRA-8796)
 * Ensure SSTableSimpleUnsortedWriter.close() terminates if
   disk writer has crashed (CASSANDRA-8807)


2.1.4
 * Bind JMX to localhost unless explicitly configured otherwise (CASSANDRA-9085)


2.1.3
 * Fix HSHA/offheap_objects corruption (CASSANDRA-8719)
 * Upgrade libthrift to 0.9.2 (CASSANDRA-8685)
 * Don't use the shared ref in sstableloader (CASSANDRA-8704)
 * Purge internal prepared statements if related tables or
   keyspaces are dropped (CASSANDRA-8693)
 * (cqlsh) Handle unicode BOM at start of files (CASSANDRA-8638)
 * Stop compactions before exiting offline tools (CASSANDRA-8623)
 * Update tools/stress/README.txt to match current behaviour (CASSANDRA-7933)
 * Fix schema from Thrift conversion with empty metadata (CASSANDRA-8695)
 * Safer Resource Management (CASSANDRA-7705)
 * Make sure we compact highly overlapping cold sstables with
   STCS (CASSANDRA-8635)
 * rpc_interface and listen_interface generate NPE on startup when specified
   interface doesn't exist (CASSANDRA-8677)
 * Fix ArrayIndexOutOfBoundsException in nodetool cfhistograms (CASSANDRA-8514)
 * Switch from yammer metrics for nodetool cf/proxy histograms (CASSANDRA-8662)
 * Make sure we don't add tmplink files to the compaction
   strategy (CASSANDRA-8580)
 * (cqlsh) Handle maps with blob keys (CASSANDRA-8372)
 * (cqlsh) Handle DynamicCompositeType schemas correctly (CASSANDRA-8563)
 * Duplicate rows returned when in clause has repeated values (CASSANDRA-6706)
 * Add tooling to detect hot partitions (CASSANDRA-7974)
 * Fix cassandra-stress user-mode truncation of partition generation (CASSANDRA-8608)
 * Only stream from unrepaired sstables during inc repair (CASSANDRA-8267)
 * Don't allow starting multiple inc repairs on the same sstables (CASSANDRA-8316)
 * Invalidate prepared BATCH statements when related tables
   or keyspaces are dropped (CASSANDRA-8652)
 * Fix missing results in secondary index queries on collections
   with ALLOW FILTERING (CASSANDRA-8421)
 * Expose EstimatedHistogram metrics for range slices (CASSANDRA-8627)
 * (cqlsh) Escape clqshrc passwords properly (CASSANDRA-8618)
 * Fix NPE when passing wrong argument in ALTER TABLE statement (CASSANDRA-8355)
 * Pig: Refactor and deprecate CqlStorage (CASSANDRA-8599)
 * Don't reuse the same cleanup strategy for all sstables (CASSANDRA-8537)
 * Fix case-sensitivity of index name on CREATE and DROP INDEX
   statements (CASSANDRA-8365)
 * Better detection/logging for corruption in compressed sstables (CASSANDRA-8192)
 * Use the correct repairedAt value when closing writer (CASSANDRA-8570)
 * (cqlsh) Handle a schema mismatch being detected on startup (CASSANDRA-8512)
 * Properly calculate expected write size during compaction (CASSANDRA-8532)
 * Invalidate affected prepared statements when a table's columns
   are altered (CASSANDRA-7910)
 * Stress - user defined writes should populate sequentally (CASSANDRA-8524)
 * Fix regression in SSTableRewriter causing some rows to become unreadable
   during compaction (CASSANDRA-8429)
 * Run major compactions for repaired/unrepaired in parallel (CASSANDRA-8510)
 * (cqlsh) Fix compression options in DESCRIBE TABLE output when compression
   is disabled (CASSANDRA-8288)
 * (cqlsh) Fix DESCRIBE output after keyspaces are altered (CASSANDRA-7623)
 * Make sure we set lastCompactedKey correctly (CASSANDRA-8463)
 * (cqlsh) Fix output of CONSISTENCY command (CASSANDRA-8507)
 * (cqlsh) Fixed the handling of LIST statements (CASSANDRA-8370)
 * Make sstablescrub check leveled manifest again (CASSANDRA-8432)
 * Check first/last keys in sstable when giving out positions (CASSANDRA-8458)
 * Disable mmap on Windows (CASSANDRA-6993)
 * Add missing ConsistencyLevels to cassandra-stress (CASSANDRA-8253)
 * Add auth support to cassandra-stress (CASSANDRA-7985)
 * Fix ArrayIndexOutOfBoundsException when generating error message
   for some CQL syntax errors (CASSANDRA-8455)
 * Scale memtable slab allocation logarithmically (CASSANDRA-7882)
 * cassandra-stress simultaneous inserts over same seed (CASSANDRA-7964)
 * Reduce cassandra-stress sampling memory requirements (CASSANDRA-7926)
 * Ensure memtable flush cannot expire commit log entries from its future (CASSANDRA-8383)
 * Make read "defrag" async to reclaim memtables (CASSANDRA-8459)
 * Remove tmplink files for offline compactions (CASSANDRA-8321)
 * Reduce maxHintsInProgress (CASSANDRA-8415)
 * BTree updates may call provided update function twice (CASSANDRA-8018)
 * Release sstable references after anticompaction (CASSANDRA-8386)
 * Handle abort() in SSTableRewriter properly (CASSANDRA-8320)
 * Centralize shared executors (CASSANDRA-8055)
 * Fix filtering for CONTAINS (KEY) relations on frozen collection
   clustering columns when the query is restricted to a single
   partition (CASSANDRA-8203)
 * Do more aggressive entire-sstable TTL expiry checks (CASSANDRA-8243)
 * Add more log info if readMeter is null (CASSANDRA-8238)
 * add check of the system wall clock time at startup (CASSANDRA-8305)
 * Support for frozen collections (CASSANDRA-7859)
 * Fix overflow on histogram computation (CASSANDRA-8028)
 * Have paxos reuse the timestamp generation of normal queries (CASSANDRA-7801)
 * Fix incremental repair not remove parent session on remote (CASSANDRA-8291)
 * Improve JBOD disk utilization (CASSANDRA-7386)
 * Log failed host when preparing incremental repair (CASSANDRA-8228)
 * Force config client mode in CQLSSTableWriter (CASSANDRA-8281)
 * Fix sstableupgrade throws exception (CASSANDRA-8688)
 * Fix hang when repairing empty keyspace (CASSANDRA-8694)
Merged from 2.0:
 * Fix IllegalArgumentException in dynamic snitch (CASSANDRA-8448)
 * Add support for UPDATE ... IF EXISTS (CASSANDRA-8610)
 * Fix reversal of list prepends (CASSANDRA-8733)
 * Prevent non-zero default_time_to_live on tables with counters
   (CASSANDRA-8678)
 * Fix SSTableSimpleUnsortedWriter ConcurrentModificationException
   (CASSANDRA-8619)
 * Round up time deltas lower than 1ms in BulkLoader (CASSANDRA-8645)
 * Add batch remove iterator to ABSC (CASSANDRA-8414, 8666)
 * Round up time deltas lower than 1ms in BulkLoader (CASSANDRA-8645)
 * Fix isClientMode check in Keyspace (CASSANDRA-8687)
 * Use more efficient slice size for querying internal secondary
   index tables (CASSANDRA-8550)
 * Fix potentially returning deleted rows with range tombstone (CASSANDRA-8558)
 * Check for available disk space before starting a compaction (CASSANDRA-8562)
 * Fix DISTINCT queries with LIMITs or paging when some partitions
   contain only tombstones (CASSANDRA-8490)
 * Introduce background cache refreshing to permissions cache
   (CASSANDRA-8194)
 * Fix race condition in StreamTransferTask that could lead to
   infinite loops and premature sstable deletion (CASSANDRA-7704)
 * Add an extra version check to MigrationTask (CASSANDRA-8462)
 * Ensure SSTableWriter cleans up properly after failure (CASSANDRA-8499)
 * Increase bf true positive count on key cache hit (CASSANDRA-8525)
 * Move MeteredFlusher to its own thread (CASSANDRA-8485)
 * Fix non-distinct results in DISTNCT queries on static columns when
   paging is enabled (CASSANDRA-8087)
 * Move all hints related tasks to hints internal executor (CASSANDRA-8285)
 * Fix paging for multi-partition IN queries (CASSANDRA-8408)
 * Fix MOVED_NODE topology event never being emitted when a node
   moves its token (CASSANDRA-8373)
 * Fix validation of indexes in COMPACT tables (CASSANDRA-8156)
 * Avoid StackOverflowError when a large list of IN values
   is used for a clustering column (CASSANDRA-8410)
 * Fix NPE when writetime() or ttl() calls are wrapped by
   another function call (CASSANDRA-8451)
 * Fix NPE after dropping a keyspace (CASSANDRA-8332)
 * Fix error message on read repair timeouts (CASSANDRA-7947)
 * Default DTCS base_time_seconds changed to 60 (CASSANDRA-8417)
 * Refuse Paxos operation with more than one pending endpoint (CASSANDRA-8346, 8640)
 * Throw correct exception when trying to bind a keyspace or table
   name (CASSANDRA-6952)
 * Make HHOM.compact synchronized (CASSANDRA-8416)
 * cancel latency-sampling task when CF is dropped (CASSANDRA-8401)
 * don't block SocketThread for MessagingService (CASSANDRA-8188)
 * Increase quarantine delay on replacement (CASSANDRA-8260)
 * Expose off-heap memory usage stats (CASSANDRA-7897)
 * Ignore Paxos commits for truncated tables (CASSANDRA-7538)
 * Validate size of indexed column values (CASSANDRA-8280)
 * Make LCS split compaction results over all data directories (CASSANDRA-8329)
 * Fix some failing queries that use multi-column relations
   on COMPACT STORAGE tables (CASSANDRA-8264)
 * Fix InvalidRequestException with ORDER BY (CASSANDRA-8286)
 * Disable SSLv3 for POODLE (CASSANDRA-8265)
 * Fix millisecond timestamps in Tracing (CASSANDRA-8297)
 * Include keyspace name in error message when there are insufficient
   live nodes to stream from (CASSANDRA-8221)
 * Avoid overlap in L1 when L0 contains many nonoverlapping
   sstables (CASSANDRA-8211)
 * Improve PropertyFileSnitch logging (CASSANDRA-8183)
 * Add DC-aware sequential repair (CASSANDRA-8193)
 * Use live sstables in snapshot repair if possible (CASSANDRA-8312)
 * Fix hints serialized size calculation (CASSANDRA-8587)


2.1.2
 * (cqlsh) parse_for_table_meta errors out on queries with undefined
   grammars (CASSANDRA-8262)
 * (cqlsh) Fix SELECT ... TOKEN() function broken in C* 2.1.1 (CASSANDRA-8258)
 * Fix Cassandra crash when running on JDK8 update 40 (CASSANDRA-8209)
 * Optimize partitioner tokens (CASSANDRA-8230)
 * Improve compaction of repaired/unrepaired sstables (CASSANDRA-8004)
 * Make cache serializers pluggable (CASSANDRA-8096)
 * Fix issues with CONTAINS (KEY) queries on secondary indexes
   (CASSANDRA-8147)
 * Fix read-rate tracking of sstables for some queries (CASSANDRA-8239)
 * Fix default timestamp in QueryOptions (CASSANDRA-8246)
 * Set socket timeout when reading remote version (CASSANDRA-8188)
 * Refactor how we track live size (CASSANDRA-7852)
 * Make sure unfinished compaction files are removed (CASSANDRA-8124)
 * Fix shutdown when run as Windows service (CASSANDRA-8136)
 * Fix DESCRIBE TABLE with custom indexes (CASSANDRA-8031)
 * Fix race in RecoveryManagerTest (CASSANDRA-8176)
 * Avoid IllegalArgumentException while sorting sstables in
   IndexSummaryManager (CASSANDRA-8182)
 * Shutdown JVM on file descriptor exhaustion (CASSANDRA-7579)
 * Add 'die' policy for commit log and disk failure (CASSANDRA-7927)
 * Fix installing as service on Windows (CASSANDRA-8115)
 * Fix CREATE TABLE for CQL2 (CASSANDRA-8144)
 * Avoid boxing in ColumnStats min/max trackers (CASSANDRA-8109)
Merged from 2.0:
 * Correctly handle non-text column names in cql3 (CASSANDRA-8178)
 * Fix deletion for indexes on primary key columns (CASSANDRA-8206)
 * Add 'nodetool statusgossip' (CASSANDRA-8125)
 * Improve client notification that nodes are ready for requests (CASSANDRA-7510)
 * Handle negative timestamp in writetime method (CASSANDRA-8139)
 * Pig: Remove errant LIMIT clause in CqlNativeStorage (CASSANDRA-8166)
 * Throw ConfigurationException when hsha is used with the default
   rpc_max_threads setting of 'unlimited' (CASSANDRA-8116)
 * Allow concurrent writing of the same table in the same JVM using
   CQLSSTableWriter (CASSANDRA-7463)
 * Fix totalDiskSpaceUsed calculation (CASSANDRA-8205)


2.1.1
 * Fix spin loop in AtomicSortedColumns (CASSANDRA-7546)
 * Dont notify when replacing tmplink files (CASSANDRA-8157)
 * Fix validation with multiple CONTAINS clause (CASSANDRA-8131)
 * Fix validation of collections in TriggerExecutor (CASSANDRA-8146)
 * Fix IllegalArgumentException when a list of IN values containing tuples
   is passed as a single arg to a prepared statement with the v1 or v2
   protocol (CASSANDRA-8062)
 * Fix ClassCastException in DISTINCT query on static columns with
   query paging (CASSANDRA-8108)
 * Fix NPE on null nested UDT inside a set (CASSANDRA-8105)
 * Fix exception when querying secondary index on set items or map keys
   when some clustering columns are specified (CASSANDRA-8073)
 * Send proper error response when there is an error during native
   protocol message decode (CASSANDRA-8118)
 * Gossip should ignore generation numbers too far in the future (CASSANDRA-8113)
 * Fix NPE when creating a table with frozen sets, lists (CASSANDRA-8104)
 * Fix high memory use due to tracking reads on incrementally opened sstable
   readers (CASSANDRA-8066)
 * Fix EXECUTE request with skipMetadata=false returning no metadata
   (CASSANDRA-8054)
 * Allow concurrent use of CQLBulkOutputFormat (CASSANDRA-7776)
 * Shutdown JVM on OOM (CASSANDRA-7507)
 * Upgrade netty version and enable epoll event loop (CASSANDRA-7761)
 * Don't duplicate sstables smaller than split size when using
   the sstablesplitter tool (CASSANDRA-7616)
 * Avoid re-parsing already prepared statements (CASSANDRA-7923)
 * Fix some Thrift slice deletions and updates of COMPACT STORAGE
   tables with some clustering columns omitted (CASSANDRA-7990)
 * Fix filtering for CONTAINS on sets (CASSANDRA-8033)
 * Properly track added size (CASSANDRA-7239)
 * Allow compilation in java 8 (CASSANDRA-7208)
 * Fix Assertion error on RangeTombstoneList diff (CASSANDRA-8013)
 * Release references to overlapping sstables during compaction (CASSANDRA-7819)
 * Send notification when opening compaction results early (CASSANDRA-8034)
 * Make native server start block until properly bound (CASSANDRA-7885)
 * (cqlsh) Fix IPv6 support (CASSANDRA-7988)
 * Ignore fat clients when checking for endpoint collision (CASSANDRA-7939)
 * Make sstablerepairedset take a list of files (CASSANDRA-7995)
 * (cqlsh) Tab completeion for indexes on map keys (CASSANDRA-7972)
 * (cqlsh) Fix UDT field selection in select clause (CASSANDRA-7891)
 * Fix resource leak in event of corrupt sstable
 * (cqlsh) Add command line option for cqlshrc file path (CASSANDRA-7131)
 * Provide visibility into prepared statements churn (CASSANDRA-7921, CASSANDRA-7930)
 * Invalidate prepared statements when their keyspace or table is
   dropped (CASSANDRA-7566)
 * cassandra-stress: fix support for NetworkTopologyStrategy (CASSANDRA-7945)
 * Fix saving caches when a table is dropped (CASSANDRA-7784)
 * Add better error checking of new stress profile (CASSANDRA-7716)
 * Use ThreadLocalRandom and remove FBUtilities.threadLocalRandom (CASSANDRA-7934)
 * Prevent operator mistakes due to simultaneous bootstrap (CASSANDRA-7069)
 * cassandra-stress supports whitelist mode for node config (CASSANDRA-7658)
 * GCInspector more closely tracks GC; cassandra-stress and nodetool report it (CASSANDRA-7916)
 * nodetool won't output bogus ownership info without a keyspace (CASSANDRA-7173)
 * Add human readable option to nodetool commands (CASSANDRA-5433)
 * Don't try to set repairedAt on old sstables (CASSANDRA-7913)
 * Add metrics for tracking PreparedStatement use (CASSANDRA-7719)
 * (cqlsh) tab-completion for triggers (CASSANDRA-7824)
 * (cqlsh) Support for query paging (CASSANDRA-7514)
 * (cqlsh) Show progress of COPY operations (CASSANDRA-7789)
 * Add syntax to remove multiple elements from a map (CASSANDRA-6599)
 * Support non-equals conditions in lightweight transactions (CASSANDRA-6839)
 * Add IF [NOT] EXISTS to create/drop triggers (CASSANDRA-7606)
 * (cqlsh) Display the current logged-in user (CASSANDRA-7785)
 * (cqlsh) Don't ignore CTRL-C during COPY FROM execution (CASSANDRA-7815)
 * (cqlsh) Order UDTs according to cross-type dependencies in DESCRIBE
   output (CASSANDRA-7659)
 * (cqlsh) Fix handling of CAS statement results (CASSANDRA-7671)
 * (cqlsh) COPY TO/FROM improvements (CASSANDRA-7405)
 * Support list index operations with conditions (CASSANDRA-7499)
 * Add max live/tombstoned cells to nodetool cfstats output (CASSANDRA-7731)
 * Validate IPv6 wildcard addresses properly (CASSANDRA-7680)
 * (cqlsh) Error when tracing query (CASSANDRA-7613)
 * Avoid IOOBE when building SyntaxError message snippet (CASSANDRA-7569)
 * SSTableExport uses correct validator to create string representation of partition
   keys (CASSANDRA-7498)
 * Avoid NPEs when receiving type changes for an unknown keyspace (CASSANDRA-7689)
 * Add support for custom 2i validation (CASSANDRA-7575)
 * Pig support for hadoop CqlInputFormat (CASSANDRA-6454)
 * Add duration mode to cassandra-stress (CASSANDRA-7468)
 * Add listen_interface and rpc_interface options (CASSANDRA-7417)
 * Improve schema merge performance (CASSANDRA-7444)
 * Adjust MT depth based on # of partition validating (CASSANDRA-5263)
 * Optimise NativeCell comparisons (CASSANDRA-6755)
 * Configurable client timeout for cqlsh (CASSANDRA-7516)
 * Include snippet of CQL query near syntax error in messages (CASSANDRA-7111)
 * Make repair -pr work with -local (CASSANDRA-7450)
 * Fix error in sstableloader with -cph > 1 (CASSANDRA-8007)
 * Fix snapshot repair error on indexed tables (CASSANDRA-8020)
 * Do not exit nodetool repair when receiving JMX NOTIF_LOST (CASSANDRA-7909)
 * Stream to private IP when available (CASSANDRA-8084)
Merged from 2.0:
 * Reject conditions on DELETE unless full PK is given (CASSANDRA-6430)
 * Properly reject the token function DELETE (CASSANDRA-7747)
 * Force batchlog replay before decommissioning a node (CASSANDRA-7446)
 * Fix hint replay with many accumulated expired hints (CASSANDRA-6998)
 * Fix duplicate results in DISTINCT queries on static columns with query
   paging (CASSANDRA-8108)
 * Add DateTieredCompactionStrategy (CASSANDRA-6602)
 * Properly validate ascii and utf8 string literals in CQL queries (CASSANDRA-8101)
 * (cqlsh) Fix autocompletion for alter keyspace (CASSANDRA-8021)
 * Create backup directories for commitlog archiving during startup (CASSANDRA-8111)
 * Reduce totalBlockFor() for LOCAL_* consistency levels (CASSANDRA-8058)
 * Fix merging schemas with re-dropped keyspaces (CASSANDRA-7256)
 * Fix counters in supercolumns during live upgrades from 1.2 (CASSANDRA-7188)
 * Notify DT subscribers when a column family is truncated (CASSANDRA-8088)
 * Add sanity check of $JAVA on startup (CASSANDRA-7676)
 * Schedule fat client schema pull on join (CASSANDRA-7993)
 * Don't reset nodes' versions when closing IncomingTcpConnections
   (CASSANDRA-7734)
 * Record the real messaging version in all cases in OutboundTcpConnection
   (CASSANDRA-8057)
 * SSL does not work in cassandra-cli (CASSANDRA-7899)
 * Fix potential exception when using ReversedType in DynamicCompositeType
   (CASSANDRA-7898)
 * Better validation of collection values (CASSANDRA-7833)
 * Track min/max timestamps correctly (CASSANDRA-7969)
 * Fix possible overflow while sorting CL segments for replay (CASSANDRA-7992)
 * Increase nodetool Xmx (CASSANDRA-7956)
 * Archive any commitlog segments present at startup (CASSANDRA-6904)
 * CrcCheckChance should adjust based on live CFMetadata not
   sstable metadata (CASSANDRA-7978)
 * token() should only accept columns in the partitioning
   key order (CASSANDRA-6075)
 * Add method to invalidate permission cache via JMX (CASSANDRA-7977)
 * Allow propagating multiple gossip states atomically (CASSANDRA-6125)
 * Log exceptions related to unclean native protocol client disconnects
   at DEBUG or INFO (CASSANDRA-7849)
 * Allow permissions cache to be set via JMX (CASSANDRA-7698)
 * Include schema_triggers CF in readable system resources (CASSANDRA-7967)
 * Fix RowIndexEntry to report correct serializedSize (CASSANDRA-7948)
 * Make CQLSSTableWriter sync within partitions (CASSANDRA-7360)
 * Potentially use non-local replicas in CqlConfigHelper (CASSANDRA-7906)
 * Explicitly disallow mixing multi-column and single-column
   relations on clustering columns (CASSANDRA-7711)
 * Better error message when condition is set on PK column (CASSANDRA-7804)
 * Don't send schema change responses and events for no-op DDL
   statements (CASSANDRA-7600)
 * (Hadoop) fix cluster initialisation for a split fetching (CASSANDRA-7774)
 * Throw InvalidRequestException when queries contain relations on entire
   collection columns (CASSANDRA-7506)
 * (cqlsh) enable CTRL-R history search with libedit (CASSANDRA-7577)
 * (Hadoop) allow ACFRW to limit nodes to local DC (CASSANDRA-7252)
 * (cqlsh) cqlsh should automatically disable tracing when selecting
   from system_traces (CASSANDRA-7641)
 * (Hadoop) Add CqlOutputFormat (CASSANDRA-6927)
 * Don't depend on cassandra config for nodetool ring (CASSANDRA-7508)
 * (cqlsh) Fix failing cqlsh formatting tests (CASSANDRA-7703)
 * Fix IncompatibleClassChangeError from hadoop2 (CASSANDRA-7229)
 * Add 'nodetool sethintedhandoffthrottlekb' (CASSANDRA-7635)
 * (cqlsh) Add tab-completion for CREATE/DROP USER IF [NOT] EXISTS (CASSANDRA-7611)
 * Catch errors when the JVM pulls the rug out from GCInspector (CASSANDRA-5345)
 * cqlsh fails when version number parts are not int (CASSANDRA-7524)
 * Fix NPE when table dropped during streaming (CASSANDRA-7946)
 * Fix wrong progress when streaming uncompressed (CASSANDRA-7878)
 * Fix possible infinite loop in creating repair range (CASSANDRA-7983)
 * Fix unit in nodetool for streaming throughput (CASSANDRA-7375)
Merged from 1.2:
 * Don't index tombstones (CASSANDRA-7828)
 * Improve PasswordAuthenticator default super user setup (CASSANDRA-7788)


2.1.0
 * (cqlsh) Removed "ALTER TYPE <name> RENAME TO <name>" from tab-completion
   (CASSANDRA-7895)
 * Fixed IllegalStateException in anticompaction (CASSANDRA-7892)
 * cqlsh: DESCRIBE support for frozen UDTs, tuples (CASSANDRA-7863)
 * Avoid exposing internal classes over JMX (CASSANDRA-7879)
 * Add null check for keys when freezing collection (CASSANDRA-7869)
 * Improve stress workload realism (CASSANDRA-7519)
Merged from 2.0:
 * Configure system.paxos with LeveledCompactionStrategy (CASSANDRA-7753)
 * Fix ALTER clustering column type from DateType to TimestampType when
   using DESC clustering order (CASSANRDA-7797)
 * Throw EOFException if we run out of chunks in compressed datafile
   (CASSANDRA-7664)
 * Fix PRSI handling of CQL3 row markers for row cleanup (CASSANDRA-7787)
 * Fix dropping collection when it's the last regular column (CASSANDRA-7744)
 * Make StreamReceiveTask thread safe and gc friendly (CASSANDRA-7795)
 * Validate empty cell names from counter updates (CASSANDRA-7798)
Merged from 1.2:
 * Don't allow compacted sstables to be marked as compacting (CASSANDRA-7145)
 * Track expired tombstones (CASSANDRA-7810)


2.1.0-rc7
 * Add frozen keyword and require UDT to be frozen (CASSANDRA-7857)
 * Track added sstable size correctly (CASSANDRA-7239)
 * (cqlsh) Fix case insensitivity (CASSANDRA-7834)
 * Fix failure to stream ranges when moving (CASSANDRA-7836)
 * Correctly remove tmplink files (CASSANDRA-7803)
 * (cqlsh) Fix column name formatting for functions, CAS operations,
   and UDT field selections (CASSANDRA-7806)
 * (cqlsh) Fix COPY FROM handling of null/empty primary key
   values (CASSANDRA-7792)
 * Fix ordering of static cells (CASSANDRA-7763)
Merged from 2.0:
 * Forbid re-adding dropped counter columns (CASSANDRA-7831)
 * Fix CFMetaData#isThriftCompatible() for PK-only tables (CASSANDRA-7832)
 * Always reject inequality on the partition key without token()
   (CASSANDRA-7722)
 * Always send Paxos commit to all replicas (CASSANDRA-7479)
 * Make disruptor_thrift_server invocation pool configurable (CASSANDRA-7594)
 * Make repair no-op when RF=1 (CASSANDRA-7864)


2.1.0-rc6
 * Fix OOM issue from netty caching over time (CASSANDRA-7743)
 * json2sstable couldn't import JSON for CQL table (CASSANDRA-7477)
 * Invalidate all caches on table drop (CASSANDRA-7561)
 * Skip strict endpoint selection for ranges if RF == nodes (CASSANRA-7765)
 * Fix Thrift range filtering without 2ary index lookups (CASSANDRA-7741)
 * Add tracing entries about concurrent range requests (CASSANDRA-7599)
 * (cqlsh) Fix DESCRIBE for NTS keyspaces (CASSANDRA-7729)
 * Remove netty buffer ref-counting (CASSANDRA-7735)
 * Pass mutated cf to index updater for use by PRSI (CASSANDRA-7742)
 * Include stress yaml example in release and deb (CASSANDRA-7717)
 * workaround for netty issue causing corrupted data off the wire (CASSANDRA-7695)
 * cqlsh DESC CLUSTER fails retrieving ring information (CASSANDRA-7687)
 * Fix binding null values inside UDT (CASSANDRA-7685)
 * Fix UDT field selection with empty fields (CASSANDRA-7670)
 * Bogus deserialization of static cells from sstable (CASSANDRA-7684)
 * Fix NPE on compaction leftover cleanup for dropped table (CASSANDRA-7770)
Merged from 2.0:
 * Fix race condition in StreamTransferTask that could lead to
   infinite loops and premature sstable deletion (CASSANDRA-7704)
 * (cqlsh) Wait up to 10 sec for a tracing session (CASSANDRA-7222)
 * Fix NPE in FileCacheService.sizeInBytes (CASSANDRA-7756)
 * Remove duplicates from StorageService.getJoiningNodes (CASSANDRA-7478)
 * Clone token map outside of hot gossip loops (CASSANDRA-7758)
 * Fix MS expiring map timeout for Paxos messages (CASSANDRA-7752)
 * Do not flush on truncate if durable_writes is false (CASSANDRA-7750)
 * Give CRR a default input_cql Statement (CASSANDRA-7226)
 * Better error message when adding a collection with the same name
   than a previously dropped one (CASSANDRA-6276)
 * Fix validation when adding static columns (CASSANDRA-7730)
 * (Thrift) fix range deletion of supercolumns (CASSANDRA-7733)
 * Fix potential AssertionError in RangeTombstoneList (CASSANDRA-7700)
 * Validate arguments of blobAs* functions (CASSANDRA-7707)
 * Fix potential AssertionError with 2ndary indexes (CASSANDRA-6612)
 * Avoid logging CompactionInterrupted at ERROR (CASSANDRA-7694)
 * Minor leak in sstable2jon (CASSANDRA-7709)
 * Add cassandra.auto_bootstrap system property (CASSANDRA-7650)
 * Update java driver (for hadoop) (CASSANDRA-7618)
 * Remove CqlPagingRecordReader/CqlPagingInputFormat (CASSANDRA-7570)
 * Support connecting to ipv6 jmx with nodetool (CASSANDRA-7669)


2.1.0-rc5
 * Reject counters inside user types (CASSANDRA-7672)
 * Switch to notification-based GCInspector (CASSANDRA-7638)
 * (cqlsh) Handle nulls in UDTs and tuples correctly (CASSANDRA-7656)
 * Don't use strict consistency when replacing (CASSANDRA-7568)
 * Fix min/max cell name collection on 2.0 SSTables with range
   tombstones (CASSANDRA-7593)
 * Tolerate min/max cell names of different lengths (CASSANDRA-7651)
 * Filter cached results correctly (CASSANDRA-7636)
 * Fix tracing on the new SEPExecutor (CASSANDRA-7644)
 * Remove shuffle and taketoken (CASSANDRA-7601)
 * Clean up Windows batch scripts (CASSANDRA-7619)
 * Fix native protocol drop user type notification (CASSANDRA-7571)
 * Give read access to system.schema_usertypes to all authenticated users
   (CASSANDRA-7578)
 * (cqlsh) Fix cqlsh display when zero rows are returned (CASSANDRA-7580)
 * Get java version correctly when JAVA_TOOL_OPTIONS is set (CASSANDRA-7572)
 * Fix NPE when dropping index from non-existent keyspace, AssertionError when
   dropping non-existent index with IF EXISTS (CASSANDRA-7590)
 * Fix sstablelevelresetter hang (CASSANDRA-7614)
 * (cqlsh) Fix deserialization of blobs (CASSANDRA-7603)
 * Use "keyspace updated" schema change message for UDT changes in v1 and
   v2 protocols (CASSANDRA-7617)
 * Fix tracing of range slices and secondary index lookups that are local
   to the coordinator (CASSANDRA-7599)
 * Set -Dcassandra.storagedir for all tool shell scripts (CASSANDRA-7587)
 * Don't swap max/min col names when mutating sstable metadata (CASSANDRA-7596)
 * (cqlsh) Correctly handle paged result sets (CASSANDRA-7625)
 * (cqlsh) Improve waiting for a trace to complete (CASSANDRA-7626)
 * Fix tracing of concurrent range slices and 2ary index queries (CASSANDRA-7626)
 * Fix scrub against collection type (CASSANDRA-7665)
Merged from 2.0:
 * Set gc_grace_seconds to seven days for system schema tables (CASSANDRA-7668)
 * SimpleSeedProvider no longer caches seeds forever (CASSANDRA-7663)
 * Always flush on truncate (CASSANDRA-7511)
 * Fix ReversedType(DateType) mapping to native protocol (CASSANDRA-7576)
 * Always merge ranges owned by a single node (CASSANDRA-6930)
 * Track max/min timestamps for range tombstones (CASSANDRA-7647)
 * Fix NPE when listing saved caches dir (CASSANDRA-7632)


2.1.0-rc4
 * Fix word count hadoop example (CASSANDRA-7200)
 * Updated memtable_cleanup_threshold and memtable_flush_writers defaults
   (CASSANDRA-7551)
 * (Windows) fix startup when WMI memory query fails (CASSANDRA-7505)
 * Anti-compaction proceeds if any part of the repair failed (CASSANDRA-7521)
 * Add missing table name to DROP INDEX responses and notifications (CASSANDRA-7539)
 * Bump CQL version to 3.2.0 and update CQL documentation (CASSANDRA-7527)
 * Fix configuration error message when running nodetool ring (CASSANDRA-7508)
 * Support conditional updates, tuple type, and the v3 protocol in cqlsh (CASSANDRA-7509)
 * Handle queries on multiple secondary index types (CASSANDRA-7525)
 * Fix cqlsh authentication with v3 native protocol (CASSANDRA-7564)
 * Fix NPE when unknown prepared statement ID is used (CASSANDRA-7454)
Merged from 2.0:
 * (Windows) force range-based repair to non-sequential mode (CASSANDRA-7541)
 * Fix range merging when DES scores are zero (CASSANDRA-7535)
 * Warn when SSL certificates have expired (CASSANDRA-7528)
 * Fix error when doing reversed queries with static columns (CASSANDRA-7490)
Merged from 1.2:
 * Set correct stream ID on responses when non-Exception Throwables
   are thrown while handling native protocol messages (CASSANDRA-7470)


2.1.0-rc3
 * Consider expiry when reconciling otherwise equal cells (CASSANDRA-7403)
 * Introduce CQL support for stress tool (CASSANDRA-6146)
 * Fix ClassCastException processing expired messages (CASSANDRA-7496)
 * Fix prepared marker for collections inside UDT (CASSANDRA-7472)
 * Remove left-over populate_io_cache_on_flush and replicate_on_write
   uses (CASSANDRA-7493)
 * (Windows) handle spaces in path names (CASSANDRA-7451)
 * Ensure writes have completed after dropping a table, before recycling
   commit log segments (CASSANDRA-7437)
 * Remove left-over rows_per_partition_to_cache (CASSANDRA-7493)
 * Fix error when CONTAINS is used with a bind marker (CASSANDRA-7502)
 * Properly reject unknown UDT field (CASSANDRA-7484)
Merged from 2.0:
 * Fix CC#collectTimeOrderedData() tombstone optimisations (CASSANDRA-7394)
 * Support DISTINCT for static columns and fix behaviour when DISTINC is
   not use (CASSANDRA-7305).
 * Workaround JVM NPE on JMX bind failure (CASSANDRA-7254)
 * Fix race in FileCacheService RemovalListener (CASSANDRA-7278)
 * Fix inconsistent use of consistencyForCommit that allowed LOCAL_QUORUM
   operations to incorrect become full QUORUM (CASSANDRA-7345)
 * Properly handle unrecognized opcodes and flags (CASSANDRA-7440)
 * (Hadoop) close CqlRecordWriter clients when finished (CASSANDRA-7459)
 * Commit disk failure policy (CASSANDRA-7429)
 * Make sure high level sstables get compacted (CASSANDRA-7414)
 * Fix AssertionError when using empty clustering columns and static columns
   (CASSANDRA-7455)
 * Add option to disable STCS in L0 (CASSANDRA-6621)
 * Upgrade to snappy-java 1.0.5.2 (CASSANDRA-7476)


2.1.0-rc2
 * Fix heap size calculation for CompoundSparseCellName and
   CompoundSparseCellName.WithCollection (CASSANDRA-7421)
 * Allow counter mutations in UNLOGGED batches (CASSANDRA-7351)
 * Modify reconcile logic to always pick a tombstone over a counter cell
   (CASSANDRA-7346)
 * Avoid incremental compaction on Windows (CASSANDRA-7365)
 * Fix exception when querying a composite-keyed table with a collection index
   (CASSANDRA-7372)
 * Use node's host id in place of counter ids (CASSANDRA-7366)
 * Fix error when doing reversed queries with static columns (CASSANDRA-7490)
 * Backport CASSANDRA-6747 (CASSANDRA-7560)
 * Track max/min timestamps for range tombstones (CASSANDRA-7647)
 * Fix NPE when listing saved caches dir (CASSANDRA-7632)
 * Fix sstableloader unable to connect encrypted node (CASSANDRA-7585)
Merged from 1.2:
 * Clone token map outside of hot gossip loops (CASSANDRA-7758)
 * Add stop method to EmbeddedCassandraService (CASSANDRA-7595)
 * Support connecting to ipv6 jmx with nodetool (CASSANDRA-7669)
 * Set gc_grace_seconds to seven days for system schema tables (CASSANDRA-7668)
 * SimpleSeedProvider no longer caches seeds forever (CASSANDRA-7663)
 * Set correct stream ID on responses when non-Exception Throwables
   are thrown while handling native protocol messages (CASSANDRA-7470)
 * Fix row size miscalculation in LazilyCompactedRow (CASSANDRA-7543)
 * Fix race in background compaction check (CASSANDRA-7745)
 * Don't clear out range tombstones during compaction (CASSANDRA-7808)


2.1.0-rc1
 * Revert flush directory (CASSANDRA-6357)
 * More efficient executor service for fast operations (CASSANDRA-4718)
 * Move less common tools into a new cassandra-tools package (CASSANDRA-7160)
 * Support more concurrent requests in native protocol (CASSANDRA-7231)
 * Add tab-completion to debian nodetool packaging (CASSANDRA-6421)
 * Change concurrent_compactors defaults (CASSANDRA-7139)
 * Add PowerShell Windows launch scripts (CASSANDRA-7001)
 * Make commitlog archive+restore more robust (CASSANDRA-6974)
 * Fix marking commitlogsegments clean (CASSANDRA-6959)
 * Add snapshot "manifest" describing files included (CASSANDRA-6326)
 * Parallel streaming for sstableloader (CASSANDRA-3668)
 * Fix bugs in supercolumns handling (CASSANDRA-7138)
 * Fix ClassClassException on composite dense tables (CASSANDRA-7112)
 * Cleanup and optimize collation and slice iterators (CASSANDRA-7107)
 * Upgrade NBHM lib (CASSANDRA-7128)
 * Optimize netty server (CASSANDRA-6861)
 * Fix repair hang when given CF does not exist (CASSANDRA-7189)
 * Allow c* to be shutdown in an embedded mode (CASSANDRA-5635)
 * Add server side batching to native transport (CASSANDRA-5663)
 * Make batchlog replay asynchronous (CASSANDRA-6134)
 * remove unused classes (CASSANDRA-7197)
 * Limit user types to the keyspace they are defined in (CASSANDRA-6643)
 * Add validate method to CollectionType (CASSANDRA-7208)
 * New serialization format for UDT values (CASSANDRA-7209, CASSANDRA-7261)
 * Fix nodetool netstats (CASSANDRA-7270)
 * Fix potential ClassCastException in HintedHandoffManager (CASSANDRA-7284)
 * Use prepared statements internally (CASSANDRA-6975)
 * Fix broken paging state with prepared statement (CASSANDRA-7120)
 * Fix IllegalArgumentException in CqlStorage (CASSANDRA-7287)
 * Allow nulls/non-existant fields in UDT (CASSANDRA-7206)
 * Add Thrift MultiSliceRequest (CASSANDRA-6757, CASSANDRA-7027)
 * Handle overlapping MultiSlices (CASSANDRA-7279)
 * Fix DataOutputTest on Windows (CASSANDRA-7265)
 * Embedded sets in user defined data-types are not updating (CASSANDRA-7267)
 * Add tuple type to CQL/native protocol (CASSANDRA-7248)
 * Fix CqlPagingRecordReader on tables with few rows (CASSANDRA-7322)
Merged from 2.0:
 * Copy compaction options to make sure they are reloaded (CASSANDRA-7290)
 * Add option to do more aggressive tombstone compactions (CASSANDRA-6563)
 * Don't try to compact already-compacting files in HHOM (CASSANDRA-7288)
 * Always reallocate buffers in HSHA (CASSANDRA-6285)
 * (Hadoop) support authentication in CqlRecordReader (CASSANDRA-7221)
 * (Hadoop) Close java driver Cluster in CQLRR.close (CASSANDRA-7228)
 * Warn when 'USING TIMESTAMP' is used on a CAS BATCH (CASSANDRA-7067)
 * return all cpu values from BackgroundActivityMonitor.readAndCompute (CASSANDRA-7183)
 * Correctly delete scheduled range xfers (CASSANDRA-7143)
 * return all cpu values from BackgroundActivityMonitor.readAndCompute (CASSANDRA-7183)
 * reduce garbage creation in calculatePendingRanges (CASSANDRA-7191)
 * fix c* launch issues on Russian os's due to output of linux 'free' cmd (CASSANDRA-6162)
 * Fix disabling autocompaction (CASSANDRA-7187)
 * Fix potential NumberFormatException when deserializing IntegerType (CASSANDRA-7088)
 * cqlsh can't tab-complete disabling compaction (CASSANDRA-7185)
 * cqlsh: Accept and execute CQL statement(s) from command-line parameter (CASSANDRA-7172)
 * Fix IllegalStateException in CqlPagingRecordReader (CASSANDRA-7198)
 * Fix the InvertedIndex trigger example (CASSANDRA-7211)
 * Add --resolve-ip option to 'nodetool ring' (CASSANDRA-7210)
 * reduce garbage on codec flag deserialization (CASSANDRA-7244)
 * Fix duplicated error messages on directory creation error at startup (CASSANDRA-5818)
 * Proper null handle for IF with map element access (CASSANDRA-7155)
 * Improve compaction visibility (CASSANDRA-7242)
 * Correctly delete scheduled range xfers (CASSANDRA-7143)
 * Make batchlog replica selection rack-aware (CASSANDRA-6551)
 * Fix CFMetaData#getColumnDefinitionFromColumnName() (CASSANDRA-7074)
 * Fix writetime/ttl functions for static columns (CASSANDRA-7081)
 * Suggest CTRL-C or semicolon after three blank lines in cqlsh (CASSANDRA-7142)
 * Fix 2ndary index queries with DESC clustering order (CASSANDRA-6950)
 * Invalid key cache entries on DROP (CASSANDRA-6525)
 * Fix flapping RecoveryManagerTest (CASSANDRA-7084)
 * Add missing iso8601 patterns for date strings (CASSANDRA-6973)
 * Support selecting multiple rows in a partition using IN (CASSANDRA-6875)
 * Add authentication support to shuffle (CASSANDRA-6484)
 * Swap local and global default read repair chances (CASSANDRA-7320)
 * Add conditional CREATE/DROP USER support (CASSANDRA-7264)
 * Cqlsh counts non-empty lines for "Blank lines" warning (CASSANDRA-7325)
Merged from 1.2:
 * Add Cloudstack snitch (CASSANDRA-7147)
 * Update system.peers correctly when relocating tokens (CASSANDRA-7126)
 * Add Google Compute Engine snitch (CASSANDRA-7132)
 * remove duplicate query for local tokens (CASSANDRA-7182)
 * exit CQLSH with error status code if script fails (CASSANDRA-6344)
 * Fix bug with some IN queries missig results (CASSANDRA-7105)
 * Fix availability validation for LOCAL_ONE CL (CASSANDRA-7319)
 * Hint streaming can cause decommission to fail (CASSANDRA-7219)


2.1.0-beta2
 * Increase default CL space to 8GB (CASSANDRA-7031)
 * Add range tombstones to read repair digests (CASSANDRA-6863)
 * Fix BTree.clear for large updates (CASSANDRA-6943)
 * Fail write instead of logging a warning when unable to append to CL
   (CASSANDRA-6764)
 * Eliminate possibility of CL segment appearing twice in active list
   (CASSANDRA-6557)
 * Apply DONTNEED fadvise to commitlog segments (CASSANDRA-6759)
 * Switch CRC component to Adler and include it for compressed sstables
   (CASSANDRA-4165)
 * Allow cassandra-stress to set compaction strategy options (CASSANDRA-6451)
 * Add broadcast_rpc_address option to cassandra.yaml (CASSANDRA-5899)
 * Auto reload GossipingPropertyFileSnitch config (CASSANDRA-5897)
 * Fix overflow of memtable_total_space_in_mb (CASSANDRA-6573)
 * Fix ABTC NPE and apply update function correctly (CASSANDRA-6692)
 * Allow nodetool to use a file or prompt for password (CASSANDRA-6660)
 * Fix AIOOBE when concurrently accessing ABSC (CASSANDRA-6742)
 * Fix assertion error in ALTER TYPE RENAME (CASSANDRA-6705)
 * Scrub should not always clear out repaired status (CASSANDRA-5351)
 * Improve handling of range tombstone for wide partitions (CASSANDRA-6446)
 * Fix ClassCastException for compact table with composites (CASSANDRA-6738)
 * Fix potentially repairing with wrong nodes (CASSANDRA-6808)
 * Change caching option syntax (CASSANDRA-6745)
 * Fix stress to do proper counter reads (CASSANDRA-6835)
 * Fix help message for stress counter_write (CASSANDRA-6824)
 * Fix stress smart Thrift client to pick servers correctly (CASSANDRA-6848)
 * Add logging levels (minimal, normal or verbose) to stress tool (CASSANDRA-6849)
 * Fix race condition in Batch CLE (CASSANDRA-6860)
 * Improve cleanup/scrub/upgradesstables failure handling (CASSANDRA-6774)
 * ByteBuffer write() methods for serializing sstables (CASSANDRA-6781)
 * Proper compare function for CollectionType (CASSANDRA-6783)
 * Update native server to Netty 4 (CASSANDRA-6236)
 * Fix off-by-one error in stress (CASSANDRA-6883)
 * Make OpOrder AutoCloseable (CASSANDRA-6901)
 * Remove sync repair JMX interface (CASSANDRA-6900)
 * Add multiple memory allocation options for memtables (CASSANDRA-6689, 6694)
 * Remove adjusted op rate from stress output (CASSANDRA-6921)
 * Add optimized CF.hasColumns() implementations (CASSANDRA-6941)
 * Serialize batchlog mutations with the version of the target node
   (CASSANDRA-6931)
 * Optimize CounterColumn#reconcile() (CASSANDRA-6953)
 * Properly remove 1.2 sstable support in 2.1 (CASSANDRA-6869)
 * Lock counter cells, not partitions (CASSANDRA-6880)
 * Track presence of legacy counter shards in sstables (CASSANDRA-6888)
 * Ensure safe resource cleanup when replacing sstables (CASSANDRA-6912)
 * Add failure handler to async callback (CASSANDRA-6747)
 * Fix AE when closing SSTable without releasing reference (CASSANDRA-7000)
 * Clean up IndexInfo on keyspace/table drops (CASSANDRA-6924)
 * Only snapshot relative SSTables when sequential repair (CASSANDRA-7024)
 * Require nodetool rebuild_index to specify index names (CASSANDRA-7038)
 * fix cassandra stress errors on reads with native protocol (CASSANDRA-7033)
 * Use OpOrder to guard sstable references for reads (CASSANDRA-6919)
 * Preemptive opening of compaction result (CASSANDRA-6916)
 * Multi-threaded scrub/cleanup/upgradesstables (CASSANDRA-5547)
 * Optimize cellname comparison (CASSANDRA-6934)
 * Native protocol v3 (CASSANDRA-6855)
 * Optimize Cell liveness checks and clean up Cell (CASSANDRA-7119)
 * Support consistent range movements (CASSANDRA-2434)
 * Display min timestamp in sstablemetadata viewer (CASSANDRA-6767)
Merged from 2.0:
 * Avoid race-prone second "scrub" of system keyspace (CASSANDRA-6797)
 * Pool CqlRecordWriter clients by inetaddress rather than Range
   (CASSANDRA-6665)
 * Fix compaction_history timestamps (CASSANDRA-6784)
 * Compare scores of full replica ordering in DES (CASSANDRA-6683)
 * fix CME in SessionInfo updateProgress affecting netstats (CASSANDRA-6577)
 * Allow repairing between specific replicas (CASSANDRA-6440)
 * Allow per-dc enabling of hints (CASSANDRA-6157)
 * Add compatibility for Hadoop 0.2.x (CASSANDRA-5201)
 * Fix EstimatedHistogram races (CASSANDRA-6682)
 * Failure detector correctly converts initial value to nanos (CASSANDRA-6658)
 * Add nodetool taketoken to relocate vnodes (CASSANDRA-4445)
 * Expose bulk loading progress over JMX (CASSANDRA-4757)
 * Correctly handle null with IF conditions and TTL (CASSANDRA-6623)
 * Account for range/row tombstones in tombstone drop
   time histogram (CASSANDRA-6522)
 * Stop CommitLogSegment.close() from calling sync() (CASSANDRA-6652)
 * Make commitlog failure handling configurable (CASSANDRA-6364)
 * Avoid overlaps in LCS (CASSANDRA-6688)
 * Improve support for paginating over composites (CASSANDRA-4851)
 * Fix count(*) queries in a mixed cluster (CASSANDRA-6707)
 * Improve repair tasks(snapshot, differencing) concurrency (CASSANDRA-6566)
 * Fix replaying pre-2.0 commit logs (CASSANDRA-6714)
 * Add static columns to CQL3 (CASSANDRA-6561)
 * Optimize single partition batch statements (CASSANDRA-6737)
 * Disallow post-query re-ordering when paging (CASSANDRA-6722)
 * Fix potential paging bug with deleted columns (CASSANDRA-6748)
 * Fix NPE on BulkLoader caused by losing StreamEvent (CASSANDRA-6636)
 * Fix truncating compression metadata (CASSANDRA-6791)
 * Add CMSClassUnloadingEnabled JVM option (CASSANDRA-6541)
 * Catch memtable flush exceptions during shutdown (CASSANDRA-6735)
 * Fix upgradesstables NPE for non-CF-based indexes (CASSANDRA-6645)
 * Fix UPDATE updating PRIMARY KEY columns implicitly (CASSANDRA-6782)
 * Fix IllegalArgumentException when updating from 1.2 with SuperColumns
   (CASSANDRA-6733)
 * FBUtilities.singleton() should use the CF comparator (CASSANDRA-6778)
 * Fix CQLSStableWriter.addRow(Map<String, Object>) (CASSANDRA-6526)
 * Fix HSHA server introducing corrupt data (CASSANDRA-6285)
 * Fix CAS conditions for COMPACT STORAGE tables (CASSANDRA-6813)
 * Starting threads in OutboundTcpConnectionPool constructor causes race conditions (CASSANDRA-7177)
 * Allow overriding cassandra-rackdc.properties file (CASSANDRA-7072)
 * Set JMX RMI port to 7199 (CASSANDRA-7087)
 * Use LOCAL_QUORUM for data reads at LOCAL_SERIAL (CASSANDRA-6939)
 * Log a warning for large batches (CASSANDRA-6487)
 * Put nodes in hibernate when join_ring is false (CASSANDRA-6961)
 * Avoid early loading of non-system keyspaces before compaction-leftovers
   cleanup at startup (CASSANDRA-6913)
 * Restrict Windows to parallel repairs (CASSANDRA-6907)
 * (Hadoop) Allow manually specifying start/end tokens in CFIF (CASSANDRA-6436)
 * Fix NPE in MeteredFlusher (CASSANDRA-6820)
 * Fix race processing range scan responses (CASSANDRA-6820)
 * Allow deleting snapshots from dropped keyspaces (CASSANDRA-6821)
 * Add uuid() function (CASSANDRA-6473)
 * Omit tombstones from schema digests (CASSANDRA-6862)
 * Include correct consistencyLevel in LWT timeout (CASSANDRA-6884)
 * Lower chances for losing new SSTables during nodetool refresh and
   ColumnFamilyStore.loadNewSSTables (CASSANDRA-6514)
 * Add support for DELETE ... IF EXISTS to CQL3 (CASSANDRA-5708)
 * Update hadoop_cql3_word_count example (CASSANDRA-6793)
 * Fix handling of RejectedExecution in sync Thrift server (CASSANDRA-6788)
 * Log more information when exceeding tombstone_warn_threshold (CASSANDRA-6865)
 * Fix truncate to not abort due to unreachable fat clients (CASSANDRA-6864)
 * Fix schema concurrency exceptions (CASSANDRA-6841)
 * Fix leaking validator FH in StreamWriter (CASSANDRA-6832)
 * Fix saving triggers to schema (CASSANDRA-6789)
 * Fix trigger mutations when base mutation list is immutable (CASSANDRA-6790)
 * Fix accounting in FileCacheService to allow re-using RAR (CASSANDRA-6838)
 * Fix static counter columns (CASSANDRA-6827)
 * Restore expiring->deleted (cell) compaction optimization (CASSANDRA-6844)
 * Fix CompactionManager.needsCleanup (CASSANDRA-6845)
 * Correctly compare BooleanType values other than 0 and 1 (CASSANDRA-6779)
 * Read message id as string from earlier versions (CASSANDRA-6840)
 * Properly use the Paxos consistency for (non-protocol) batch (CASSANDRA-6837)
 * Add paranoid disk failure option (CASSANDRA-6646)
 * Improve PerRowSecondaryIndex performance (CASSANDRA-6876)
 * Extend triggers to support CAS updates (CASSANDRA-6882)
 * Static columns with IF NOT EXISTS don't always work as expected (CASSANDRA-6873)
 * Fix paging with SELECT DISTINCT (CASSANDRA-6857)
 * Fix UnsupportedOperationException on CAS timeout (CASSANDRA-6923)
 * Improve MeteredFlusher handling of MF-unaffected column families
   (CASSANDRA-6867)
 * Add CqlRecordReader using native pagination (CASSANDRA-6311)
 * Add QueryHandler interface (CASSANDRA-6659)
 * Track liveRatio per-memtable, not per-CF (CASSANDRA-6945)
 * Make sure upgradesstables keeps sstable level (CASSANDRA-6958)
 * Fix LIMIT with static columns (CASSANDRA-6956)
 * Fix clash with CQL column name in thrift validation (CASSANDRA-6892)
 * Fix error with super columns in mixed 1.2-2.0 clusters (CASSANDRA-6966)
 * Fix bad skip of sstables on slice query with composite start/finish (CASSANDRA-6825)
 * Fix unintended update with conditional statement (CASSANDRA-6893)
 * Fix map element access in IF (CASSANDRA-6914)
 * Avoid costly range calculations for range queries on system keyspaces
   (CASSANDRA-6906)
 * Fix SSTable not released if stream session fails (CASSANDRA-6818)
 * Avoid build failure due to ANTLR timeout (CASSANDRA-6991)
 * Queries on compact tables can return more rows that requested (CASSANDRA-7052)
 * USING TIMESTAMP for batches does not work (CASSANDRA-7053)
 * Fix performance regression from CASSANDRA-5614 (CASSANDRA-6949)
 * Ensure that batchlog and hint timeouts do not produce hints (CASSANDRA-7058)
 * Merge groupable mutations in TriggerExecutor#execute() (CASSANDRA-7047)
 * Plug holes in resource release when wiring up StreamSession (CASSANDRA-7073)
 * Re-add parameter columns to tracing session (CASSANDRA-6942)
 * Preserves CQL metadata when updating table from thrift (CASSANDRA-6831)
Merged from 1.2:
 * Fix nodetool display with vnodes (CASSANDRA-7082)
 * Add UNLOGGED, COUNTER options to BATCH documentation (CASSANDRA-6816)
 * add extra SSL cipher suites (CASSANDRA-6613)
 * fix nodetool getsstables for blob PK (CASSANDRA-6803)
 * Fix BatchlogManager#deleteBatch() use of millisecond timestamps
   (CASSANDRA-6822)
 * Continue assassinating even if the endpoint vanishes (CASSANDRA-6787)
 * Schedule schema pulls on change (CASSANDRA-6971)
 * Non-droppable verbs shouldn't be dropped from OTC (CASSANDRA-6980)
 * Shutdown batchlog executor in SS#drain() (CASSANDRA-7025)
 * Fix batchlog to account for CF truncation records (CASSANDRA-6999)
 * Fix CQLSH parsing of functions and BLOB literals (CASSANDRA-7018)
 * Properly load trustore in the native protocol (CASSANDRA-6847)
 * Always clean up references in SerializingCache (CASSANDRA-6994)
 * Don't shut MessagingService down when replacing a node (CASSANDRA-6476)
 * fix npe when doing -Dcassandra.fd_initial_value_ms (CASSANDRA-6751)


2.1.0-beta1
 * Add flush directory distinct from compaction directories (CASSANDRA-6357)
 * Require JNA by default (CASSANDRA-6575)
 * add listsnapshots command to nodetool (CASSANDRA-5742)
 * Introduce AtomicBTreeColumns (CASSANDRA-6271, 6692)
 * Multithreaded commitlog (CASSANDRA-3578)
 * allocate fixed index summary memory pool and resample cold index summaries
   to use less memory (CASSANDRA-5519)
 * Removed multithreaded compaction (CASSANDRA-6142)
 * Parallelize fetching rows for low-cardinality indexes (CASSANDRA-1337)
 * change logging from log4j to logback (CASSANDRA-5883)
 * switch to LZ4 compression for internode communication (CASSANDRA-5887)
 * Stop using Thrift-generated Index* classes internally (CASSANDRA-5971)
 * Remove 1.2 network compatibility code (CASSANDRA-5960)
 * Remove leveled json manifest migration code (CASSANDRA-5996)
 * Remove CFDefinition (CASSANDRA-6253)
 * Use AtomicIntegerFieldUpdater in RefCountedMemory (CASSANDRA-6278)
 * User-defined types for CQL3 (CASSANDRA-5590)
 * Use of o.a.c.metrics in nodetool (CASSANDRA-5871, 6406)
 * Batch read from OTC's queue and cleanup (CASSANDRA-1632)
 * Secondary index support for collections (CASSANDRA-4511, 6383)
 * SSTable metadata(Stats.db) format change (CASSANDRA-6356)
 * Push composites support in the storage engine
   (CASSANDRA-5417, CASSANDRA-6520)
 * Add snapshot space used to cfstats (CASSANDRA-6231)
 * Add cardinality estimator for key count estimation (CASSANDRA-5906)
 * CF id is changed to be non-deterministic. Data dir/key cache are created
   uniquely for CF id (CASSANDRA-5202)
 * New counters implementation (CASSANDRA-6504)
 * Replace UnsortedColumns, EmptyColumns, TreeMapBackedSortedColumns with new
   ArrayBackedSortedColumns (CASSANDRA-6630, CASSANDRA-6662, CASSANDRA-6690)
 * Add option to use row cache with a given amount of rows (CASSANDRA-5357)
 * Avoid repairing already repaired data (CASSANDRA-5351)
 * Reject counter updates with USING TTL/TIMESTAMP (CASSANDRA-6649)
 * Replace index_interval with min/max_index_interval (CASSANDRA-6379)
 * Lift limitation that order by columns must be selected for IN queries (CASSANDRA-4911)


2.0.5
 * Reduce garbage generated by bloom filter lookups (CASSANDRA-6609)
 * Add ks.cf names to tombstone logging (CASSANDRA-6597)
 * Use LOCAL_QUORUM for LWT operations at LOCAL_SERIAL (CASSANDRA-6495)
 * Wait for gossip to settle before accepting client connections (CASSANDRA-4288)
 * Delete unfinished compaction incrementally (CASSANDRA-6086)
 * Allow specifying custom secondary index options in CQL3 (CASSANDRA-6480)
 * Improve replica pinning for cache efficiency in DES (CASSANDRA-6485)
 * Fix LOCAL_SERIAL from thrift (CASSANDRA-6584)
 * Don't special case received counts in CAS timeout exceptions (CASSANDRA-6595)
 * Add support for 2.1 global counter shards (CASSANDRA-6505)
 * Fix NPE when streaming connection is not yet established (CASSANDRA-6210)
 * Avoid rare duplicate read repair triggering (CASSANDRA-6606)
 * Fix paging discardFirst (CASSANDRA-6555)
 * Fix ArrayIndexOutOfBoundsException in 2ndary index query (CASSANDRA-6470)
 * Release sstables upon rebuilding 2i (CASSANDRA-6635)
 * Add AbstractCompactionStrategy.startup() method (CASSANDRA-6637)
 * SSTableScanner may skip rows during cleanup (CASSANDRA-6638)
 * sstables from stalled repair sessions can resurrect deleted data (CASSANDRA-6503)
 * Switch stress to use ITransportFactory (CASSANDRA-6641)
 * Fix IllegalArgumentException during prepare (CASSANDRA-6592)
 * Fix possible loss of 2ndary index entries during compaction (CASSANDRA-6517)
 * Fix direct Memory on architectures that do not support unaligned long access
   (CASSANDRA-6628)
 * Let scrub optionally skip broken counter partitions (CASSANDRA-5930)
Merged from 1.2:
 * fsync compression metadata (CASSANDRA-6531)
 * Validate CF existence on execution for prepared statement (CASSANDRA-6535)
 * Add ability to throttle batchlog replay (CASSANDRA-6550)
 * Fix executing LOCAL_QUORUM with SimpleStrategy (CASSANDRA-6545)
 * Avoid StackOverflow when using large IN queries (CASSANDRA-6567)
 * Nodetool upgradesstables includes secondary indexes (CASSANDRA-6598)
 * Paginate batchlog replay (CASSANDRA-6569)
 * skip blocking on streaming during drain (CASSANDRA-6603)
 * Improve error message when schema doesn't match loaded sstable (CASSANDRA-6262)
 * Add properties to adjust FD initial value and max interval (CASSANDRA-4375)
 * Fix preparing with batch and delete from collection (CASSANDRA-6607)
 * Fix ABSC reverse iterator's remove() method (CASSANDRA-6629)
 * Handle host ID conflicts properly (CASSANDRA-6615)
 * Move handling of migration event source to solve bootstrap race. (CASSANDRA-6648)
 * Make sure compaction throughput value doesn't overflow with int math (CASSANDRA-6647)


2.0.4
 * Allow removing snapshots of no-longer-existing CFs (CASSANDRA-6418)
 * add StorageService.stopDaemon() (CASSANDRA-4268)
 * add IRE for invalid CF supplied to get_count (CASSANDRA-5701)
 * add client encryption support to sstableloader (CASSANDRA-6378)
 * Fix accept() loop for SSL sockets post-shutdown (CASSANDRA-6468)
 * Fix size-tiered compaction in LCS L0 (CASSANDRA-6496)
 * Fix assertion failure in filterColdSSTables (CASSANDRA-6483)
 * Fix row tombstones in larger-than-memory compactions (CASSANDRA-6008)
 * Fix cleanup ClassCastException (CASSANDRA-6462)
 * Reduce gossip memory use by interning VersionedValue strings (CASSANDRA-6410)
 * Allow specifying datacenters to participate in a repair (CASSANDRA-6218)
 * Fix divide-by-zero in PCI (CASSANDRA-6403)
 * Fix setting last compacted key in the wrong level for LCS (CASSANDRA-6284)
 * Add millisecond precision formats to the timestamp parser (CASSANDRA-6395)
 * Expose a total memtable size metric for a CF (CASSANDRA-6391)
 * cqlsh: handle symlinks properly (CASSANDRA-6425)
 * Fix potential infinite loop when paging query with IN (CASSANDRA-6464)
 * Fix assertion error in AbstractQueryPager.discardFirst (CASSANDRA-6447)
 * Fix streaming older SSTable yields unnecessary tombstones (CASSANDRA-6527)
Merged from 1.2:
 * Improved error message on bad properties in DDL queries (CASSANDRA-6453)
 * Randomize batchlog candidates selection (CASSANDRA-6481)
 * Fix thundering herd on endpoint cache invalidation (CASSANDRA-6345, 6485)
 * Improve batchlog write performance with vnodes (CASSANDRA-6488)
 * cqlsh: quote single quotes in strings inside collections (CASSANDRA-6172)
 * Improve gossip performance for typical messages (CASSANDRA-6409)
 * Throw IRE if a prepared statement has more markers than supported
   (CASSANDRA-5598)
 * Expose Thread metrics for the native protocol server (CASSANDRA-6234)
 * Change snapshot response message verb to INTERNAL to avoid dropping it
   (CASSANDRA-6415)
 * Warn when collection read has > 65K elements (CASSANDRA-5428)
 * Fix cache persistence when both row and key cache are enabled
   (CASSANDRA-6413)
 * (Hadoop) add describe_local_ring (CASSANDRA-6268)
 * Fix handling of concurrent directory creation failure (CASSANDRA-6459)
 * Allow executing CREATE statements multiple times (CASSANDRA-6471)
 * Don't send confusing info with timeouts (CASSANDRA-6491)
 * Don't resubmit counter mutation runnables internally (CASSANDRA-6427)
 * Don't drop local mutations without a hint (CASSANDRA-6510)
 * Don't allow null max_hint_window_in_ms (CASSANDRA-6419)
 * Validate SliceRange start and finish lengths (CASSANDRA-6521)


2.0.3
 * Fix FD leak on slice read path (CASSANDRA-6275)
 * Cancel read meter task when closing SSTR (CASSANDRA-6358)
 * free off-heap IndexSummary during bulk (CASSANDRA-6359)
 * Recover from IOException in accept() thread (CASSANDRA-6349)
 * Improve Gossip tolerance of abnormally slow tasks (CASSANDRA-6338)
 * Fix trying to hint timed out counter writes (CASSANDRA-6322)
 * Allow restoring specific columnfamilies from archived CL (CASSANDRA-4809)
 * Avoid flushing compaction_history after each operation (CASSANDRA-6287)
 * Fix repair assertion error when tombstones expire (CASSANDRA-6277)
 * Skip loading corrupt key cache (CASSANDRA-6260)
 * Fixes for compacting larger-than-memory rows (CASSANDRA-6274)
 * Compact hottest sstables first and optionally omit coldest from
   compaction entirely (CASSANDRA-6109)
 * Fix modifying column_metadata from thrift (CASSANDRA-6182)
 * cqlsh: fix LIST USERS output (CASSANDRA-6242)
 * Add IRequestSink interface (CASSANDRA-6248)
 * Update memtable size while flushing (CASSANDRA-6249)
 * Provide hooks around CQL2/CQL3 statement execution (CASSANDRA-6252)
 * Require Permission.SELECT for CAS updates (CASSANDRA-6247)
 * New CQL-aware SSTableWriter (CASSANDRA-5894)
 * Reject CAS operation when the protocol v1 is used (CASSANDRA-6270)
 * Correctly throw error when frame too large (CASSANDRA-5981)
 * Fix serialization bug in PagedRange with 2ndary indexes (CASSANDRA-6299)
 * Fix CQL3 table validation in Thrift (CASSANDRA-6140)
 * Fix bug missing results with IN clauses (CASSANDRA-6327)
 * Fix paging with reversed slices (CASSANDRA-6343)
 * Set minTimestamp correctly to be able to drop expired sstables (CASSANDRA-6337)
 * Support NaN and Infinity as float literals (CASSANDRA-6003)
 * Remove RF from nodetool ring output (CASSANDRA-6289)
 * Fix attempting to flush empty rows (CASSANDRA-6374)
 * Fix potential out of bounds exception when paging (CASSANDRA-6333)
Merged from 1.2:
 * Optimize FD phi calculation (CASSANDRA-6386)
 * Improve initial FD phi estimate when starting up (CASSANDRA-6385)
 * Don't list CQL3 table in CLI describe even if named explicitely
   (CASSANDRA-5750)
 * Invalidate row cache when dropping CF (CASSANDRA-6351)
 * add non-jamm path for cached statements (CASSANDRA-6293)
 * add windows bat files for shell commands (CASSANDRA-6145)
 * Require logging in for Thrift CQL2/3 statement preparation (CASSANDRA-6254)
 * restrict max_num_tokens to 1536 (CASSANDRA-6267)
 * Nodetool gets default JMX port from cassandra-env.sh (CASSANDRA-6273)
 * make calculatePendingRanges asynchronous (CASSANDRA-6244)
 * Remove blocking flushes in gossip thread (CASSANDRA-6297)
 * Fix potential socket leak in connectionpool creation (CASSANDRA-6308)
 * Allow LOCAL_ONE/LOCAL_QUORUM to work with SimpleStrategy (CASSANDRA-6238)
 * cqlsh: handle 'null' as session duration (CASSANDRA-6317)
 * Fix json2sstable handling of range tombstones (CASSANDRA-6316)
 * Fix missing one row in reverse query (CASSANDRA-6330)
 * Fix reading expired row value from row cache (CASSANDRA-6325)
 * Fix AssertionError when doing set element deletion (CASSANDRA-6341)
 * Make CL code for the native protocol match the one in C* 2.0
   (CASSANDRA-6347)
 * Disallow altering CQL3 table from thrift (CASSANDRA-6370)
 * Fix size computation of prepared statement (CASSANDRA-6369)


2.0.2
 * Update FailureDetector to use nanontime (CASSANDRA-4925)
 * Fix FileCacheService regressions (CASSANDRA-6149)
 * Never return WriteTimeout for CL.ANY (CASSANDRA-6132)
 * Fix race conditions in bulk loader (CASSANDRA-6129)
 * Add configurable metrics reporting (CASSANDRA-4430)
 * drop queries exceeding a configurable number of tombstones (CASSANDRA-6117)
 * Track and persist sstable read activity (CASSANDRA-5515)
 * Fixes for speculative retry (CASSANDRA-5932, CASSANDRA-6194)
 * Improve memory usage of metadata min/max column names (CASSANDRA-6077)
 * Fix thrift validation refusing row markers on CQL3 tables (CASSANDRA-6081)
 * Fix insertion of collections with CAS (CASSANDRA-6069)
 * Correctly send metadata on SELECT COUNT (CASSANDRA-6080)
 * Track clients' remote addresses in ClientState (CASSANDRA-6070)
 * Create snapshot dir if it does not exist when migrating
   leveled manifest (CASSANDRA-6093)
 * make sequential nodetool repair the default (CASSANDRA-5950)
 * Add more hooks for compaction strategy implementations (CASSANDRA-6111)
 * Fix potential NPE on composite 2ndary indexes (CASSANDRA-6098)
 * Delete can potentially be skipped in batch (CASSANDRA-6115)
 * Allow alter keyspace on system_traces (CASSANDRA-6016)
 * Disallow empty column names in cql (CASSANDRA-6136)
 * Use Java7 file-handling APIs and fix file moving on Windows (CASSANDRA-5383)
 * Save compaction history to system keyspace (CASSANDRA-5078)
 * Fix NPE if StorageService.getOperationMode() is executed before full startup (CASSANDRA-6166)
 * CQL3: support pre-epoch longs for TimestampType (CASSANDRA-6212)
 * Add reloadtriggers command to nodetool (CASSANDRA-4949)
 * cqlsh: ignore empty 'value alias' in DESCRIBE (CASSANDRA-6139)
 * Fix sstable loader (CASSANDRA-6205)
 * Reject bootstrapping if the node already exists in gossip (CASSANDRA-5571)
 * Fix NPE while loading paxos state (CASSANDRA-6211)
 * cqlsh: add SHOW SESSION <tracing-session> command (CASSANDRA-6228)
Merged from 1.2:
 * (Hadoop) Require CFRR batchSize to be at least 2 (CASSANDRA-6114)
 * Add a warning for small LCS sstable size (CASSANDRA-6191)
 * Add ability to list specific KS/CF combinations in nodetool cfstats (CASSANDRA-4191)
 * Mark CF clean if a mutation raced the drop and got it marked dirty (CASSANDRA-5946)
 * Add a LOCAL_ONE consistency level (CASSANDRA-6202)
 * Limit CQL prepared statement cache by size instead of count (CASSANDRA-6107)
 * Tracing should log write failure rather than raw exceptions (CASSANDRA-6133)
 * lock access to TM.endpointToHostIdMap (CASSANDRA-6103)
 * Allow estimated memtable size to exceed slab allocator size (CASSANDRA-6078)
 * Start MeteredFlusher earlier to prevent OOM during CL replay (CASSANDRA-6087)
 * Avoid sending Truncate command to fat clients (CASSANDRA-6088)
 * Allow where clause conditions to be in parenthesis (CASSANDRA-6037)
 * Do not open non-ssl storage port if encryption option is all (CASSANDRA-3916)
 * Move batchlog replay to its own executor (CASSANDRA-6079)
 * Add tombstone debug threshold and histogram (CASSANDRA-6042, 6057)
 * Enable tcp keepalive on incoming connections (CASSANDRA-4053)
 * Fix fat client schema pull NPE (CASSANDRA-6089)
 * Fix memtable flushing for indexed tables (CASSANDRA-6112)
 * Fix skipping columns with multiple slices (CASSANDRA-6119)
 * Expose connected thrift + native client counts (CASSANDRA-5084)
 * Optimize auth setup (CASSANDRA-6122)
 * Trace index selection (CASSANDRA-6001)
 * Update sstablesPerReadHistogram to use biased sampling (CASSANDRA-6164)
 * Log UnknownColumnfamilyException when closing socket (CASSANDRA-5725)
 * Properly error out on CREATE INDEX for counters table (CASSANDRA-6160)
 * Handle JMX notification failure for repair (CASSANDRA-6097)
 * (Hadoop) Fetch no more than 128 splits in parallel (CASSANDRA-6169)
 * stress: add username/password authentication support (CASSANDRA-6068)
 * Fix indexed queries with row cache enabled on parent table (CASSANDRA-5732)
 * Fix compaction race during columnfamily drop (CASSANDRA-5957)
 * Fix validation of empty column names for compact tables (CASSANDRA-6152)
 * Skip replaying mutations that pass CRC but fail to deserialize (CASSANDRA-6183)
 * Rework token replacement to use replace_address (CASSANDRA-5916)
 * Fix altering column types (CASSANDRA-6185)
 * cqlsh: fix CREATE/ALTER WITH completion (CASSANDRA-6196)
 * add windows bat files for shell commands (CASSANDRA-6145)
 * Fix potential stack overflow during range tombstones insertion (CASSANDRA-6181)
 * (Hadoop) Make LOCAL_ONE the default consistency level (CASSANDRA-6214)


2.0.1
 * Fix bug that could allow reading deleted data temporarily (CASSANDRA-6025)
 * Improve memory use defaults (CASSANDRA-6059)
 * Make ThriftServer more easlly extensible (CASSANDRA-6058)
 * Remove Hadoop dependency from ITransportFactory (CASSANDRA-6062)
 * add file_cache_size_in_mb setting (CASSANDRA-5661)
 * Improve error message when yaml contains invalid properties (CASSANDRA-5958)
 * Improve leveled compaction's ability to find non-overlapping L0 compactions
   to work on concurrently (CASSANDRA-5921)
 * Notify indexer of columns shadowed by range tombstones (CASSANDRA-5614)
 * Log Merkle tree stats (CASSANDRA-2698)
 * Switch from crc32 to adler32 for compressed sstable checksums (CASSANDRA-5862)
 * Improve offheap memcpy performance (CASSANDRA-5884)
 * Use a range aware scanner for cleanup (CASSANDRA-2524)
 * Cleanup doesn't need to inspect sstables that contain only local data
   (CASSANDRA-5722)
 * Add ability for CQL3 to list partition keys (CASSANDRA-4536)
 * Improve native protocol serialization (CASSANDRA-5664)
 * Upgrade Thrift to 0.9.1 (CASSANDRA-5923)
 * Require superuser status for adding triggers (CASSANDRA-5963)
 * Make standalone scrubber handle old and new style leveled manifest
   (CASSANDRA-6005)
 * Fix paxos bugs (CASSANDRA-6012, 6013, 6023)
 * Fix paged ranges with multiple replicas (CASSANDRA-6004)
 * Fix potential AssertionError during tracing (CASSANDRA-6041)
 * Fix NPE in sstablesplit (CASSANDRA-6027)
 * Migrate pre-2.0 key/value/column aliases to system.schema_columns
   (CASSANDRA-6009)
 * Paging filter empty rows too agressively (CASSANDRA-6040)
 * Support variadic parameters for IN clauses (CASSANDRA-4210)
 * cqlsh: return the result of CAS writes (CASSANDRA-5796)
 * Fix validation of IN clauses with 2ndary indexes (CASSANDRA-6050)
 * Support named bind variables in CQL (CASSANDRA-6033)
Merged from 1.2:
 * Allow cache-keys-to-save to be set at runtime (CASSANDRA-5980)
 * Avoid second-guessing out-of-space state (CASSANDRA-5605)
 * Tuning knobs for dealing with large blobs and many CFs (CASSANDRA-5982)
 * (Hadoop) Fix CQLRW for thrift tables (CASSANDRA-6002)
 * Fix possible divide-by-zero in HHOM (CASSANDRA-5990)
 * Allow local batchlog writes for CL.ANY (CASSANDRA-5967)
 * Upgrade metrics-core to version 2.2.0 (CASSANDRA-5947)
 * Fix CqlRecordWriter with composite keys (CASSANDRA-5949)
 * Add snitch, schema version, cluster, partitioner to JMX (CASSANDRA-5881)
 * Allow disabling SlabAllocator (CASSANDRA-5935)
 * Make user-defined compaction JMX blocking (CASSANDRA-4952)
 * Fix streaming does not transfer wrapped range (CASSANDRA-5948)
 * Fix loading index summary containing empty key (CASSANDRA-5965)
 * Correctly handle limits in CompositesSearcher (CASSANDRA-5975)
 * Pig: handle CQL collections (CASSANDRA-5867)
 * Pass the updated cf to the PRSI index() method (CASSANDRA-5999)
 * Allow empty CQL3 batches (as no-op) (CASSANDRA-5994)
 * Support null in CQL3 functions (CASSANDRA-5910)
 * Replace the deprecated MapMaker with CacheLoader (CASSANDRA-6007)
 * Add SSTableDeletingNotification to DataTracker (CASSANDRA-6010)
 * Fix snapshots in use get deleted during snapshot repair (CASSANDRA-6011)
 * Move hints and exception count to o.a.c.metrics (CASSANDRA-6017)
 * Fix memory leak in snapshot repair (CASSANDRA-6047)
 * Fix sstable2sjon for CQL3 tables (CASSANDRA-5852)


2.0.0
 * Fix thrift validation when inserting into CQL3 tables (CASSANDRA-5138)
 * Fix periodic memtable flushing behavior with clean memtables (CASSANDRA-5931)
 * Fix dateOf() function for pre-2.0 timestamp columns (CASSANDRA-5928)
 * Fix SSTable unintentionally loads BF when opened for batch (CASSANDRA-5938)
 * Add stream session progress to JMX (CASSANDRA-4757)
 * Fix NPE during CAS operation (CASSANDRA-5925)
Merged from 1.2:
 * Fix getBloomFilterDiskSpaceUsed for AlwaysPresentFilter (CASSANDRA-5900)
 * Don't announce schema version until we've loaded the changes locally
   (CASSANDRA-5904)
 * Fix to support off heap bloom filters size greater than 2 GB (CASSANDRA-5903)
 * Properly handle parsing huge map and set literals (CASSANDRA-5893)


2.0.0-rc2
 * enable vnodes by default (CASSANDRA-5869)
 * fix CAS contention timeout (CASSANDRA-5830)
 * fix HsHa to respect max frame size (CASSANDRA-4573)
 * Fix (some) 2i on composite components omissions (CASSANDRA-5851)
 * cqlsh: add DESCRIBE FULL SCHEMA variant (CASSANDRA-5880)
Merged from 1.2:
 * Correctly validate sparse composite cells in scrub (CASSANDRA-5855)
 * Add KeyCacheHitRate metric to CF metrics (CASSANDRA-5868)
 * cqlsh: add support for multiline comments (CASSANDRA-5798)
 * Handle CQL3 SELECT duplicate IN restrictions on clustering columns
   (CASSANDRA-5856)


2.0.0-rc1
 * improve DecimalSerializer performance (CASSANDRA-5837)
 * fix potential spurious wakeup in AsyncOneResponse (CASSANDRA-5690)
 * fix schema-related trigger issues (CASSANDRA-5774)
 * Better validation when accessing CQL3 table from thrift (CASSANDRA-5138)
 * Fix assertion error during repair (CASSANDRA-5801)
 * Fix range tombstone bug (CASSANDRA-5805)
 * DC-local CAS (CASSANDRA-5797)
 * Add a native_protocol_version column to the system.local table (CASSANRDA-5819)
 * Use index_interval from cassandra.yaml when upgraded (CASSANDRA-5822)
 * Fix buffer underflow on socket close (CASSANDRA-5792)
Merged from 1.2:
 * Fix reading DeletionTime from 1.1-format sstables (CASSANDRA-5814)
 * cqlsh: add collections support to COPY (CASSANDRA-5698)
 * retry important messages for any IOException (CASSANDRA-5804)
 * Allow empty IN relations in SELECT/UPDATE/DELETE statements (CASSANDRA-5626)
 * cqlsh: fix crashing on Windows due to libedit detection (CASSANDRA-5812)
 * fix bulk-loading compressed sstables (CASSANDRA-5820)
 * (Hadoop) fix quoting in CqlPagingRecordReader and CqlRecordWriter
   (CASSANDRA-5824)
 * update default LCS sstable size to 160MB (CASSANDRA-5727)
 * Allow compacting 2Is via nodetool (CASSANDRA-5670)
 * Hex-encode non-String keys in OPP (CASSANDRA-5793)
 * nodetool history logging (CASSANDRA-5823)
 * (Hadoop) fix support for Thrift tables in CqlPagingRecordReader
   (CASSANDRA-5752)
 * add "all time blocked" to StatusLogger output (CASSANDRA-5825)
 * Future-proof inter-major-version schema migrations (CASSANDRA-5845)
 * (Hadoop) add CqlPagingRecordReader support for ReversedType in Thrift table
   (CASSANDRA-5718)
 * Add -no-snapshot option to scrub (CASSANDRA-5891)
 * Fix to support off heap bloom filters size greater than 2 GB (CASSANDRA-5903)
 * Properly handle parsing huge map and set literals (CASSANDRA-5893)
 * Fix LCS L0 compaction may overlap in L1 (CASSANDRA-5907)
 * New sstablesplit tool to split large sstables offline (CASSANDRA-4766)
 * Fix potential deadlock in native protocol server (CASSANDRA-5926)
 * Disallow incompatible type change in CQL3 (CASSANDRA-5882)
Merged from 1.1:
 * Correctly validate sparse composite cells in scrub (CASSANDRA-5855)


2.0.0-beta2
 * Replace countPendingHints with Hints Created metric (CASSANDRA-5746)
 * Allow nodetool with no args, and with help to run without a server (CASSANDRA-5734)
 * Cleanup AbstractType/TypeSerializer classes (CASSANDRA-5744)
 * Remove unimplemented cli option schema-mwt (CASSANDRA-5754)
 * Support range tombstones in thrift (CASSANDRA-5435)
 * Normalize table-manipulating CQL3 statements' class names (CASSANDRA-5759)
 * cqlsh: add missing table options to DESCRIBE output (CASSANDRA-5749)
 * Fix assertion error during repair (CASSANDRA-5757)
 * Fix bulkloader (CASSANDRA-5542)
 * Add LZ4 compression to the native protocol (CASSANDRA-5765)
 * Fix bugs in the native protocol v2 (CASSANDRA-5770)
 * CAS on 'primary key only' table (CASSANDRA-5715)
 * Support streaming SSTables of old versions (CASSANDRA-5772)
 * Always respect protocol version in native protocol (CASSANDRA-5778)
 * Fix ConcurrentModificationException during streaming (CASSANDRA-5782)
 * Update deletion timestamp in Commit#updatesWithPaxosTime (CASSANDRA-5787)
 * Thrift cas() method crashes if input columns are not sorted (CASSANDRA-5786)
 * Order columns names correctly when querying for CAS (CASSANDRA-5788)
 * Fix streaming retry (CASSANDRA-5775)
Merged from 1.2:
 * if no seeds can be a reached a node won't start in a ring by itself (CASSANDRA-5768)
 * add cassandra.unsafesystem property (CASSANDRA-5704)
 * (Hadoop) quote identifiers in CqlPagingRecordReader (CASSANDRA-5763)
 * Add replace_node functionality for vnodes (CASSANDRA-5337)
 * Add timeout events to query traces (CASSANDRA-5520)
 * Fix serialization of the LEFT gossip value (CASSANDRA-5696)
 * Pig: support for cql3 tables (CASSANDRA-5234)
 * Fix skipping range tombstones with reverse queries (CASSANDRA-5712)
 * Expire entries out of ThriftSessionManager (CASSANDRA-5719)
 * Don't keep ancestor information in memory (CASSANDRA-5342)
 * Expose native protocol server status in nodetool info (CASSANDRA-5735)
 * Fix pathetic performance of range tombstones (CASSANDRA-5677)
 * Fix querying with an empty (impossible) range (CASSANDRA-5573)
 * cqlsh: handle CUSTOM 2i in DESCRIBE output (CASSANDRA-5760)
 * Fix minor bug in Range.intersects(Bound) (CASSANDRA-5771)
 * cqlsh: handle disabled compression in DESCRIBE output (CASSANDRA-5766)
 * Ensure all UP events are notified on the native protocol (CASSANDRA-5769)
 * Fix formatting of sstable2json with multiple -k arguments (CASSANDRA-5781)
 * Don't rely on row marker for queries in general to hide lost markers
   after TTL expires (CASSANDRA-5762)
 * Sort nodetool help output (CASSANDRA-5776)
 * Fix column expiring during 2 phases compaction (CASSANDRA-5799)
 * now() is being rejected in INSERTs when inside collections (CASSANDRA-5795)


2.0.0-beta1
 * Add support for indexing clustered columns (CASSANDRA-5125)
 * Removed on-heap row cache (CASSANDRA-5348)
 * use nanotime consistently for node-local timeouts (CASSANDRA-5581)
 * Avoid unnecessary second pass on name-based queries (CASSANDRA-5577)
 * Experimental triggers (CASSANDRA-1311)
 * JEMalloc support for off-heap allocation (CASSANDRA-3997)
 * Single-pass compaction (CASSANDRA-4180)
 * Removed token range bisection (CASSANDRA-5518)
 * Removed compatibility with pre-1.2.5 sstables and network messages
   (CASSANDRA-5511)
 * removed PBSPredictor (CASSANDRA-5455)
 * CAS support (CASSANDRA-5062, 5441, 5442, 5443, 5619, 5667)
 * Leveled compaction performs size-tiered compactions in L0
   (CASSANDRA-5371, 5439)
 * Add yaml network topology snitch for mixed ec2/other envs (CASSANDRA-5339)
 * Log when a node is down longer than the hint window (CASSANDRA-4554)
 * Optimize tombstone creation for ExpiringColumns (CASSANDRA-4917)
 * Improve LeveledScanner work estimation (CASSANDRA-5250, 5407)
 * Replace compaction lock with runWithCompactionsDisabled (CASSANDRA-3430)
 * Change Message IDs to ints (CASSANDRA-5307)
 * Move sstable level information into the Stats component, removing the
   need for a separate Manifest file (CASSANDRA-4872)
 * avoid serializing to byte[] on commitlog append (CASSANDRA-5199)
 * make index_interval configurable per columnfamily (CASSANDRA-3961, CASSANDRA-5650)
 * add default_time_to_live (CASSANDRA-3974)
 * add memtable_flush_period_in_ms (CASSANDRA-4237)
 * replace supercolumns internally by composites (CASSANDRA-3237, 5123)
 * upgrade thrift to 0.9.0 (CASSANDRA-3719)
 * drop unnecessary keyspace parameter from user-defined compaction API
   (CASSANDRA-5139)
 * more robust solution to incomplete compactions + counters (CASSANDRA-5151)
 * Change order of directory searching for c*.in.sh (CASSANDRA-3983)
 * Add tool to reset SSTable compaction level for LCS (CASSANDRA-5271)
 * Allow custom configuration loader (CASSANDRA-5045)
 * Remove memory emergency pressure valve logic (CASSANDRA-3534)
 * Reduce request latency with eager retry (CASSANDRA-4705)
 * cqlsh: Remove ASSUME command (CASSANDRA-5331)
 * Rebuild BF when loading sstables if bloom_filter_fp_chance
   has changed since compaction (CASSANDRA-5015)
 * remove row-level bloom filters (CASSANDRA-4885)
 * Change Kernel Page Cache skipping into row preheating (disabled by default)
   (CASSANDRA-4937)
 * Improve repair by deciding on a gcBefore before sending
   out TreeRequests (CASSANDRA-4932)
 * Add an official way to disable compactions (CASSANDRA-5074)
 * Reenable ALTER TABLE DROP with new semantics (CASSANDRA-3919)
 * Add binary protocol versioning (CASSANDRA-5436)
 * Swap THshaServer for TThreadedSelectorServer (CASSANDRA-5530)
 * Add alias support to SELECT statement (CASSANDRA-5075)
 * Don't create empty RowMutations in CommitLogReplayer (CASSANDRA-5541)
 * Use range tombstones when dropping cfs/columns from schema (CASSANDRA-5579)
 * cqlsh: drop CQL2/CQL3-beta support (CASSANDRA-5585)
 * Track max/min column names in sstables to be able to optimize slice
   queries (CASSANDRA-5514, CASSANDRA-5595, CASSANDRA-5600)
 * Binary protocol: allow batching already prepared statements (CASSANDRA-4693)
 * Allow preparing timestamp, ttl and limit in CQL3 queries (CASSANDRA-4450)
 * Support native link w/o JNA in Java7 (CASSANDRA-3734)
 * Use SASL authentication in binary protocol v2 (CASSANDRA-5545)
 * Replace Thrift HsHa with LMAX Disruptor based implementation (CASSANDRA-5582)
 * cqlsh: Add row count to SELECT output (CASSANDRA-5636)
 * Include a timestamp with all read commands to determine column expiration
   (CASSANDRA-5149)
 * Streaming 2.0 (CASSANDRA-5286, 5699)
 * Conditional create/drop ks/table/index statements in CQL3 (CASSANDRA-2737)
 * more pre-table creation property validation (CASSANDRA-5693)
 * Redesign repair messages (CASSANDRA-5426)
 * Fix ALTER RENAME post-5125 (CASSANDRA-5702)
 * Disallow renaming a 2ndary indexed column (CASSANDRA-5705)
 * Rename Table to Keyspace (CASSANDRA-5613)
 * Ensure changing column_index_size_in_kb on different nodes don't corrupt the
   sstable (CASSANDRA-5454)
 * Move resultset type information into prepare, not execute (CASSANDRA-5649)
 * Auto paging in binary protocol (CASSANDRA-4415, 5714)
 * Don't tie client side use of AbstractType to JDBC (CASSANDRA-4495)
 * Adds new TimestampType to replace DateType (CASSANDRA-5723, CASSANDRA-5729)
Merged from 1.2:
 * make starting native protocol server idempotent (CASSANDRA-5728)
 * Fix loading key cache when a saved entry is no longer valid (CASSANDRA-5706)
 * Fix serialization of the LEFT gossip value (CASSANDRA-5696)
 * cqlsh: Don't show 'null' in place of empty values (CASSANDRA-5675)
 * Race condition in detecting version on a mixed 1.1/1.2 cluster
   (CASSANDRA-5692)
 * Fix skipping range tombstones with reverse queries (CASSANDRA-5712)
 * Expire entries out of ThriftSessionManager (CASSANRDA-5719)
 * Don't keep ancestor information in memory (CASSANDRA-5342)
 * cqlsh: fix handling of semicolons inside BATCH queries (CASSANDRA-5697)


1.2.6
 * Fix tracing when operation completes before all responses arrive
   (CASSANDRA-5668)
 * Fix cross-DC mutation forwarding (CASSANDRA-5632)
 * Reduce SSTableLoader memory usage (CASSANDRA-5555)
 * Scale hinted_handoff_throttle_in_kb to cluster size (CASSANDRA-5272)
 * (Hadoop) Add CQL3 input/output formats (CASSANDRA-4421, 5622)
 * (Hadoop) Fix InputKeyRange in CFIF (CASSANDRA-5536)
 * Fix dealing with ridiculously large max sstable sizes in LCS (CASSANDRA-5589)
 * Ignore pre-truncate hints (CASSANDRA-4655)
 * Move System.exit on OOM into a separate thread (CASSANDRA-5273)
 * Write row markers when serializing schema (CASSANDRA-5572)
 * Check only SSTables for the requested range when streaming (CASSANDRA-5569)
 * Improve batchlog replay behavior and hint ttl handling (CASSANDRA-5314)
 * Exclude localTimestamp from validation for tombstones (CASSANDRA-5398)
 * cqlsh: add custom prompt support (CASSANDRA-5539)
 * Reuse prepared statements in hot auth queries (CASSANDRA-5594)
 * cqlsh: add vertical output option (see EXPAND) (CASSANDRA-5597)
 * Add a rate limit option to stress (CASSANDRA-5004)
 * have BulkLoader ignore snapshots directories (CASSANDRA-5587)
 * fix SnitchProperties logging context (CASSANDRA-5602)
 * Expose whether jna is enabled and memory is locked via JMX (CASSANDRA-5508)
 * cqlsh: fix COPY FROM with ReversedType (CASSANDRA-5610)
 * Allow creating CUSTOM indexes on collections (CASSANDRA-5615)
 * Evaluate now() function at execution time (CASSANDRA-5616)
 * Expose detailed read repair metrics (CASSANDRA-5618)
 * Correct blob literal + ReversedType parsing (CASSANDRA-5629)
 * Allow GPFS to prefer the internal IP like EC2MRS (CASSANDRA-5630)
 * fix help text for -tspw cassandra-cli (CASSANDRA-5643)
 * don't throw away initial causes exceptions for internode encryption issues
   (CASSANDRA-5644)
 * Fix message spelling errors for cql select statements (CASSANDRA-5647)
 * Suppress custom exceptions thru jmx (CASSANDRA-5652)
 * Update CREATE CUSTOM INDEX syntax (CASSANDRA-5639)
 * Fix PermissionDetails.equals() method (CASSANDRA-5655)
 * Never allow partition key ranges in CQL3 without token() (CASSANDRA-5666)
 * Gossiper incorrectly drops AppState for an upgrading node (CASSANDRA-5660)
 * Connection thrashing during multi-region ec2 during upgrade, due to
   messaging version (CASSANDRA-5669)
 * Avoid over reconnecting in EC2MRS (CASSANDRA-5678)
 * Fix ReadResponseSerializer.serializedSize() for digest reads (CASSANDRA-5476)
 * allow sstable2json on 2i CFs (CASSANDRA-5694)
Merged from 1.1:
 * Remove buggy thrift max message length option (CASSANDRA-5529)
 * Fix NPE in Pig's widerow mode (CASSANDRA-5488)
 * Add split size parameter to Pig and disable split combination (CASSANDRA-5544)


1.2.5
 * make BytesToken.toString only return hex bytes (CASSANDRA-5566)
 * Ensure that submitBackground enqueues at least one task (CASSANDRA-5554)
 * fix 2i updates with identical values and timestamps (CASSANDRA-5540)
 * fix compaction throttling bursty-ness (CASSANDRA-4316)
 * reduce memory consumption of IndexSummary (CASSANDRA-5506)
 * remove per-row column name bloom filters (CASSANDRA-5492)
 * Include fatal errors in trace events (CASSANDRA-5447)
 * Ensure that PerRowSecondaryIndex is notified of row-level deletes
   (CASSANDRA-5445)
 * Allow empty blob literals in CQL3 (CASSANDRA-5452)
 * Fix streaming RangeTombstones at column index boundary (CASSANDRA-5418)
 * Fix preparing statements when current keyspace is not set (CASSANDRA-5468)
 * Fix SemanticVersion.isSupportedBy minor/patch handling (CASSANDRA-5496)
 * Don't provide oldCfId for post-1.1 system cfs (CASSANDRA-5490)
 * Fix primary range ignores replication strategy (CASSANDRA-5424)
 * Fix shutdown of binary protocol server (CASSANDRA-5507)
 * Fix repair -snapshot not working (CASSANDRA-5512)
 * Set isRunning flag later in binary protocol server (CASSANDRA-5467)
 * Fix use of CQL3 functions with descending clustering order (CASSANDRA-5472)
 * Disallow renaming columns one at a time for thrift table in CQL3
   (CASSANDRA-5531)
 * cqlsh: add CLUSTERING ORDER BY support to DESCRIBE (CASSANDRA-5528)
 * Add custom secondary index support to CQL3 (CASSANDRA-5484)
 * Fix repair hanging silently on unexpected error (CASSANDRA-5229)
 * Fix Ec2Snitch regression introduced by CASSANDRA-5171 (CASSANDRA-5432)
 * Add nodetool enablebackup/disablebackup (CASSANDRA-5556)
 * cqlsh: fix DESCRIBE after case insensitive USE (CASSANDRA-5567)
Merged from 1.1
 * Add retry mechanism to OTC for non-droppable_verbs (CASSANDRA-5393)
 * Use allocator information to improve memtable memory usage estimate
   (CASSANDRA-5497)
 * Fix trying to load deleted row into row cache on startup (CASSANDRA-4463)
 * fsync leveled manifest to avoid corruption (CASSANDRA-5535)
 * Fix Bound intersection computation (CASSANDRA-5551)
 * sstablescrub now respects max memory size in cassandra.in.sh (CASSANDRA-5562)


1.2.4
 * Ensure that PerRowSecondaryIndex updates see the most recent values
   (CASSANDRA-5397)
 * avoid duplicate index entries ind PrecompactedRow and
   ParallelCompactionIterable (CASSANDRA-5395)
 * remove the index entry on oldColumn when new column is a tombstone
   (CASSANDRA-5395)
 * Change default stream throughput from 400 to 200 mbps (CASSANDRA-5036)
 * Gossiper logs DOWN for symmetry with UP (CASSANDRA-5187)
 * Fix mixing prepared statements between keyspaces (CASSANDRA-5352)
 * Fix consistency level during bootstrap - strike 3 (CASSANDRA-5354)
 * Fix transposed arguments in AlreadyExistsException (CASSANDRA-5362)
 * Improve asynchronous hint delivery (CASSANDRA-5179)
 * Fix Guava dependency version (12.0 -> 13.0.1) for Maven (CASSANDRA-5364)
 * Validate that provided CQL3 collection value are < 64K (CASSANDRA-5355)
 * Make upgradeSSTable skip current version sstables by default (CASSANDRA-5366)
 * Optimize min/max timestamp collection (CASSANDRA-5373)
 * Invalid streamId in cql binary protocol when using invalid CL
   (CASSANDRA-5164)
 * Fix validation for IN where clauses with collections (CASSANDRA-5376)
 * Copy resultSet on count query to avoid ConcurrentModificationException
   (CASSANDRA-5382)
 * Correctly typecheck in CQL3 even with ReversedType (CASSANDRA-5386)
 * Fix streaming compressed files when using encryption (CASSANDRA-5391)
 * cassandra-all 1.2.0 pom missing netty dependency (CASSANDRA-5392)
 * Fix writetime/ttl functions on null values (CASSANDRA-5341)
 * Fix NPE during cql3 select with token() (CASSANDRA-5404)
 * IndexHelper.skipBloomFilters won't skip non-SHA filters (CASSANDRA-5385)
 * cqlsh: Print maps ordered by key, sort sets (CASSANDRA-5413)
 * Add null syntax support in CQL3 for inserts (CASSANDRA-3783)
 * Allow unauthenticated set_keyspace() calls (CASSANDRA-5423)
 * Fix potential incremental backups race (CASSANDRA-5410)
 * Fix prepared BATCH statements with batch-level timestamps (CASSANDRA-5415)
 * Allow overriding superuser setup delay (CASSANDRA-5430)
 * cassandra-shuffle with JMX usernames and passwords (CASSANDRA-5431)
Merged from 1.1:
 * cli: Quote ks and cf names in schema output when needed (CASSANDRA-5052)
 * Fix bad default for min/max timestamp in SSTableMetadata (CASSANDRA-5372)
 * Fix cf name extraction from manifest in Directories.migrateFile()
   (CASSANDRA-5242)
 * Support pluggable internode authentication (CASSANDRA-5401)


1.2.3
 * add check for sstable overlap within a level on startup (CASSANDRA-5327)
 * replace ipv6 colons in jmx object names (CASSANDRA-5298, 5328)
 * Avoid allocating SSTableBoundedScanner during repair when the range does
   not intersect the sstable (CASSANDRA-5249)
 * Don't lowercase property map keys (this breaks NTS) (CASSANDRA-5292)
 * Fix composite comparator with super columns (CASSANDRA-5287)
 * Fix insufficient validation of UPDATE queries against counter cfs
   (CASSANDRA-5300)
 * Fix PropertyFileSnitch default DC/Rack behavior (CASSANDRA-5285)
 * Handle null values when executing prepared statement (CASSANDRA-5081)
 * Add netty to pom dependencies (CASSANDRA-5181)
 * Include type arguments in Thrift CQLPreparedResult (CASSANDRA-5311)
 * Fix compaction not removing columns when bf_fp_ratio is 1 (CASSANDRA-5182)
 * cli: Warn about missing CQL3 tables in schema descriptions (CASSANDRA-5309)
 * Re-enable unknown option in replication/compaction strategies option for
   backward compatibility (CASSANDRA-4795)
 * Add binary protocol support to stress (CASSANDRA-4993)
 * cqlsh: Fix COPY FROM value quoting and null handling (CASSANDRA-5305)
 * Fix repair -pr for vnodes (CASSANDRA-5329)
 * Relax CL for auth queries for non-default users (CASSANDRA-5310)
 * Fix AssertionError during repair (CASSANDRA-5245)
 * Don't announce migrations to pre-1.2 nodes (CASSANDRA-5334)
Merged from 1.1:
 * Update offline scrub for 1.0 -> 1.1 directory structure (CASSANDRA-5195)
 * add tmp flag to Descriptor hashcode (CASSANDRA-4021)
 * fix logging of "Found table data in data directories" when only system tables
   are present (CASSANDRA-5289)
 * cli: Add JMX authentication support (CASSANDRA-5080)
 * nodetool: ability to repair specific range (CASSANDRA-5280)
 * Fix possible assertion triggered in SliceFromReadCommand (CASSANDRA-5284)
 * cqlsh: Add inet type support on Windows (ipv4-only) (CASSANDRA-4801)
 * Fix race when initializing ColumnFamilyStore (CASSANDRA-5350)
 * Add UseTLAB JVM flag (CASSANDRA-5361)


1.2.2
 * fix potential for multiple concurrent compactions of the same sstables
   (CASSANDRA-5256)
 * avoid no-op caching of byte[] on commitlog append (CASSANDRA-5199)
 * fix symlinks under data dir not working (CASSANDRA-5185)
 * fix bug in compact storage metadata handling (CASSANDRA-5189)
 * Validate login for USE queries (CASSANDRA-5207)
 * cli: remove default username and password (CASSANDRA-5208)
 * configure populate_io_cache_on_flush per-CF (CASSANDRA-4694)
 * allow configuration of internode socket buffer (CASSANDRA-3378)
 * Make sstable directory picking blacklist-aware again (CASSANDRA-5193)
 * Correctly expire gossip states for edge cases (CASSANDRA-5216)
 * Improve handling of directory creation failures (CASSANDRA-5196)
 * Expose secondary indicies to the rest of nodetool (CASSANDRA-4464)
 * Binary protocol: avoid sending notification for 0.0.0.0 (CASSANDRA-5227)
 * add UseCondCardMark XX jvm settings on jdk 1.7 (CASSANDRA-4366)
 * CQL3 refactor to allow conversion function (CASSANDRA-5226)
 * Fix drop of sstables in some circumstance (CASSANDRA-5232)
 * Implement caching of authorization results (CASSANDRA-4295)
 * Add support for LZ4 compression (CASSANDRA-5038)
 * Fix missing columns in wide rows queries (CASSANDRA-5225)
 * Simplify auth setup and make system_auth ks alterable (CASSANDRA-5112)
 * Stop compactions from hanging during bootstrap (CASSANDRA-5244)
 * fix compressed streaming sending extra chunk (CASSANDRA-5105)
 * Add CQL3-based implementations of IAuthenticator and IAuthorizer
   (CASSANDRA-4898)
 * Fix timestamp-based tomstone removal logic (CASSANDRA-5248)
 * cli: Add JMX authentication support (CASSANDRA-5080)
 * Fix forceFlush behavior (CASSANDRA-5241)
 * cqlsh: Add username autocompletion (CASSANDRA-5231)
 * Fix CQL3 composite partition key error (CASSANDRA-5240)
 * Allow IN clause on last clustering key (CASSANDRA-5230)
Merged from 1.1:
 * fix start key/end token validation for wide row iteration (CASSANDRA-5168)
 * add ConfigHelper support for Thrift frame and max message sizes (CASSANDRA-5188)
 * fix nodetool repair not fail on node down (CASSANDRA-5203)
 * always collect tombstone hints (CASSANDRA-5068)
 * Fix error when sourcing file in cqlsh (CASSANDRA-5235)


1.2.1
 * stream undelivered hints on decommission (CASSANDRA-5128)
 * GossipingPropertyFileSnitch loads saved dc/rack info if needed (CASSANDRA-5133)
 * drain should flush system CFs too (CASSANDRA-4446)
 * add inter_dc_tcp_nodelay setting (CASSANDRA-5148)
 * re-allow wrapping ranges for start_token/end_token range pairitspwng (CASSANDRA-5106)
 * fix validation compaction of empty rows (CASSANDRA-5136)
 * nodetool methods to enable/disable hint storage/delivery (CASSANDRA-4750)
 * disallow bloom filter false positive chance of 0 (CASSANDRA-5013)
 * add threadpool size adjustment methods to JMXEnabledThreadPoolExecutor and
   CompactionManagerMBean (CASSANDRA-5044)
 * fix hinting for dropped local writes (CASSANDRA-4753)
 * off-heap cache doesn't need mutable column container (CASSANDRA-5057)
 * apply disk_failure_policy to bad disks on initial directory creation
   (CASSANDRA-4847)
 * Optimize name-based queries to use ArrayBackedSortedColumns (CASSANDRA-5043)
 * Fall back to old manifest if most recent is unparseable (CASSANDRA-5041)
 * pool [Compressed]RandomAccessReader objects on the partitioned read path
   (CASSANDRA-4942)
 * Add debug logging to list filenames processed by Directories.migrateFile
   method (CASSANDRA-4939)
 * Expose black-listed directories via JMX (CASSANDRA-4848)
 * Log compaction merge counts (CASSANDRA-4894)
 * Minimize byte array allocation by AbstractData{Input,Output} (CASSANDRA-5090)
 * Add SSL support for the binary protocol (CASSANDRA-5031)
 * Allow non-schema system ks modification for shuffle to work (CASSANDRA-5097)
 * cqlsh: Add default limit to SELECT statements (CASSANDRA-4972)
 * cqlsh: fix DESCRIBE for 1.1 cfs in CQL3 (CASSANDRA-5101)
 * Correctly gossip with nodes >= 1.1.7 (CASSANDRA-5102)
 * Ensure CL guarantees on digest mismatch (CASSANDRA-5113)
 * Validate correctly selects on composite partition key (CASSANDRA-5122)
 * Fix exception when adding collection (CASSANDRA-5117)
 * Handle states for non-vnode clusters correctly (CASSANDRA-5127)
 * Refuse unrecognized replication and compaction strategy options (CASSANDRA-4795)
 * Pick the correct value validator in sstable2json for cql3 tables (CASSANDRA-5134)
 * Validate login for describe_keyspace, describe_keyspaces and set_keyspace
   (CASSANDRA-5144)
 * Fix inserting empty maps (CASSANDRA-5141)
 * Don't remove tokens from System table for node we know (CASSANDRA-5121)
 * fix streaming progress report for compresed files (CASSANDRA-5130)
 * Coverage analysis for low-CL queries (CASSANDRA-4858)
 * Stop interpreting dates as valid timeUUID value (CASSANDRA-4936)
 * Adds E notation for floating point numbers (CASSANDRA-4927)
 * Detect (and warn) unintentional use of the cql2 thrift methods when cql3 was
   intended (CASSANDRA-5172)
 * cli: Quote ks and cf names in schema output when needed (CASSANDRA-5052)
 * Fix cf name extraction from manifest in Directories.migrateFile() (CASSANDRA-5242)
 * Replace mistaken usage of commons-logging with slf4j (CASSANDRA-5464)
 * Ensure Jackson dependency matches lib (CASSANDRA-5126)
 * Expose droppable tombstone ratio stats over JMX (CASSANDRA-5159)
Merged from 1.1:
 * Simplify CompressedRandomAccessReader to work around JDK FD bug (CASSANDRA-5088)
 * Improve handling a changing target throttle rate mid-compaction (CASSANDRA-5087)
 * Pig: correctly decode row keys in widerow mode (CASSANDRA-5098)
 * nodetool repair command now prints progress (CASSANDRA-4767)
 * fix user defined compaction to run against 1.1 data directory (CASSANDRA-5118)
 * Fix CQL3 BATCH authorization caching (CASSANDRA-5145)
 * fix get_count returns incorrect value with TTL (CASSANDRA-5099)
 * better handling for mid-compaction failure (CASSANDRA-5137)
 * convert default marshallers list to map for better readability (CASSANDRA-5109)
 * fix ConcurrentModificationException in getBootstrapSource (CASSANDRA-5170)
 * fix sstable maxtimestamp for row deletes and pre-1.1.1 sstables (CASSANDRA-5153)
 * Fix thread growth on node removal (CASSANDRA-5175)
 * Make Ec2Region's datacenter name configurable (CASSANDRA-5155)


1.2.0
 * Disallow counters in collections (CASSANDRA-5082)
 * cqlsh: add unit tests (CASSANDRA-3920)
 * fix default bloom_filter_fp_chance for LeveledCompactionStrategy (CASSANDRA-5093)
Merged from 1.1:
 * add validation for get_range_slices with start_key and end_token (CASSANDRA-5089)


1.2.0-rc2
 * fix nodetool ownership display with vnodes (CASSANDRA-5065)
 * cqlsh: add DESCRIBE KEYSPACES command (CASSANDRA-5060)
 * Fix potential infinite loop when reloading CFS (CASSANDRA-5064)
 * Fix SimpleAuthorizer example (CASSANDRA-5072)
 * cqlsh: force CL.ONE for tracing and system.schema* queries (CASSANDRA-5070)
 * Includes cassandra-shuffle in the debian package (CASSANDRA-5058)
Merged from 1.1:
 * fix multithreaded compaction deadlock (CASSANDRA-4492)
 * fix temporarily missing schema after upgrade from pre-1.1.5 (CASSANDRA-5061)
 * Fix ALTER TABLE overriding compression options with defaults
   (CASSANDRA-4996, 5066)
 * fix specifying and altering crc_check_chance (CASSANDRA-5053)
 * fix Murmur3Partitioner ownership% calculation (CASSANDRA-5076)
 * Don't expire columns sooner than they should in 2ndary indexes (CASSANDRA-5079)


1.2-rc1
 * rename rpc_timeout settings to request_timeout (CASSANDRA-5027)
 * add BF with 0.1 FP to LCS by default (CASSANDRA-5029)
 * Fix preparing insert queries (CASSANDRA-5016)
 * Fix preparing queries with counter increment (CASSANDRA-5022)
 * Fix preparing updates with collections (CASSANDRA-5017)
 * Don't generate UUID based on other node address (CASSANDRA-5002)
 * Fix message when trying to alter a clustering key type (CASSANDRA-5012)
 * Update IAuthenticator to match the new IAuthorizer (CASSANDRA-5003)
 * Fix inserting only a key in CQL3 (CASSANDRA-5040)
 * Fix CQL3 token() function when used with strings (CASSANDRA-5050)
Merged from 1.1:
 * reduce log spam from invalid counter shards (CASSANDRA-5026)
 * Improve schema propagation performance (CASSANDRA-5025)
 * Fix for IndexHelper.IndexFor throws OOB Exception (CASSANDRA-5030)
 * cqlsh: make it possible to describe thrift CFs (CASSANDRA-4827)
 * cqlsh: fix timestamp formatting on some platforms (CASSANDRA-5046)


1.2-beta3
 * make consistency level configurable in cqlsh (CASSANDRA-4829)
 * fix cqlsh rendering of blob fields (CASSANDRA-4970)
 * fix cqlsh DESCRIBE command (CASSANDRA-4913)
 * save truncation position in system table (CASSANDRA-4906)
 * Move CompressionMetadata off-heap (CASSANDRA-4937)
 * allow CLI to GET cql3 columnfamily data (CASSANDRA-4924)
 * Fix rare race condition in getExpireTimeForEndpoint (CASSANDRA-4402)
 * acquire references to overlapping sstables during compaction so bloom filter
   doesn't get free'd prematurely (CASSANDRA-4934)
 * Don't share slice query filter in CQL3 SelectStatement (CASSANDRA-4928)
 * Separate tracing from Log4J (CASSANDRA-4861)
 * Exclude gcable tombstones from merkle-tree computation (CASSANDRA-4905)
 * Better printing of AbstractBounds for tracing (CASSANDRA-4931)
 * Optimize mostRecentTombstone check in CC.collectAllData (CASSANDRA-4883)
 * Change stream session ID to UUID to avoid collision from same node (CASSANDRA-4813)
 * Use Stats.db when bulk loading if present (CASSANDRA-4957)
 * Skip repair on system_trace and keyspaces with RF=1 (CASSANDRA-4956)
 * (cql3) Remove arbitrary SELECT limit (CASSANDRA-4918)
 * Correctly handle prepared operation on collections (CASSANDRA-4945)
 * Fix CQL3 LIMIT (CASSANDRA-4877)
 * Fix Stress for CQL3 (CASSANDRA-4979)
 * Remove cassandra specific exceptions from JMX interface (CASSANDRA-4893)
 * (CQL3) Force using ALLOW FILTERING on potentially inefficient queries (CASSANDRA-4915)
 * (cql3) Fix adding column when the table has collections (CASSANDRA-4982)
 * (cql3) Fix allowing collections with compact storage (CASSANDRA-4990)
 * (cql3) Refuse ttl/writetime function on collections (CASSANDRA-4992)
 * Replace IAuthority with new IAuthorizer (CASSANDRA-4874)
 * clqsh: fix KEY pseudocolumn escaping when describing Thrift tables
   in CQL3 mode (CASSANDRA-4955)
 * add basic authentication support for Pig CassandraStorage (CASSANDRA-3042)
 * fix CQL2 ALTER TABLE compaction_strategy_class altering (CASSANDRA-4965)
Merged from 1.1:
 * Fall back to old describe_splits if d_s_ex is not available (CASSANDRA-4803)
 * Improve error reporting when streaming ranges fail (CASSANDRA-5009)
 * Fix cqlsh timestamp formatting of timezone info (CASSANDRA-4746)
 * Fix assertion failure with leveled compaction (CASSANDRA-4799)
 * Check for null end_token in get_range_slice (CASSANDRA-4804)
 * Remove all remnants of removed nodes (CASSANDRA-4840)
 * Add aut-reloading of the log4j file in debian package (CASSANDRA-4855)
 * Fix estimated row cache entry size (CASSANDRA-4860)
 * reset getRangeSlice filter after finishing a row for get_paged_slice
   (CASSANDRA-4919)
 * expunge row cache post-truncate (CASSANDRA-4940)
 * Allow static CF definition with compact storage (CASSANDRA-4910)
 * Fix endless loop/compaction of schema_* CFs due to broken timestamps (CASSANDRA-4880)
 * Fix 'wrong class type' assertion in CounterColumn (CASSANDRA-4976)


1.2-beta2
 * fp rate of 1.0 disables BF entirely; LCS defaults to 1.0 (CASSANDRA-4876)
 * off-heap bloom filters for row keys (CASSANDRA_4865)
 * add extension point for sstable components (CASSANDRA-4049)
 * improve tracing output (CASSANDRA-4852, 4862)
 * make TRACE verb droppable (CASSANDRA-4672)
 * fix BulkLoader recognition of CQL3 columnfamilies (CASSANDRA-4755)
 * Sort commitlog segments for replay by id instead of mtime (CASSANDRA-4793)
 * Make hint delivery asynchronous (CASSANDRA-4761)
 * Pluggable Thrift transport factories for CLI and cqlsh (CASSANDRA-4609, 4610)
 * cassandra-cli: allow Double value type to be inserted to a column (CASSANDRA-4661)
 * Add ability to use custom TServerFactory implementations (CASSANDRA-4608)
 * optimize batchlog flushing to skip successful batches (CASSANDRA-4667)
 * include metadata for system keyspace itself in schema tables (CASSANDRA-4416)
 * add check to PropertyFileSnitch to verify presence of location for
   local node (CASSANDRA-4728)
 * add PBSPredictor consistency modeler (CASSANDRA-4261)
 * remove vestiges of Thrift unframed mode (CASSANDRA-4729)
 * optimize single-row PK lookups (CASSANDRA-4710)
 * adjust blockFor calculation to account for pending ranges due to node
   movement (CASSANDRA-833)
 * Change CQL version to 3.0.0 and stop accepting 3.0.0-beta1 (CASSANDRA-4649)
 * (CQL3) Make prepared statement global instead of per connection
   (CASSANDRA-4449)
 * Fix scrubbing of CQL3 created tables (CASSANDRA-4685)
 * (CQL3) Fix validation when using counter and regular columns in the same
   table (CASSANDRA-4706)
 * Fix bug starting Cassandra with simple authentication (CASSANDRA-4648)
 * Add support for batchlog in CQL3 (CASSANDRA-4545, 4738)
 * Add support for multiple column family outputs in CFOF (CASSANDRA-4208)
 * Support repairing only the local DC nodes (CASSANDRA-4747)
 * Use rpc_address for binary protocol and change default port (CASSANDRA-4751)
 * Fix use of collections in prepared statements (CASSANDRA-4739)
 * Store more information into peers table (CASSANDRA-4351, 4814)
 * Configurable bucket size for size tiered compaction (CASSANDRA-4704)
 * Run leveled compaction in parallel (CASSANDRA-4310)
 * Fix potential NPE during CFS reload (CASSANDRA-4786)
 * Composite indexes may miss results (CASSANDRA-4796)
 * Move consistency level to the protocol level (CASSANDRA-4734, 4824)
 * Fix Subcolumn slice ends not respected (CASSANDRA-4826)
 * Fix Assertion error in cql3 select (CASSANDRA-4783)
 * Fix list prepend logic (CQL3) (CASSANDRA-4835)
 * Add booleans as literals in CQL3 (CASSANDRA-4776)
 * Allow renaming PK columns in CQL3 (CASSANDRA-4822)
 * Fix binary protocol NEW_NODE event (CASSANDRA-4679)
 * Fix potential infinite loop in tombstone compaction (CASSANDRA-4781)
 * Remove system tables accounting from schema (CASSANDRA-4850)
 * (cql3) Force provided columns in clustering key order in
   'CLUSTERING ORDER BY' (CASSANDRA-4881)
 * Fix composite index bug (CASSANDRA-4884)
 * Fix short read protection for CQL3 (CASSANDRA-4882)
 * Add tracing support to the binary protocol (CASSANDRA-4699)
 * (cql3) Don't allow prepared marker inside collections (CASSANDRA-4890)
 * Re-allow order by on non-selected columns (CASSANDRA-4645)
 * Bug when composite index is created in a table having collections (CASSANDRA-4909)
 * log index scan subject in CompositesSearcher (CASSANDRA-4904)
Merged from 1.1:
 * add get[Row|Key]CacheEntries to CacheServiceMBean (CASSANDRA-4859)
 * fix get_paged_slice to wrap to next row correctly (CASSANDRA-4816)
 * fix indexing empty column values (CASSANDRA-4832)
 * allow JdbcDate to compose null Date objects (CASSANDRA-4830)
 * fix possible stackoverflow when compacting 1000s of sstables
   (CASSANDRA-4765)
 * fix wrong leveled compaction progress calculation (CASSANDRA-4807)
 * add a close() method to CRAR to prevent leaking file descriptors (CASSANDRA-4820)
 * fix potential infinite loop in get_count (CASSANDRA-4833)
 * fix compositeType.{get/from}String methods (CASSANDRA-4842)
 * (CQL) fix CREATE COLUMNFAMILY permissions check (CASSANDRA-4864)
 * Fix DynamicCompositeType same type comparison (CASSANDRA-4711)
 * Fix duplicate SSTable reference when stream session failed (CASSANDRA-3306)
 * Allow static CF definition with compact storage (CASSANDRA-4910)
 * Fix endless loop/compaction of schema_* CFs due to broken timestamps (CASSANDRA-4880)
 * Fix 'wrong class type' assertion in CounterColumn (CASSANDRA-4976)


1.2-beta1
 * add atomic_batch_mutate (CASSANDRA-4542, -4635)
 * increase default max_hint_window_in_ms to 3h (CASSANDRA-4632)
 * include message initiation time to replicas so they can more
   accurately drop timed-out requests (CASSANDRA-2858)
 * fix clientutil.jar dependencies (CASSANDRA-4566)
 * optimize WriteResponse (CASSANDRA-4548)
 * new metrics (CASSANDRA-4009)
 * redesign KEYS indexes to avoid read-before-write (CASSANDRA-2897)
 * debug tracing (CASSANDRA-1123)
 * parallelize row cache loading (CASSANDRA-4282)
 * Make compaction, flush JBOD-aware (CASSANDRA-4292)
 * run local range scans on the read stage (CASSANDRA-3687)
 * clean up ioexceptions (CASSANDRA-2116)
 * add disk_failure_policy (CASSANDRA-2118)
 * Introduce new json format with row level deletion (CASSANDRA-4054)
 * remove redundant "name" column from schema_keyspaces (CASSANDRA-4433)
 * improve "nodetool ring" handling of multi-dc clusters (CASSANDRA-3047)
 * update NTS calculateNaturalEndpoints to be O(N log N) (CASSANDRA-3881)
 * split up rpc timeout by operation type (CASSANDRA-2819)
 * rewrite key cache save/load to use only sequential i/o (CASSANDRA-3762)
 * update MS protocol with a version handshake + broadcast address id
   (CASSANDRA-4311)
 * multithreaded hint replay (CASSANDRA-4189)
 * add inter-node message compression (CASSANDRA-3127)
 * remove COPP (CASSANDRA-2479)
 * Track tombstone expiration and compact when tombstone content is
   higher than a configurable threshold, default 20% (CASSANDRA-3442, 4234)
 * update MurmurHash to version 3 (CASSANDRA-2975)
 * (CLI) track elapsed time for `delete' operation (CASSANDRA-4060)
 * (CLI) jline version is bumped to 1.0 to properly  support
   'delete' key function (CASSANDRA-4132)
 * Save IndexSummary into new SSTable 'Summary' component (CASSANDRA-2392, 4289)
 * Add support for range tombstones (CASSANDRA-3708)
 * Improve MessagingService efficiency (CASSANDRA-3617)
 * Avoid ID conflicts from concurrent schema changes (CASSANDRA-3794)
 * Set thrift HSHA server thread limit to unlimited by default (CASSANDRA-4277)
 * Avoids double serialization of CF id in RowMutation messages
   (CASSANDRA-4293)
 * stream compressed sstables directly with java nio (CASSANDRA-4297)
 * Support multiple ranges in SliceQueryFilter (CASSANDRA-3885)
 * Add column metadata to system column families (CASSANDRA-4018)
 * (cql3) Always use composite types by default (CASSANDRA-4329)
 * (cql3) Add support for set, map and list (CASSANDRA-3647)
 * Validate date type correctly (CASSANDRA-4441)
 * (cql3) Allow definitions with only a PK (CASSANDRA-4361)
 * (cql3) Add support for row key composites (CASSANDRA-4179)
 * improve DynamicEndpointSnitch by using reservoir sampling (CASSANDRA-4038)
 * (cql3) Add support for 2ndary indexes (CASSANDRA-3680)
 * (cql3) fix defining more than one PK to be invalid (CASSANDRA-4477)
 * remove schema agreement checking from all external APIs (Thrift, CQL and CQL3) (CASSANDRA-4487)
 * add Murmur3Partitioner and make it default for new installations (CASSANDRA-3772, 4621)
 * (cql3) update pseudo-map syntax to use map syntax (CASSANDRA-4497)
 * Finer grained exceptions hierarchy and provides error code with exceptions (CASSANDRA-3979)
 * Adds events push to binary protocol (CASSANDRA-4480)
 * Rewrite nodetool help (CASSANDRA-2293)
 * Make CQL3 the default for CQL (CASSANDRA-4640)
 * update stress tool to be able to use CQL3 (CASSANDRA-4406)
 * Accept all thrift update on CQL3 cf but don't expose their metadata (CASSANDRA-4377)
 * Replace Throttle with Guava's RateLimiter for HintedHandOff (CASSANDRA-4541)
 * fix counter add/get using CQL2 and CQL3 in stress tool (CASSANDRA-4633)
 * Add sstable count per level to cfstats (CASSANDRA-4537)
 * (cql3) Add ALTER KEYSPACE statement (CASSANDRA-4611)
 * (cql3) Allow defining default consistency levels (CASSANDRA-4448)
 * (cql3) Fix queries using LIMIT missing results (CASSANDRA-4579)
 * fix cross-version gossip messaging (CASSANDRA-4576)
 * added inet data type (CASSANDRA-4627)


1.1.6
 * Wait for writes on synchronous read digest mismatch (CASSANDRA-4792)
 * fix commitlog replay for nanotime-infected sstables (CASSANDRA-4782)
 * preflight check ttl for maximum of 20 years (CASSANDRA-4771)
 * (Pig) fix widerow input with single column rows (CASSANDRA-4789)
 * Fix HH to compact with correct gcBefore, which avoids wiping out
   undelivered hints (CASSANDRA-4772)
 * LCS will merge up to 32 L0 sstables as intended (CASSANDRA-4778)
 * NTS will default unconfigured DC replicas to zero (CASSANDRA-4675)
 * use default consistency level in counter validation if none is
   explicitly provide (CASSANDRA-4700)
 * Improve IAuthority interface by introducing fine-grained
   access permissions and grant/revoke commands (CASSANDRA-4490, 4644)
 * fix assumption error in CLI when updating/describing keyspace
   (CASSANDRA-4322)
 * Adds offline sstablescrub to debian packaging (CASSANDRA-4642)
 * Automatic fixing of overlapping leveled sstables (CASSANDRA-4644)
 * fix error when using ORDER BY with extended selections (CASSANDRA-4689)
 * (CQL3) Fix validation for IN queries for non-PK cols (CASSANDRA-4709)
 * fix re-created keyspace disappering after 1.1.5 upgrade
   (CASSANDRA-4698, 4752)
 * (CLI) display elapsed time in 2 fraction digits (CASSANDRA-3460)
 * add authentication support to sstableloader (CASSANDRA-4712)
 * Fix CQL3 'is reversed' logic (CASSANDRA-4716, 4759)
 * (CQL3) Don't return ReversedType in result set metadata (CASSANDRA-4717)
 * Backport adding AlterKeyspace statement (CASSANDRA-4611)
 * (CQL3) Correcty accept upper-case data types (CASSANDRA-4770)
 * Add binary protocol events for schema changes (CASSANDRA-4684)
Merged from 1.0:
 * Switch from NBHM to CHM in MessagingService's callback map, which
   prevents OOM in long-running instances (CASSANDRA-4708)


1.1.5
 * add SecondaryIndex.reload API (CASSANDRA-4581)
 * use millis + atomicint for commitlog segment creation instead of
   nanotime, which has issues under some hypervisors (CASSANDRA-4601)
 * fix FD leak in slice queries (CASSANDRA-4571)
 * avoid recursion in leveled compaction (CASSANDRA-4587)
 * increase stack size under Java7 to 180K
 * Log(info) schema changes (CASSANDRA-4547)
 * Change nodetool setcachecapcity to manipulate global caches (CASSANDRA-4563)
 * (cql3) fix setting compaction strategy (CASSANDRA-4597)
 * fix broken system.schema_* timestamps on system startup (CASSANDRA-4561)
 * fix wrong skip of cache saving (CASSANDRA-4533)
 * Avoid NPE when lost+found is in data dir (CASSANDRA-4572)
 * Respect five-minute flush moratorium after initial CL replay (CASSANDRA-4474)
 * Adds ntp as recommended in debian packaging (CASSANDRA-4606)
 * Configurable transport in CF Record{Reader|Writer} (CASSANDRA-4558)
 * (cql3) fix potential NPE with both equal and unequal restriction (CASSANDRA-4532)
 * (cql3) improves ORDER BY validation (CASSANDRA-4624)
 * Fix potential deadlock during counter writes (CASSANDRA-4578)
 * Fix cql error with ORDER BY when using IN (CASSANDRA-4612)
Merged from 1.0:
 * increase Xss to 160k to accomodate latest 1.6 JVMs (CASSANDRA-4602)
 * fix toString of hint destination tokens (CASSANDRA-4568)
 * Fix multiple values for CurrentLocal NodeID (CASSANDRA-4626)


1.1.4
 * fix offline scrub to catch >= out of order rows (CASSANDRA-4411)
 * fix cassandra-env.sh on RHEL and other non-dash-based systems
   (CASSANDRA-4494)
Merged from 1.0:
 * (Hadoop) fix setting key length for old-style mapred api (CASSANDRA-4534)
 * (Hadoop) fix iterating through a resultset consisting entirely
   of tombstoned rows (CASSANDRA-4466)


1.1.3
 * (cqlsh) add COPY TO (CASSANDRA-4434)
 * munmap commitlog segments before rename (CASSANDRA-4337)
 * (JMX) rename getRangeKeySample to sampleKeyRange to avoid returning
   multi-MB results as an attribute (CASSANDRA-4452)
 * flush based on data size, not throughput; overwritten columns no
   longer artificially inflate liveRatio (CASSANDRA-4399)
 * update default commitlog segment size to 32MB and total commitlog
   size to 32/1024 MB for 32/64 bit JVMs, respectively (CASSANDRA-4422)
 * avoid using global partitioner to estimate ranges in index sstables
   (CASSANDRA-4403)
 * restore pre-CASSANDRA-3862 approach to removing expired tombstones
   from row cache during compaction (CASSANDRA-4364)
 * (stress) support for CQL prepared statements (CASSANDRA-3633)
 * Correctly catch exception when Snappy cannot be loaded (CASSANDRA-4400)
 * (cql3) Support ORDER BY when IN condition is given in WHERE clause (CASSANDRA-4327)
 * (cql3) delete "component_index" column on DROP TABLE call (CASSANDRA-4420)
 * change nanoTime() to currentTimeInMillis() in schema related code (CASSANDRA-4432)
 * add a token generation tool (CASSANDRA-3709)
 * Fix LCS bug with sstable containing only 1 row (CASSANDRA-4411)
 * fix "Can't Modify Index Name" problem on CF update (CASSANDRA-4439)
 * Fix assertion error in getOverlappingSSTables during repair (CASSANDRA-4456)
 * fix nodetool's setcompactionthreshold command (CASSANDRA-4455)
 * Ensure compacted files are never used, to avoid counter overcount (CASSANDRA-4436)
Merged from 1.0:
 * Push the validation of secondary index values to the SecondaryIndexManager (CASSANDRA-4240)
 * allow dropping columns shadowed by not-yet-expired supercolumn or row
   tombstones in PrecompactedRow (CASSANDRA-4396)


1.1.2
 * Fix cleanup not deleting index entries (CASSANDRA-4379)
 * Use correct partitioner when saving + loading caches (CASSANDRA-4331)
 * Check schema before trying to export sstable (CASSANDRA-2760)
 * Raise a meaningful exception instead of NPE when PFS encounters
   an unconfigured node + no default (CASSANDRA-4349)
 * fix bug in sstable blacklisting with LCS (CASSANDRA-4343)
 * LCS no longer promotes tiny sstables out of L0 (CASSANDRA-4341)
 * skip tombstones during hint replay (CASSANDRA-4320)
 * fix NPE in compactionstats (CASSANDRA-4318)
 * enforce 1m min keycache for auto (CASSANDRA-4306)
 * Have DeletedColumn.isMFD always return true (CASSANDRA-4307)
 * (cql3) exeption message for ORDER BY constraints said primary filter can be
    an IN clause, which is misleading (CASSANDRA-4319)
 * (cql3) Reject (not yet supported) creation of 2ndardy indexes on tables with
   composite primary keys (CASSANDRA-4328)
 * Set JVM stack size to 160k for java 7 (CASSANDRA-4275)
 * cqlsh: add COPY command to load data from CSV flat files (CASSANDRA-4012)
 * CFMetaData.fromThrift to throw ConfigurationException upon error (CASSANDRA-4353)
 * Use CF comparator to sort indexed columns in SecondaryIndexManager
   (CASSANDRA-4365)
 * add strategy_options to the KSMetaData.toString() output (CASSANDRA-4248)
 * (cql3) fix range queries containing unqueried results (CASSANDRA-4372)
 * (cql3) allow updating column_alias types (CASSANDRA-4041)
 * (cql3) Fix deletion bug (CASSANDRA-4193)
 * Fix computation of overlapping sstable for leveled compaction (CASSANDRA-4321)
 * Improve scrub and allow to run it offline (CASSANDRA-4321)
 * Fix assertionError in StorageService.bulkLoad (CASSANDRA-4368)
 * (cqlsh) add option to authenticate to a keyspace at startup (CASSANDRA-4108)
 * (cqlsh) fix ASSUME functionality (CASSANDRA-4352)
 * Fix ColumnFamilyRecordReader to not return progress > 100% (CASSANDRA-3942)
Merged from 1.0:
 * Set gc_grace on index CF to 0 (CASSANDRA-4314)


1.1.1
 * add populate_io_cache_on_flush option (CASSANDRA-2635)
 * allow larger cache capacities than 2GB (CASSANDRA-4150)
 * add getsstables command to nodetool (CASSANDRA-4199)
 * apply parent CF compaction settings to secondary index CFs (CASSANDRA-4280)
 * preserve commitlog size cap when recycling segments at startup
   (CASSANDRA-4201)
 * (Hadoop) fix split generation regression (CASSANDRA-4259)
 * ignore min/max compactions settings in LCS, while preserving
   behavior that min=max=0 disables autocompaction (CASSANDRA-4233)
 * log number of rows read from saved cache (CASSANDRA-4249)
 * calculate exact size required for cleanup operations (CASSANDRA-1404)
 * avoid blocking additional writes during flush when the commitlog
   gets behind temporarily (CASSANDRA-1991)
 * enable caching on index CFs based on data CF cache setting (CASSANDRA-4197)
 * warn on invalid replication strategy creation options (CASSANDRA-4046)
 * remove [Freeable]Memory finalizers (CASSANDRA-4222)
 * include tombstone size in ColumnFamily.size, which can prevent OOM
   during sudden mass delete operations by yielding a nonzero liveRatio
   (CASSANDRA-3741)
 * Open 1 sstableScanner per level for leveled compaction (CASSANDRA-4142)
 * Optimize reads when row deletion timestamps allow us to restrict
   the set of sstables we check (CASSANDRA-4116)
 * add support for commitlog archiving and point-in-time recovery
   (CASSANDRA-3690)
 * avoid generating redundant compaction tasks during streaming
   (CASSANDRA-4174)
 * add -cf option to nodetool snapshot, and takeColumnFamilySnapshot to
   StorageService mbean (CASSANDRA-556)
 * optimize cleanup to drop entire sstables where possible (CASSANDRA-4079)
 * optimize truncate when autosnapshot is disabled (CASSANDRA-4153)
 * update caches to use byte[] keys to reduce memory overhead (CASSANDRA-3966)
 * add column limit to cli (CASSANDRA-3012, 4098)
 * clean up and optimize DataOutputBuffer, used by CQL compression and
   CompositeType (CASSANDRA-4072)
 * optimize commitlog checksumming (CASSANDRA-3610)
 * identify and blacklist corrupted SSTables from future compactions
   (CASSANDRA-2261)
 * Move CfDef and KsDef validation out of thrift (CASSANDRA-4037)
 * Expose API to repair a user provided range (CASSANDRA-3912)
 * Add way to force the cassandra-cli to refresh its schema (CASSANDRA-4052)
 * Avoid having replicate on write tasks stacking up at CL.ONE (CASSANDRA-2889)
 * (cql3) Backwards compatibility for composite comparators in non-cql3-aware
   clients (CASSANDRA-4093)
 * (cql3) Fix order by for reversed queries (CASSANDRA-4160)
 * (cql3) Add ReversedType support (CASSANDRA-4004)
 * (cql3) Add timeuuid type (CASSANDRA-4194)
 * (cql3) Minor fixes (CASSANDRA-4185)
 * (cql3) Fix prepared statement in BATCH (CASSANDRA-4202)
 * (cql3) Reduce the list of reserved keywords (CASSANDRA-4186)
 * (cql3) Move max/min compaction thresholds to compaction strategy options
   (CASSANDRA-4187)
 * Fix exception during move when localhost is the only source (CASSANDRA-4200)
 * (cql3) Allow paging through non-ordered partitioner results (CASSANDRA-3771)
 * (cql3) Fix drop index (CASSANDRA-4192)
 * (cql3) Don't return range ghosts anymore (CASSANDRA-3982)
 * fix re-creating Keyspaces/ColumnFamilies with the same name as dropped
   ones (CASSANDRA-4219)
 * fix SecondaryIndex LeveledManifest save upon snapshot (CASSANDRA-4230)
 * fix missing arrayOffset in FBUtilities.hash (CASSANDRA-4250)
 * (cql3) Add name of parameters in CqlResultSet (CASSANDRA-4242)
 * (cql3) Correctly validate order by queries (CASSANDRA-4246)
 * rename stress to cassandra-stress for saner packaging (CASSANDRA-4256)
 * Fix exception on colum metadata with non-string comparator (CASSANDRA-4269)
 * Check for unknown/invalid compression options (CASSANDRA-4266)
 * (cql3) Adds simple access to column timestamp and ttl (CASSANDRA-4217)
 * (cql3) Fix range queries with secondary indexes (CASSANDRA-4257)
 * Better error messages from improper input in cli (CASSANDRA-3865)
 * Try to stop all compaction upon Keyspace or ColumnFamily drop (CASSANDRA-4221)
 * (cql3) Allow keyspace properties to contain hyphens (CASSANDRA-4278)
 * (cql3) Correctly validate keyspace access in create table (CASSANDRA-4296)
 * Avoid deadlock in migration stage (CASSANDRA-3882)
 * Take supercolumn names and deletion info into account in memtable throughput
   (CASSANDRA-4264)
 * Add back backward compatibility for old style replication factor (CASSANDRA-4294)
 * Preserve compatibility with pre-1.1 index queries (CASSANDRA-4262)
Merged from 1.0:
 * Fix super columns bug where cache is not updated (CASSANDRA-4190)
 * fix maxTimestamp to include row tombstones (CASSANDRA-4116)
 * (CLI) properly handle quotes in create/update keyspace commands (CASSANDRA-4129)
 * Avoids possible deadlock during bootstrap (CASSANDRA-4159)
 * fix stress tool that hangs forever on timeout or error (CASSANDRA-4128)
 * stress tool to return appropriate exit code on failure (CASSANDRA-4188)
 * fix compaction NPE when out of disk space and assertions disabled
   (CASSANDRA-3985)
 * synchronize LCS getEstimatedTasks to avoid CME (CASSANDRA-4255)
 * ensure unique streaming session id's (CASSANDRA-4223)
 * kick off background compaction when min/max thresholds change
   (CASSANDRA-4279)
 * improve ability of STCS.getBuckets to deal with 100s of 1000s of
   sstables, such as when convertinb back from LCS (CASSANDRA-4287)
 * Oversize integer in CQL throws NumberFormatException (CASSANDRA-4291)
 * fix 1.0.x node join to mixed version cluster, other nodes >= 1.1 (CASSANDRA-4195)
 * Fix LCS splitting sstable base on uncompressed size (CASSANDRA-4419)
 * Push the validation of secondary index values to the SecondaryIndexManager (CASSANDRA-4240)
 * Don't purge columns during upgradesstables (CASSANDRA-4462)
 * Make cqlsh work with piping (CASSANDRA-4113)
 * Validate arguments for nodetool decommission (CASSANDRA-4061)
 * Report thrift status in nodetool info (CASSANDRA-4010)


1.1.0-final
 * average a reduced liveRatio estimate with the previous one (CASSANDRA-4065)
 * Allow KS and CF names up to 48 characters (CASSANDRA-4157)
 * fix stress build (CASSANDRA-4140)
 * add time remaining estimate to nodetool compactionstats (CASSANDRA-4167)
 * (cql) fix NPE in cql3 ALTER TABLE (CASSANDRA-4163)
 * (cql) Add support for CL.TWO and CL.THREE in CQL (CASSANDRA-4156)
 * (cql) Fix type in CQL3 ALTER TABLE preventing update (CASSANDRA-4170)
 * (cql) Throw invalid exception from CQL3 on obsolete options (CASSANDRA-4171)
 * (cqlsh) fix recognizing uppercase SELECT keyword (CASSANDRA-4161)
 * Pig: wide row support (CASSANDRA-3909)
Merged from 1.0:
 * avoid streaming empty files with bulk loader if sstablewriter errors out
   (CASSANDRA-3946)


1.1-rc1
 * Include stress tool in binary builds (CASSANDRA-4103)
 * (Hadoop) fix wide row iteration when last row read was deleted
   (CASSANDRA-4154)
 * fix read_repair_chance to really default to 0.1 in the cli (CASSANDRA-4114)
 * Adds caching and bloomFilterFpChange to CQL options (CASSANDRA-4042)
 * Adds posibility to autoconfigure size of the KeyCache (CASSANDRA-4087)
 * fix KEYS index from skipping results (CASSANDRA-3996)
 * Remove sliced_buffer_size_in_kb dead option (CASSANDRA-4076)
 * make loadNewSStable preserve sstable version (CASSANDRA-4077)
 * Respect 1.0 cache settings as much as possible when upgrading
   (CASSANDRA-4088)
 * relax path length requirement for sstable files when upgrading on
   non-Windows platforms (CASSANDRA-4110)
 * fix terminination of the stress.java when errors were encountered
   (CASSANDRA-4128)
 * Move CfDef and KsDef validation out of thrift (CASSANDRA-4037)
 * Fix get_paged_slice (CASSANDRA-4136)
 * CQL3: Support slice with exclusive start and stop (CASSANDRA-3785)
Merged from 1.0:
 * support PropertyFileSnitch in bulk loader (CASSANDRA-4145)
 * add auto_snapshot option allowing disabling snapshot before drop/truncate
   (CASSANDRA-3710)
 * allow short snitch names (CASSANDRA-4130)


1.1-beta2
 * rename loaded sstables to avoid conflicts with local snapshots
   (CASSANDRA-3967)
 * start hint replay as soon as FD notifies that the target is back up
   (CASSANDRA-3958)
 * avoid unproductive deserializing of cached rows during compaction
   (CASSANDRA-3921)
 * fix concurrency issues with CQL keyspace creation (CASSANDRA-3903)
 * Show Effective Owership via Nodetool ring <keyspace> (CASSANDRA-3412)
 * Update ORDER BY syntax for CQL3 (CASSANDRA-3925)
 * Fix BulkRecordWriter to not throw NPE if reducer gets no map data from Hadoop (CASSANDRA-3944)
 * Fix bug with counters in super columns (CASSANDRA-3821)
 * Remove deprecated merge_shard_chance (CASSANDRA-3940)
 * add a convenient way to reset a node's schema (CASSANDRA-2963)
 * fix for intermittent SchemaDisagreementException (CASSANDRA-3884)
 * CLI `list <CF>` to limit number of columns and their order (CASSANDRA-3012)
 * ignore deprecated KsDef/CfDef/ColumnDef fields in native schema (CASSANDRA-3963)
 * CLI to report when unsupported column_metadata pair was given (CASSANDRA-3959)
 * reincarnate removed and deprecated KsDef/CfDef attributes (CASSANDRA-3953)
 * Fix race between writes and read for cache (CASSANDRA-3862)
 * perform static initialization of StorageProxy on start-up (CASSANDRA-3797)
 * support trickling fsync() on writes (CASSANDRA-3950)
 * expose counters for unavailable/timeout exceptions given to thrift clients (CASSANDRA-3671)
 * avoid quadratic startup time in LeveledManifest (CASSANDRA-3952)
 * Add type information to new schema_ columnfamilies and remove thrift
   serialization for schema (CASSANDRA-3792)
 * add missing column validator options to the CLI help (CASSANDRA-3926)
 * skip reading saved key cache if CF's caching strategy is NONE or ROWS_ONLY (CASSANDRA-3954)
 * Unify migration code (CASSANDRA-4017)
Merged from 1.0:
 * cqlsh: guess correct version of Python for Arch Linux (CASSANDRA-4090)
 * (CLI) properly handle quotes in create/update keyspace commands (CASSANDRA-4129)
 * Avoids possible deadlock during bootstrap (CASSANDRA-4159)
 * fix stress tool that hangs forever on timeout or error (CASSANDRA-4128)
 * Fix super columns bug where cache is not updated (CASSANDRA-4190)
 * stress tool to return appropriate exit code on failure (CASSANDRA-4188)


1.0.9
 * improve index sampling performance (CASSANDRA-4023)
 * always compact away deleted hints immediately after handoff (CASSANDRA-3955)
 * delete hints from dropped ColumnFamilies on handoff instead of
   erroring out (CASSANDRA-3975)
 * add CompositeType ref to the CLI doc for create/update column family (CASSANDRA-3980)
 * Pig: support Counter ColumnFamilies (CASSANDRA-3973)
 * Pig: Composite column support (CASSANDRA-3684)
 * Avoid NPE during repair when a keyspace has no CFs (CASSANDRA-3988)
 * Fix division-by-zero error on get_slice (CASSANDRA-4000)
 * don't change manifest level for cleanup, scrub, and upgradesstables
   operations under LeveledCompactionStrategy (CASSANDRA-3989, 4112)
 * fix race leading to super columns assertion failure (CASSANDRA-3957)
 * fix NPE on invalid CQL delete command (CASSANDRA-3755)
 * allow custom types in CLI's assume command (CASSANDRA-4081)
 * fix totalBytes count for parallel compactions (CASSANDRA-3758)
 * fix intermittent NPE in get_slice (CASSANDRA-4095)
 * remove unnecessary asserts in native code interfaces (CASSANDRA-4096)
 * Validate blank keys in CQL to avoid assertion errors (CASSANDRA-3612)
 * cqlsh: fix bad decoding of some column names (CASSANDRA-4003)
 * cqlsh: fix incorrect padding with unicode chars (CASSANDRA-4033)
 * Fix EC2 snitch incorrectly reporting region (CASSANDRA-4026)
 * Shut down thrift during decommission (CASSANDRA-4086)
 * Expose nodetool cfhistograms for 2ndary indexes (CASSANDRA-4063)
Merged from 0.8:
 * Fix ConcurrentModificationException in gossiper (CASSANDRA-4019)


1.1-beta1
 * (cqlsh)
   + add SOURCE and CAPTURE commands, and --file option (CASSANDRA-3479)
   + add ALTER COLUMNFAMILY WITH (CASSANDRA-3523)
   + bundle Python dependencies with Cassandra (CASSANDRA-3507)
   + added to Debian package (CASSANDRA-3458)
   + display byte data instead of erroring out on decode failure
     (CASSANDRA-3874)
 * add nodetool rebuild_index (CASSANDRA-3583)
 * add nodetool rangekeysample (CASSANDRA-2917)
 * Fix streaming too much data during move operations (CASSANDRA-3639)
 * Nodetool and CLI connect to localhost by default (CASSANDRA-3568)
 * Reduce memory used by primary index sample (CASSANDRA-3743)
 * (Hadoop) separate input/output configurations (CASSANDRA-3197, 3765)
 * avoid returning internal Cassandra classes over JMX (CASSANDRA-2805)
 * add row-level isolation via SnapTree (CASSANDRA-2893)
 * Optimize key count estimation when opening sstable on startup
   (CASSANDRA-2988)
 * multi-dc replication optimization supporting CL > ONE (CASSANDRA-3577)
 * add command to stop compactions (CASSANDRA-1740, 3566, 3582)
 * multithreaded streaming (CASSANDRA-3494)
 * removed in-tree redhat spec (CASSANDRA-3567)
 * "defragment" rows for name-based queries under STCS, again (CASSANDRA-2503)
 * Recycle commitlog segments for improved performance
   (CASSANDRA-3411, 3543, 3557, 3615)
 * update size-tiered compaction to prioritize small tiers (CASSANDRA-2407)
 * add message expiration logic to OutboundTcpConnection (CASSANDRA-3005)
 * off-heap cache to use sun.misc.Unsafe instead of JNA (CASSANDRA-3271)
 * EACH_QUORUM is only supported for writes (CASSANDRA-3272)
 * replace compactionlock use in schema migration by checking CFS.isValid
   (CASSANDRA-3116)
 * recognize that "SELECT first ... *" isn't really "SELECT *" (CASSANDRA-3445)
 * Use faster bytes comparison (CASSANDRA-3434)
 * Bulk loader is no longer a fat client, (HADOOP) bulk load output format
   (CASSANDRA-3045)
 * (Hadoop) add support for KeyRange.filter
 * remove assumption that keys and token are in bijection
   (CASSANDRA-1034, 3574, 3604)
 * always remove endpoints from delevery queue in HH (CASSANDRA-3546)
 * fix race between cf flush and its 2ndary indexes flush (CASSANDRA-3547)
 * fix potential race in AES when a repair fails (CASSANDRA-3548)
 * Remove columns shadowed by a deleted container even when we cannot purge
   (CASSANDRA-3538)
 * Improve memtable slice iteration performance (CASSANDRA-3545)
 * more efficient allocation of small bloom filters (CASSANDRA-3618)
 * Use separate writer thread in SSTableSimpleUnsortedWriter (CASSANDRA-3619)
 * fsync the directory after new sstable or commitlog segment are created (CASSANDRA-3250)
 * fix minor issues reported by FindBugs (CASSANDRA-3658)
 * global key/row caches (CASSANDRA-3143, 3849)
 * optimize memtable iteration during range scan (CASSANDRA-3638)
 * introduce 'crc_check_chance' in CompressionParameters to support
   a checksum percentage checking chance similarly to read-repair (CASSANDRA-3611)
 * a way to deactivate global key/row cache on per-CF basis (CASSANDRA-3667)
 * fix LeveledCompactionStrategy broken because of generation pre-allocation
   in LeveledManifest (CASSANDRA-3691)
 * finer-grained control over data directories (CASSANDRA-2749)
 * Fix ClassCastException during hinted handoff (CASSANDRA-3694)
 * Upgrade Thrift to 0.7 (CASSANDRA-3213)
 * Make stress.java insert operation to use microseconds (CASSANDRA-3725)
 * Allows (internally) doing a range query with a limit of columns instead of
   rows (CASSANDRA-3742)
 * Allow rangeSlice queries to be start/end inclusive/exclusive (CASSANDRA-3749)
 * Fix BulkLoader to support new SSTable layout and add stream
   throttling to prevent an NPE when there is no yaml config (CASSANDRA-3752)
 * Allow concurrent schema migrations (CASSANDRA-1391, 3832)
 * Add SnapshotCommand to trigger snapshot on remote node (CASSANDRA-3721)
 * Make CFMetaData conversions to/from thrift/native schema inverses
   (CASSANDRA_3559)
 * Add initial code for CQL 3.0-beta (CASSANDRA-2474, 3781, 3753)
 * Add wide row support for ColumnFamilyInputFormat (CASSANDRA-3264)
 * Allow extending CompositeType comparator (CASSANDRA-3657)
 * Avoids over-paging during get_count (CASSANDRA-3798)
 * Add new command to rebuild a node without (repair) merkle tree calculations
   (CASSANDRA-3483, 3922)
 * respect not only row cache capacity but caching mode when
   trying to read data (CASSANDRA-3812)
 * fix system tests (CASSANDRA-3827)
 * CQL support for altering row key type in ALTER TABLE (CASSANDRA-3781)
 * turn compression on by default (CASSANDRA-3871)
 * make hexToBytes refuse invalid input (CASSANDRA-2851)
 * Make secondary indexes CF inherit compression and compaction from their
   parent CF (CASSANDRA-3877)
 * Finish cleanup up tombstone purge code (CASSANDRA-3872)
 * Avoid NPE on aboarted stream-out sessions (CASSANDRA-3904)
 * BulkRecordWriter throws NPE for counter columns (CASSANDRA-3906)
 * Support compression using BulkWriter (CASSANDRA-3907)


1.0.8
 * fix race between cleanup and flush on secondary index CFSes (CASSANDRA-3712)
 * avoid including non-queried nodes in rangeslice read repair
   (CASSANDRA-3843)
 * Only snapshot CF being compacted for snapshot_before_compaction
   (CASSANDRA-3803)
 * Log active compactions in StatusLogger (CASSANDRA-3703)
 * Compute more accurate compaction score per level (CASSANDRA-3790)
 * Return InvalidRequest when using a keyspace that doesn't exist
   (CASSANDRA-3764)
 * disallow user modification of System keyspace (CASSANDRA-3738)
 * allow using sstable2json on secondary index data (CASSANDRA-3738)
 * (cqlsh) add DESCRIBE COLUMNFAMILIES (CASSANDRA-3586)
 * (cqlsh) format blobs correctly and use colors to improve output
   readability (CASSANDRA-3726)
 * synchronize BiMap of bootstrapping tokens (CASSANDRA-3417)
 * show index options in CLI (CASSANDRA-3809)
 * add optional socket timeout for streaming (CASSANDRA-3838)
 * fix truncate not to leave behind non-CFS backed secondary indexes
   (CASSANDRA-3844)
 * make CLI `show schema` to use output stream directly instead
   of StringBuilder (CASSANDRA-3842)
 * remove the wait on hint future during write (CASSANDRA-3870)
 * (cqlsh) ignore missing CfDef opts (CASSANDRA-3933)
 * (cqlsh) look for cqlshlib relative to realpath (CASSANDRA-3767)
 * Fix short read protection (CASSANDRA-3934)
 * Make sure infered and actual schema match (CASSANDRA-3371)
 * Fix NPE during HH delivery (CASSANDRA-3677)
 * Don't put boostrapping node in 'hibernate' status (CASSANDRA-3737)
 * Fix double quotes in windows bat files (CASSANDRA-3744)
 * Fix bad validator lookup (CASSANDRA-3789)
 * Fix soft reset in EC2MultiRegionSnitch (CASSANDRA-3835)
 * Don't leave zombie connections with THSHA thrift server (CASSANDRA-3867)
 * (cqlsh) fix deserialization of data (CASSANDRA-3874)
 * Fix removetoken force causing an inconsistent state (CASSANDRA-3876)
 * Fix ahndling of some types with Pig (CASSANDRA-3886)
 * Don't allow to drop the system keyspace (CASSANDRA-3759)
 * Make Pig deletes disabled by default and configurable (CASSANDRA-3628)
Merged from 0.8:
 * (Pig) fix CassandraStorage to use correct comparator in Super ColumnFamily
   case (CASSANDRA-3251)
 * fix thread safety issues in commitlog replay, primarily affecting
   systems with many (100s) of CF definitions (CASSANDRA-3751)
 * Fix relevant tombstone ignored with super columns (CASSANDRA-3875)


1.0.7
 * fix regression in HH page size calculation (CASSANDRA-3624)
 * retry failed stream on IOException (CASSANDRA-3686)
 * allow configuring bloom_filter_fp_chance (CASSANDRA-3497)
 * attempt hint delivery every ten minutes, or when failure detector
   notifies us that a node is back up, whichever comes first.  hint
   handoff throttle delay default changed to 1ms, from 50 (CASSANDRA-3554)
 * add nodetool setstreamthroughput (CASSANDRA-3571)
 * fix assertion when dropping a columnfamily with no sstables (CASSANDRA-3614)
 * more efficient allocation of small bloom filters (CASSANDRA-3618)
 * CLibrary.createHardLinkWithExec() to check for errors (CASSANDRA-3101)
 * Avoid creating empty and non cleaned writer during compaction (CASSANDRA-3616)
 * stop thrift service in shutdown hook so we can quiesce MessagingService
   (CASSANDRA-3335)
 * (CQL) compaction_strategy_options and compression_parameters for
   CREATE COLUMNFAMILY statement (CASSANDRA-3374)
 * Reset min/max compaction threshold when creating size tiered compaction
   strategy (CASSANDRA-3666)
 * Don't ignore IOException during compaction (CASSANDRA-3655)
 * Fix assertion error for CF with gc_grace=0 (CASSANDRA-3579)
 * Shutdown ParallelCompaction reducer executor after use (CASSANDRA-3711)
 * Avoid < 0 value for pending tasks in leveled compaction (CASSANDRA-3693)
 * (Hadoop) Support TimeUUID in Pig CassandraStorage (CASSANDRA-3327)
 * Check schema is ready before continuing boostrapping (CASSANDRA-3629)
 * Catch overflows during parsing of chunk_length_kb (CASSANDRA-3644)
 * Improve stream protocol mismatch errors (CASSANDRA-3652)
 * Avoid multiple thread doing HH to the same target (CASSANDRA-3681)
 * Add JMX property for rp_timeout_in_ms (CASSANDRA-2940)
 * Allow DynamicCompositeType to compare component of different types
   (CASSANDRA-3625)
 * Flush non-cfs backed secondary indexes (CASSANDRA-3659)
 * Secondary Indexes should report memory consumption (CASSANDRA-3155)
 * fix for SelectStatement start/end key are not set correctly
   when a key alias is involved (CASSANDRA-3700)
 * fix CLI `show schema` command insert of an extra comma in
   column_metadata (CASSANDRA-3714)
Merged from 0.8:
 * avoid logging (harmless) exception when GC takes < 1ms (CASSANDRA-3656)
 * prevent new nodes from thinking down nodes are up forever (CASSANDRA-3626)
 * use correct list of replicas for LOCAL_QUORUM reads when read repair
   is disabled (CASSANDRA-3696)
 * block on flush before compacting hints (may prevent OOM) (CASSANDRA-3733)


1.0.6
 * (CQL) fix cqlsh support for replicate_on_write (CASSANDRA-3596)
 * fix adding to leveled manifest after streaming (CASSANDRA-3536)
 * filter out unavailable cipher suites when using encryption (CASSANDRA-3178)
 * (HADOOP) add old-style api support for CFIF and CFRR (CASSANDRA-2799)
 * Support TimeUUIDType column names in Stress.java tool (CASSANDRA-3541)
 * (CQL) INSERT/UPDATE/DELETE/TRUNCATE commands should allow CF names to
   be qualified by keyspace (CASSANDRA-3419)
 * always remove endpoints from delevery queue in HH (CASSANDRA-3546)
 * fix race between cf flush and its 2ndary indexes flush (CASSANDRA-3547)
 * fix potential race in AES when a repair fails (CASSANDRA-3548)
 * fix default value validation usage in CLI SET command (CASSANDRA-3553)
 * Optimize componentsFor method for compaction and startup time
   (CASSANDRA-3532)
 * (CQL) Proper ColumnFamily metadata validation on CREATE COLUMNFAMILY
   (CASSANDRA-3565)
 * fix compression "chunk_length_kb" option to set correct kb value for
   thrift/avro (CASSANDRA-3558)
 * fix missing response during range slice repair (CASSANDRA-3551)
 * 'describe ring' moved from CLI to nodetool and available through JMX (CASSANDRA-3220)
 * add back partitioner to sstable metadata (CASSANDRA-3540)
 * fix NPE in get_count for counters (CASSANDRA-3601)
Merged from 0.8:
 * remove invalid assertion that table was opened before dropping it
   (CASSANDRA-3580)
 * range and index scans now only send requests to enough replicas to
   satisfy requested CL + RR (CASSANDRA-3598)
 * use cannonical host for local node in nodetool info (CASSANDRA-3556)
 * remove nonlocal DC write optimization since it only worked with
   CL.ONE or CL.LOCAL_QUORUM (CASSANDRA-3577, 3585)
 * detect misuses of CounterColumnType (CASSANDRA-3422)
 * turn off string interning in json2sstable, take 2 (CASSANDRA-2189)
 * validate compression parameters on add/update of the ColumnFamily
   (CASSANDRA-3573)
 * Check for 0.0.0.0 is incorrect in CFIF (CASSANDRA-3584)
 * Increase vm.max_map_count in debian packaging (CASSANDRA-3563)
 * gossiper will never add itself to saved endpoints (CASSANDRA-3485)


1.0.5
 * revert CASSANDRA-3407 (see CASSANDRA-3540)
 * fix assertion error while forwarding writes to local nodes (CASSANDRA-3539)


1.0.4
 * fix self-hinting of timed out read repair updates and make hinted handoff
   less prone to OOMing a coordinator (CASSANDRA-3440)
 * expose bloom filter sizes via JMX (CASSANDRA-3495)
 * enforce RP tokens 0..2**127 (CASSANDRA-3501)
 * canonicalize paths exposed through JMX (CASSANDRA-3504)
 * fix "liveSize" stat when sstables are removed (CASSANDRA-3496)
 * add bloom filter FP rates to nodetool cfstats (CASSANDRA-3347)
 * record partitioner in sstable metadata component (CASSANDRA-3407)
 * add new upgradesstables nodetool command (CASSANDRA-3406)
 * skip --debug requirement to see common exceptions in CLI (CASSANDRA-3508)
 * fix incorrect query results due to invalid max timestamp (CASSANDRA-3510)
 * make sstableloader recognize compressed sstables (CASSANDRA-3521)
 * avoids race in OutboundTcpConnection in multi-DC setups (CASSANDRA-3530)
 * use SETLOCAL in cassandra.bat (CASSANDRA-3506)
 * fix ConcurrentModificationException in Table.all() (CASSANDRA-3529)
Merged from 0.8:
 * fix concurrence issue in the FailureDetector (CASSANDRA-3519)
 * fix array out of bounds error in counter shard removal (CASSANDRA-3514)
 * avoid dropping tombstones when they might still be needed to shadow
   data in a different sstable (CASSANDRA-2786)


1.0.3
 * revert name-based query defragmentation aka CASSANDRA-2503 (CASSANDRA-3491)
 * fix invalidate-related test failures (CASSANDRA-3437)
 * add next-gen cqlsh to bin/ (CASSANDRA-3188, 3131, 3493)
 * (CQL) fix handling of rows with no columns (CASSANDRA-3424, 3473)
 * fix querying supercolumns by name returning only a subset of
   subcolumns or old subcolumn versions (CASSANDRA-3446)
 * automatically compute sha1 sum for uncompressed data files (CASSANDRA-3456)
 * fix reading metadata/statistics component for version < h (CASSANDRA-3474)
 * add sstable forward-compatibility (CASSANDRA-3478)
 * report compression ratio in CFSMBean (CASSANDRA-3393)
 * fix incorrect size exception during streaming of counters (CASSANDRA-3481)
 * (CQL) fix for counter decrement syntax (CASSANDRA-3418)
 * Fix race introduced by CASSANDRA-2503 (CASSANDRA-3482)
 * Fix incomplete deletion of delivered hints (CASSANDRA-3466)
 * Avoid rescheduling compactions when no compaction was executed
   (CASSANDRA-3484)
 * fix handling of the chunk_length_kb compression options (CASSANDRA-3492)
Merged from 0.8:
 * fix updating CF row_cache_provider (CASSANDRA-3414)
 * CFMetaData.convertToThrift method to set RowCacheProvider (CASSANDRA-3405)
 * acquire compactionlock during truncate (CASSANDRA-3399)
 * fix displaying cfdef entries for super columnfamilies (CASSANDRA-3415)
 * Make counter shard merging thread safe (CASSANDRA-3178)
 * Revert CASSANDRA-2855
 * Fix bug preventing the use of efficient cross-DC writes (CASSANDRA-3472)
 * `describe ring` command for CLI (CASSANDRA-3220)
 * (Hadoop) skip empty rows when entire row is requested, redux (CASSANDRA-2855)


1.0.2
 * "defragment" rows for name-based queries under STCS (CASSANDRA-2503)
 * Add timing information to cassandra-cli GET/SET/LIST queries (CASSANDRA-3326)
 * Only create one CompressionMetadata object per sstable (CASSANDRA-3427)
 * cleanup usage of StorageService.setMode() (CASSANDRA-3388)
 * Avoid large array allocation for compressed chunk offsets (CASSANDRA-3432)
 * fix DecimalType bytebuffer marshalling (CASSANDRA-3421)
 * fix bug that caused first column in per row indexes to be ignored
   (CASSANDRA-3441)
 * add JMX call to clean (failed) repair sessions (CASSANDRA-3316)
 * fix sstableloader reference acquisition bug (CASSANDRA-3438)
 * fix estimated row size regression (CASSANDRA-3451)
 * make sure we don't return more columns than asked (CASSANDRA-3303, 3395)
Merged from 0.8:
 * acquire compactionlock during truncate (CASSANDRA-3399)
 * fix displaying cfdef entries for super columnfamilies (CASSANDRA-3415)


1.0.1
 * acquire references during index build to prevent delete problems
   on Windows (CASSANDRA-3314)
 * describe_ring should include datacenter/topology information (CASSANDRA-2882)
 * Thrift sockets are not properly buffered (CASSANDRA-3261)
 * performance improvement for bytebufferutil compare function (CASSANDRA-3286)
 * add system.versions ColumnFamily (CASSANDRA-3140)
 * reduce network copies (CASSANDRA-3333, 3373)
 * limit nodetool to 32MB of heap (CASSANDRA-3124)
 * (CQL) update parser to accept "timestamp" instead of "date" (CASSANDRA-3149)
 * Fix CLI `show schema` to include "compression_options" (CASSANDRA-3368)
 * Snapshot to include manifest under LeveledCompactionStrategy (CASSANDRA-3359)
 * (CQL) SELECT query should allow CF name to be qualified by keyspace (CASSANDRA-3130)
 * (CQL) Fix internal application error specifying 'using consistency ...'
   in lower case (CASSANDRA-3366)
 * fix Deflate compression when compression actually makes the data bigger
   (CASSANDRA-3370)
 * optimize UUIDGen to avoid lock contention on InetAddress.getLocalHost
   (CASSANDRA-3387)
 * tolerate index being dropped mid-mutation (CASSANDRA-3334, 3313)
 * CompactionManager is now responsible for checking for new candidates
   post-task execution, enabling more consistent leveled compaction
   (CASSANDRA-3391)
 * Cache HSHA threads (CASSANDRA-3372)
 * use CF/KS names as snapshot prefix for drop + truncate operations
   (CASSANDRA-2997)
 * Break bloom filters up to avoid heap fragmentation (CASSANDRA-2466)
 * fix cassandra hanging on jsvc stop (CASSANDRA-3302)
 * Avoid leveled compaction getting blocked on errors (CASSANDRA-3408)
 * Make reloading the compaction strategy safe (CASSANDRA-3409)
 * ignore 0.8 hints even if compaction begins before we try to purge
   them (CASSANDRA-3385)
 * remove procrun (bin\daemon) from Cassandra source tree and
   artifacts (CASSANDRA-3331)
 * make cassandra compile under JDK7 (CASSANDRA-3275)
 * remove dependency of clientutil.jar to FBUtilities (CASSANDRA-3299)
 * avoid truncation errors by using long math on long values (CASSANDRA-3364)
 * avoid clock drift on some Windows machine (CASSANDRA-3375)
 * display cache provider in cli 'describe keyspace' command (CASSANDRA-3384)
 * fix incomplete topology information in describe_ring (CASSANDRA-3403)
 * expire dead gossip states based on time (CASSANDRA-2961)
 * improve CompactionTask extensibility (CASSANDRA-3330)
 * Allow one leveled compaction task to kick off another (CASSANDRA-3363)
 * allow encryption only between datacenters (CASSANDRA-2802)
Merged from 0.8:
 * fix truncate allowing data to be replayed post-restart (CASSANDRA-3297)
 * make iwriter final in IndexWriter to avoid NPE (CASSANDRA-2863)
 * (CQL) update grammar to require key clause in DELETE statement
   (CASSANDRA-3349)
 * (CQL) allow numeric keyspace names in USE statement (CASSANDRA-3350)
 * (Hadoop) skip empty rows when slicing the entire row (CASSANDRA-2855)
 * Fix handling of tombstone by SSTableExport/Import (CASSANDRA-3357)
 * fix ColumnIndexer to use long offsets (CASSANDRA-3358)
 * Improved CLI exceptions (CASSANDRA-3312)
 * Fix handling of tombstone by SSTableExport/Import (CASSANDRA-3357)
 * Only count compaction as active (for throttling) when they have
   successfully acquired the compaction lock (CASSANDRA-3344)
 * Display CLI version string on startup (CASSANDRA-3196)
 * (Hadoop) make CFIF try rpc_address or fallback to listen_address
   (CASSANDRA-3214)
 * (Hadoop) accept comma delimited lists of initial thrift connections
   (CASSANDRA-3185)
 * ColumnFamily min_compaction_threshold should be >= 2 (CASSANDRA-3342)
 * (Pig) add 0.8+ types and key validation type in schema (CASSANDRA-3280)
 * Fix completely removing column metadata using CLI (CASSANDRA-3126)
 * CLI `describe cluster;` output should be on separate lines for separate versions
   (CASSANDRA-3170)
 * fix changing durable_writes keyspace option during CF creation
   (CASSANDRA-3292)
 * avoid locking on update when no indexes are involved (CASSANDRA-3386)
 * fix assertionError during repair with ordered partitioners (CASSANDRA-3369)
 * correctly serialize key_validation_class for avro (CASSANDRA-3391)
 * don't expire counter tombstone after streaming (CASSANDRA-3394)
 * prevent nodes that failed to join from hanging around forever
   (CASSANDRA-3351)
 * remove incorrect optimization from slice read path (CASSANDRA-3390)
 * Fix race in AntiEntropyService (CASSANDRA-3400)


1.0.0-final
 * close scrubbed sstable fd before deleting it (CASSANDRA-3318)
 * fix bug preventing obsolete commitlog segments from being removed
   (CASSANDRA-3269)
 * tolerate whitespace in seed CDL (CASSANDRA-3263)
 * Change default heap thresholds to max(min(1/2 ram, 1G), min(1/4 ram, 8GB))
   (CASSANDRA-3295)
 * Fix broken CompressedRandomAccessReaderTest (CASSANDRA-3298)
 * (CQL) fix type information returned for wildcard queries (CASSANDRA-3311)
 * add estimated tasks to LeveledCompactionStrategy (CASSANDRA-3322)
 * avoid including compaction cache-warming in keycache stats (CASSANDRA-3325)
 * run compaction and hinted handoff threads at MIN_PRIORITY (CASSANDRA-3308)
 * default hsha thrift server to cpu core count in rpc pool (CASSANDRA-3329)
 * add bin\daemon to binary tarball for Windows service (CASSANDRA-3331)
 * Fix places where uncompressed size of sstables was use in place of the
   compressed one (CASSANDRA-3338)
 * Fix hsha thrift server (CASSANDRA-3346)
 * Make sure repair only stream needed sstables (CASSANDRA-3345)


1.0.0-rc2
 * Log a meaningful warning when a node receives a message for a repair session
   that doesn't exist anymore (CASSANDRA-3256)
 * test for NUMA policy support as well as numactl presence (CASSANDRA-3245)
 * Fix FD leak when internode encryption is enabled (CASSANDRA-3257)
 * Remove incorrect assertion in mergeIterator (CASSANDRA-3260)
 * FBUtilities.hexToBytes(String) to throw NumberFormatException when string
   contains non-hex characters (CASSANDRA-3231)
 * Keep SimpleSnitch proximity ordering unchanged from what the Strategy
   generates, as intended (CASSANDRA-3262)
 * remove Scrub from compactionstats when finished (CASSANDRA-3255)
 * fix counter entry in jdbc TypesMap (CASSANDRA-3268)
 * fix full queue scenario for ParallelCompactionIterator (CASSANDRA-3270)
 * fix bootstrap process (CASSANDRA-3285)
 * don't try delivering hints if when there isn't any (CASSANDRA-3176)
 * CLI documentation change for ColumnFamily `compression_options` (CASSANDRA-3282)
 * ignore any CF ids sent by client for adding CF/KS (CASSANDRA-3288)
 * remove obsolete hints on first startup (CASSANDRA-3291)
 * use correct ISortedColumns for time-optimized reads (CASSANDRA-3289)
 * Evict gossip state immediately when a token is taken over by a new IP
   (CASSANDRA-3259)


1.0.0-rc1
 * Update CQL to generate microsecond timestamps by default (CASSANDRA-3227)
 * Fix counting CFMetadata towards Memtable liveRatio (CASSANDRA-3023)
 * Kill server on wrapped OOME such as from FileChannel.map (CASSANDRA-3201)
 * remove unnecessary copy when adding to row cache (CASSANDRA-3223)
 * Log message when a full repair operation completes (CASSANDRA-3207)
 * Fix streamOutSession keeping sstables references forever if the remote end
   dies (CASSANDRA-3216)
 * Remove dynamic_snitch boolean from example configuration (defaulting to
   true) and set default badness threshold to 0.1 (CASSANDRA-3229)
 * Base choice of random or "balanced" token on bootstrap on whether
   schema definitions were found (CASSANDRA-3219)
 * Fixes for LeveledCompactionStrategy score computation, prioritization,
   scheduling, and performance (CASSANDRA-3224, 3234)
 * parallelize sstable open at server startup (CASSANDRA-2988)
 * fix handling of exceptions writing to OutboundTcpConnection (CASSANDRA-3235)
 * Allow using quotes in "USE <keyspace>;" CLI command (CASSANDRA-3208)
 * Don't allow any cache loading exceptions to halt startup (CASSANDRA-3218)
 * Fix sstableloader --ignores option (CASSANDRA-3247)
 * File descriptor limit increased in packaging (CASSANDRA-3206)
 * Fix deadlock in commit log during flush (CASSANDRA-3253)


1.0.0-beta1
 * removed binarymemtable (CASSANDRA-2692)
 * add commitlog_total_space_in_mb to prevent fragmented logs (CASSANDRA-2427)
 * removed commitlog_rotation_threshold_in_mb configuration (CASSANDRA-2771)
 * make AbstractBounds.normalize de-overlapp overlapping ranges (CASSANDRA-2641)
 * replace CollatingIterator, ReducingIterator with MergeIterator
   (CASSANDRA-2062)
 * Fixed the ability to set compaction strategy in cli using create column
   family command (CASSANDRA-2778)
 * clean up tmp files after failed compaction (CASSANDRA-2468)
 * restrict repair streaming to specific columnfamilies (CASSANDRA-2280)
 * don't bother persisting columns shadowed by a row tombstone (CASSANDRA-2589)
 * reset CF and SC deletion times after gc_grace (CASSANDRA-2317)
 * optimize away seek when compacting wide rows (CASSANDRA-2879)
 * single-pass streaming (CASSANDRA-2677, 2906, 2916, 3003)
 * use reference counting for deleting sstables instead of relying on GC
   (CASSANDRA-2521, 3179)
 * store hints as serialized mutations instead of pointers to data row
   (CASSANDRA-2045)
 * store hints in the coordinator node instead of in the closest replica
   (CASSANDRA-2914)
 * add row_cache_keys_to_save CF option (CASSANDRA-1966)
 * check column family validity in nodetool repair (CASSANDRA-2933)
 * use lazy initialization instead of class initialization in NodeId
   (CASSANDRA-2953)
 * add paging to get_count (CASSANDRA-2894)
 * fix "short reads" in [multi]get (CASSANDRA-2643, 3157, 3192)
 * add optional compression for sstables (CASSANDRA-47, 2994, 3001, 3128)
 * add scheduler JMX metrics (CASSANDRA-2962)
 * add block level checksum for compressed data (CASSANDRA-1717)
 * make column family backed column map pluggable and introduce unsynchronized
   ArrayList backed one to speedup reads (CASSANDRA-2843, 3165, 3205)
 * refactoring of the secondary index api (CASSANDRA-2982)
 * make CL > ONE reads wait for digest reconciliation before returning
   (CASSANDRA-2494)
 * fix missing logging for some exceptions (CASSANDRA-2061)
 * refactor and optimize ColumnFamilyStore.files(...) and Descriptor.fromFilename(String)
   and few other places responsible for work with SSTable files (CASSANDRA-3040)
 * Stop reading from sstables once we know we have the most recent columns,
   for query-by-name requests (CASSANDRA-2498)
 * Add query-by-column mode to stress.java (CASSANDRA-3064)
 * Add "install" command to cassandra.bat (CASSANDRA-292)
 * clean up KSMetadata, CFMetadata from unnecessary
   Thrift<->Avro conversion methods (CASSANDRA-3032)
 * Add timeouts to client request schedulers (CASSANDRA-3079, 3096)
 * Cli to use hashes rather than array of hashes for strategy options (CASSANDRA-3081)
 * LeveledCompactionStrategy (CASSANDRA-1608, 3085, 3110, 3087, 3145, 3154, 3182)
 * Improvements of the CLI `describe` command (CASSANDRA-2630)
 * reduce window where dropped CF sstables may not be deleted (CASSANDRA-2942)
 * Expose gossip/FD info to JMX (CASSANDRA-2806)
 * Fix streaming over SSL when compressed SSTable involved (CASSANDRA-3051)
 * Add support for pluggable secondary index implementations (CASSANDRA-3078)
 * remove compaction_thread_priority setting (CASSANDRA-3104)
 * generate hints for replicas that timeout, not just replicas that are known
   to be down before starting (CASSANDRA-2034)
 * Add throttling for internode streaming (CASSANDRA-3080)
 * make the repair of a range repair all replica (CASSANDRA-2610, 3194)
 * expose the ability to repair the first range (as returned by the
   partitioner) of a node (CASSANDRA-2606)
 * Streams Compression (CASSANDRA-3015)
 * add ability to use multiple threads during a single compaction
   (CASSANDRA-2901)
 * make AbstractBounds.normalize support overlapping ranges (CASSANDRA-2641)
 * fix of the CQL count() behavior (CASSANDRA-3068)
 * use TreeMap backed column families for the SSTable simple writers
   (CASSANDRA-3148)
 * fix inconsistency of the CLI syntax when {} should be used instead of [{}]
   (CASSANDRA-3119)
 * rename CQL type names to match expected SQL behavior (CASSANDRA-3149, 3031)
 * Arena-based allocation for memtables (CASSANDRA-2252, 3162, 3163, 3168)
 * Default RR chance to 0.1 (CASSANDRA-3169)
 * Add RowLevel support to secondary index API (CASSANDRA-3147)
 * Make SerializingCacheProvider the default if JNA is available (CASSANDRA-3183)
 * Fix backwards compatibilty for CQL memtable properties (CASSANDRA-3190)
 * Add five-minute delay before starting compactions on a restarted server
   (CASSANDRA-3181)
 * Reduce copies done for intra-host messages (CASSANDRA-1788, 3144)
 * support of compaction strategy option for stress.java (CASSANDRA-3204)
 * make memtable throughput and column count thresholds no-ops (CASSANDRA-2449)
 * Return schema information along with the resultSet in CQL (CASSANDRA-2734)
 * Add new DecimalType (CASSANDRA-2883)
 * Fix assertion error in RowRepairResolver (CASSANDRA-3156)
 * Reduce unnecessary high buffer sizes (CASSANDRA-3171)
 * Pluggable compaction strategy (CASSANDRA-1610)
 * Add new broadcast_address config option (CASSANDRA-2491)


0.8.7
 * Kill server on wrapped OOME such as from FileChannel.map (CASSANDRA-3201)
 * Allow using quotes in "USE <keyspace>;" CLI command (CASSANDRA-3208)
 * Log message when a full repair operation completes (CASSANDRA-3207)
 * Don't allow any cache loading exceptions to halt startup (CASSANDRA-3218)
 * Fix sstableloader --ignores option (CASSANDRA-3247)
 * File descriptor limit increased in packaging (CASSANDRA-3206)
 * Log a meaningfull warning when a node receive a message for a repair session
   that doesn't exist anymore (CASSANDRA-3256)
 * Fix FD leak when internode encryption is enabled (CASSANDRA-3257)
 * FBUtilities.hexToBytes(String) to throw NumberFormatException when string
   contains non-hex characters (CASSANDRA-3231)
 * Keep SimpleSnitch proximity ordering unchanged from what the Strategy
   generates, as intended (CASSANDRA-3262)
 * remove Scrub from compactionstats when finished (CASSANDRA-3255)
 * Fix tool .bat files when CASSANDRA_HOME contains spaces (CASSANDRA-3258)
 * Force flush of status table when removing/updating token (CASSANDRA-3243)
 * Evict gossip state immediately when a token is taken over by a new IP (CASSANDRA-3259)
 * Fix bug where the failure detector can take too long to mark a host
   down (CASSANDRA-3273)
 * (Hadoop) allow wrapping ranges in queries (CASSANDRA-3137)
 * (Hadoop) check all interfaces for a match with split location
   before falling back to random replica (CASSANDRA-3211)
 * (Hadoop) Make Pig storage handle implements LoadMetadata (CASSANDRA-2777)
 * (Hadoop) Fix exception during PIG 'dump' (CASSANDRA-2810)
 * Fix stress COUNTER_GET option (CASSANDRA-3301)
 * Fix missing fields in CLI `show schema` output (CASSANDRA-3304)
 * Nodetool no longer leaks threads and closes JMX connections (CASSANDRA-3309)
 * fix truncate allowing data to be replayed post-restart (CASSANDRA-3297)
 * Move SimpleAuthority and SimpleAuthenticator to examples (CASSANDRA-2922)
 * Fix handling of tombstone by SSTableExport/Import (CASSANDRA-3357)
 * Fix transposition in cfHistograms (CASSANDRA-3222)
 * Allow using number as DC name when creating keyspace in CQL (CASSANDRA-3239)
 * Force flush of system table after updating/removing a token (CASSANDRA-3243)


0.8.6
 * revert CASSANDRA-2388
 * change TokenRange.endpoints back to listen/broadcast address to match
   pre-1777 behavior, and add TokenRange.rpc_endpoints instead (CASSANDRA-3187)
 * avoid trying to watch cassandra-topology.properties when loaded from jar
   (CASSANDRA-3138)
 * prevent users from creating keyspaces with LocalStrategy replication
   (CASSANDRA-3139)
 * fix CLI `show schema;` to output correct keyspace definition statement
   (CASSANDRA-3129)
 * CustomTThreadPoolServer to log TTransportException at DEBUG level
   (CASSANDRA-3142)
 * allow topology sort to work with non-unique rack names between
   datacenters (CASSANDRA-3152)
 * Improve caching of same-version Messages on digest and repair paths
   (CASSANDRA-3158)
 * Randomize choice of first replica for counter increment (CASSANDRA-2890)
 * Fix using read_repair_chance instead of merge_shard_change (CASSANDRA-3202)
 * Avoid streaming data to nodes that already have it, on move as well as
   decommission (CASSANDRA-3041)
 * Fix divide by zero error in GCInspector (CASSANDRA-3164)
 * allow quoting of the ColumnFamily name in CLI `create column family`
   statement (CASSANDRA-3195)
 * Fix rolling upgrade from 0.7 to 0.8 problem (CASSANDRA-3166)
 * Accomodate missing encryption_options in IncomingTcpConnection.stream
   (CASSANDRA-3212)


0.8.5
 * fix NPE when encryption_options is unspecified (CASSANDRA-3007)
 * include column name in validation failure exceptions (CASSANDRA-2849)
 * make sure truncate clears out the commitlog so replay won't re-
   populate with truncated data (CASSANDRA-2950)
 * fix NPE when debug logging is enabled and dropped CF is present
   in a commitlog segment (CASSANDRA-3021)
 * fix cassandra.bat when CASSANDRA_HOME contains spaces (CASSANDRA-2952)
 * fix to SSTableSimpleUnsortedWriter bufferSize calculation (CASSANDRA-3027)
 * make cleanup and normal compaction able to skip empty rows
   (rows containing nothing but expired tombstones) (CASSANDRA-3039)
 * work around native memory leak in com.sun.management.GarbageCollectorMXBean
   (CASSANDRA-2868)
 * validate that column names in column_metadata are not equal to key_alias
   on create/update of the ColumnFamily and CQL 'ALTER' statement (CASSANDRA-3036)
 * return an InvalidRequestException if an indexed column is assigned
   a value larger than 64KB (CASSANDRA-3057)
 * fix of numeric-only and string column names handling in CLI "drop index"
   (CASSANDRA-3054)
 * prune index scan resultset back to original request for lazy
   resultset expansion case (CASSANDRA-2964)
 * (Hadoop) fail jobs when Cassandra node has failed but TaskTracker
   has not (CASSANDRA-2388)
 * fix dynamic snitch ignoring nodes when read_repair_chance is zero
   (CASSANDRA-2662)
 * avoid retaining references to dropped CFS objects in
   CompactionManager.estimatedCompactions (CASSANDRA-2708)
 * expose rpc timeouts per host in MessagingServiceMBean (CASSANDRA-2941)
 * avoid including cwd in classpath for deb and rpm packages (CASSANDRA-2881)
 * remove gossip state when a new IP takes over a token (CASSANDRA-3071)
 * allow sstable2json to work on index sstable files (CASSANDRA-3059)
 * always hint counters (CASSANDRA-3099)
 * fix log4j initialization in EmbeddedCassandraService (CASSANDRA-2857)
 * remove gossip state when a new IP takes over a token (CASSANDRA-3071)
 * work around native memory leak in com.sun.management.GarbageCollectorMXBean
    (CASSANDRA-2868)
 * fix UnavailableException with writes at CL.EACH_QUORM (CASSANDRA-3084)
 * fix parsing of the Keyspace and ColumnFamily names in numeric
   and string representations in CLI (CASSANDRA-3075)
 * fix corner cases in Range.differenceToFetch (CASSANDRA-3084)
 * fix ip address String representation in the ring cache (CASSANDRA-3044)
 * fix ring cache compatibility when mixing pre-0.8.4 nodes with post-
   in the same cluster (CASSANDRA-3023)
 * make repair report failure when a node participating dies (instead of
   hanging forever) (CASSANDRA-2433)
 * fix handling of the empty byte buffer by ReversedType (CASSANDRA-3111)
 * Add validation that Keyspace names are case-insensitively unique (CASSANDRA-3066)
 * catch invalid key_validation_class before instantiating UpdateColumnFamily (CASSANDRA-3102)
 * make Range and Bounds objects client-safe (CASSANDRA-3108)
 * optionally skip log4j configuration (CASSANDRA-3061)
 * bundle sstableloader with the debian package (CASSANDRA-3113)
 * don't try to build secondary indexes when there is none (CASSANDRA-3123)
 * improve SSTableSimpleUnsortedWriter speed for large rows (CASSANDRA-3122)
 * handle keyspace arguments correctly in nodetool snapshot (CASSANDRA-3038)
 * Fix SSTableImportTest on windows (CASSANDRA-3043)
 * expose compactionThroughputMbPerSec through JMX (CASSANDRA-3117)
 * log keyspace and CF of large rows being compacted


0.8.4
 * change TokenRing.endpoints to be a list of rpc addresses instead of
   listen/broadcast addresses (CASSANDRA-1777)
 * include files-to-be-streamed in StreamInSession.getSources (CASSANDRA-2972)
 * use JAVA env var in cassandra-env.sh (CASSANDRA-2785, 2992)
 * avoid doing read for no-op replicate-on-write at CL=1 (CASSANDRA-2892)
 * refuse counter write for CL.ANY (CASSANDRA-2990)
 * switch back to only logging recent dropped messages (CASSANDRA-3004)
 * always deserialize RowMutation for counters (CASSANDRA-3006)
 * ignore saved replication_factor strategy_option for NTS (CASSANDRA-3011)
 * make sure pre-truncate CL segments are discarded (CASSANDRA-2950)


0.8.3
 * add ability to drop local reads/writes that are going to timeout
   (CASSANDRA-2943)
 * revamp token removal process, keep gossip states for 3 days (CASSANDRA-2496)
 * don't accept extra args for 0-arg nodetool commands (CASSANDRA-2740)
 * log unavailableexception details at debug level (CASSANDRA-2856)
 * expose data_dir though jmx (CASSANDRA-2770)
 * don't include tmp files as sstable when create cfs (CASSANDRA-2929)
 * log Java classpath on startup (CASSANDRA-2895)
 * keep gossipped version in sync with actual on migration coordinator
   (CASSANDRA-2946)
 * use lazy initialization instead of class initialization in NodeId
   (CASSANDRA-2953)
 * check column family validity in nodetool repair (CASSANDRA-2933)
 * speedup bytes to hex conversions dramatically (CASSANDRA-2850)
 * Flush memtables on shutdown when durable writes are disabled
   (CASSANDRA-2958)
 * improved POSIX compatibility of start scripts (CASsANDRA-2965)
 * add counter support to Hadoop InputFormat (CASSANDRA-2981)
 * fix bug where dirty commitlog segments were removed (and avoid keeping
   segments with no post-flush activity permanently dirty) (CASSANDRA-2829)
 * fix throwing exception with batch mutation of counter super columns
   (CASSANDRA-2949)
 * ignore system tables during repair (CASSANDRA-2979)
 * throw exception when NTS is given replication_factor as an option
   (CASSANDRA-2960)
 * fix assertion error during compaction of counter CFs (CASSANDRA-2968)
 * avoid trying to create index names, when no index exists (CASSANDRA-2867)
 * don't sample the system table when choosing a bootstrap token
   (CASSANDRA-2825)
 * gossiper notifies of local state changes (CASSANDRA-2948)
 * add asynchronous and half-sync/half-async (hsha) thrift servers
   (CASSANDRA-1405)
 * fix potential use of free'd native memory in SerializingCache
   (CASSANDRA-2951)
 * prune index scan resultset back to original request for lazy
   resultset expansion case (CASSANDRA-2964)
 * (Hadoop) fail jobs when Cassandra node has failed but TaskTracker
    has not (CASSANDRA-2388)


0.8.2
 * CQL:
   - include only one row per unique key for IN queries (CASSANDRA-2717)
   - respect client timestamp on full row deletions (CASSANDRA-2912)
 * improve thread-safety in StreamOutSession (CASSANDRA-2792)
 * allow deleting a row and updating indexed columns in it in the
   same mutation (CASSANDRA-2773)
 * Expose number of threads blocked on submitting memtable to flush
   in JMX (CASSANDRA-2817)
 * add ability to return "endpoints" to nodetool (CASSANDRA-2776)
 * Add support for multiple (comma-delimited) coordinator addresses
   to ColumnFamilyInputFormat (CASSANDRA-2807)
 * fix potential NPE while scheduling read repair for range slice
   (CASSANDRA-2823)
 * Fix race in SystemTable.getCurrentLocalNodeId (CASSANDRA-2824)
 * Correctly set default for replicate_on_write (CASSANDRA-2835)
 * improve nodetool compactionstats formatting (CASSANDRA-2844)
 * fix index-building status display (CASSANDRA-2853)
 * fix CLI perpetuating obsolete KsDef.replication_factor (CASSANDRA-2846)
 * improve cli treatment of multiline comments (CASSANDRA-2852)
 * handle row tombstones correctly in EchoedRow (CASSANDRA-2786)
 * add MessagingService.get[Recently]DroppedMessages and
   StorageService.getExceptionCount (CASSANDRA-2804)
 * fix possibility of spurious UnavailableException for LOCAL_QUORUM
   reads with dynamic snitch + read repair disabled (CASSANDRA-2870)
 * add ant-optional as dependence for the debian package (CASSANDRA-2164)
 * add option to specify limit for get_slice in the CLI (CASSANDRA-2646)
 * decrease HH page size (CASSANDRA-2832)
 * reset cli keyspace after dropping the current one (CASSANDRA-2763)
 * add KeyRange option to Hadoop inputformat (CASSANDRA-1125)
 * fix protocol versioning (CASSANDRA-2818, 2860)
 * support spaces in path to log4j configuration (CASSANDRA-2383)
 * avoid including inferred types in CF update (CASSANDRA-2809)
 * fix JMX bulkload call (CASSANDRA-2908)
 * fix updating KS with durable_writes=false (CASSANDRA-2907)
 * add simplified facade to SSTableWriter for bulk loading use
   (CASSANDRA-2911)
 * fix re-using index CF sstable names after drop/recreate (CASSANDRA-2872)
 * prepend CF to default index names (CASSANDRA-2903)
 * fix hint replay (CASSANDRA-2928)
 * Properly synchronize repair's merkle tree computation (CASSANDRA-2816)


0.8.1
 * CQL:
   - support for insert, delete in BATCH (CASSANDRA-2537)
   - support for IN to SELECT, UPDATE (CASSANDRA-2553)
   - timestamp support for INSERT, UPDATE, and BATCH (CASSANDRA-2555)
   - TTL support (CASSANDRA-2476)
   - counter support (CASSANDRA-2473)
   - ALTER COLUMNFAMILY (CASSANDRA-1709)
   - DROP INDEX (CASSANDRA-2617)
   - add SCHEMA/TABLE as aliases for KS/CF (CASSANDRA-2743)
   - server handles wait-for-schema-agreement (CASSANDRA-2756)
   - key alias support (CASSANDRA-2480)
 * add support for comparator parameters and a generic ReverseType
   (CASSANDRA-2355)
 * add CompositeType and DynamicCompositeType (CASSANDRA-2231)
 * optimize batches containing multiple updates to the same row
   (CASSANDRA-2583)
 * adjust hinted handoff page size to avoid OOM with large columns
   (CASSANDRA-2652)
 * mark BRAF buffer invalid post-flush so we don't re-flush partial
   buffers again, especially on CL writes (CASSANDRA-2660)
 * add DROP INDEX support to CLI (CASSANDRA-2616)
 * don't perform HH to client-mode [storageproxy] nodes (CASSANDRA-2668)
 * Improve forceDeserialize/getCompactedRow encapsulation (CASSANDRA-2659)
 * Don't write CounterUpdateColumn to disk in tests (CASSANDRA-2650)
 * Add sstable bulk loading utility (CASSANDRA-1278)
 * avoid replaying hints to dropped columnfamilies (CASSANDRA-2685)
 * add placeholders for missing rows in range query pseudo-RR (CASSANDRA-2680)
 * remove no-op HHOM.renameHints (CASSANDRA-2693)
 * clone super columns to avoid modifying them during flush (CASSANDRA-2675)
 * allow writes to bypass the commitlog for certain keyspaces (CASSANDRA-2683)
 * avoid NPE when bypassing commitlog during memtable flush (CASSANDRA-2781)
 * Added support for making bootstrap retry if nodes flap (CASSANDRA-2644)
 * Added statusthrift to nodetool to report if thrift server is running (CASSANDRA-2722)
 * Fixed rows being cached if they do not exist (CASSANDRA-2723)
 * Support passing tableName and cfName to RowCacheProviders (CASSANDRA-2702)
 * close scrub file handles (CASSANDRA-2669)
 * throttle migration replay (CASSANDRA-2714)
 * optimize column serializer creation (CASSANDRA-2716)
 * Added support for making bootstrap retry if nodes flap (CASSANDRA-2644)
 * Added statusthrift to nodetool to report if thrift server is running
   (CASSANDRA-2722)
 * Fixed rows being cached if they do not exist (CASSANDRA-2723)
 * fix truncate/compaction race (CASSANDRA-2673)
 * workaround large resultsets causing large allocation retention
   by nio sockets (CASSANDRA-2654)
 * fix nodetool ring use with Ec2Snitch (CASSANDRA-2733)
 * fix removing columns and subcolumns that are supressed by a row or
   supercolumn tombstone during replica resolution (CASSANDRA-2590)
 * support sstable2json against snapshot sstables (CASSANDRA-2386)
 * remove active-pull schema requests (CASSANDRA-2715)
 * avoid marking entire list of sstables as actively being compacted
   in multithreaded compaction (CASSANDRA-2765)
 * seek back after deserializing a row to update cache with (CASSANDRA-2752)
 * avoid skipping rows in scrub for counter column family (CASSANDRA-2759)
 * fix ConcurrentModificationException in repair when dealing with 0.7 node
   (CASSANDRA-2767)
 * use threadsafe collections for StreamInSession (CASSANDRA-2766)
 * avoid infinite loop when creating merkle tree (CASSANDRA-2758)
 * avoids unmarking compacting sstable prematurely in cleanup (CASSANDRA-2769)
 * fix NPE when the commit log is bypassed (CASSANDRA-2718)
 * don't throw an exception in SS.isRPCServerRunning (CASSANDRA-2721)
 * make stress.jar executable (CASSANDRA-2744)
 * add daemon mode to java stress (CASSANDRA-2267)
 * expose the DC and rack of a node through JMX and nodetool ring (CASSANDRA-2531)
 * fix cache mbean getSize (CASSANDRA-2781)
 * Add Date, Float, Double, and Boolean types (CASSANDRA-2530)
 * Add startup flag to renew counter node id (CASSANDRA-2788)
 * add jamm agent to cassandra.bat (CASSANDRA-2787)
 * fix repair hanging if a neighbor has nothing to send (CASSANDRA-2797)
 * purge tombstone even if row is in only one sstable (CASSANDRA-2801)
 * Fix wrong purge of deleted cf during compaction (CASSANDRA-2786)
 * fix race that could result in Hadoop writer failing to throw an
   exception encountered after close() (CASSANDRA-2755)
 * fix scan wrongly throwing assertion error (CASSANDRA-2653)
 * Always use even distribution for merkle tree with RandomPartitionner
   (CASSANDRA-2841)
 * fix describeOwnership for OPP (CASSANDRA-2800)
 * ensure that string tokens do not contain commas (CASSANDRA-2762)


0.8.0-final
 * fix CQL grammar warning and cqlsh regression from CASSANDRA-2622
 * add ant generate-cql-html target (CASSANDRA-2526)
 * update CQL consistency levels (CASSANDRA-2566)
 * debian packaging fixes (CASSANDRA-2481, 2647)
 * fix UUIDType, IntegerType for direct buffers (CASSANDRA-2682, 2684)
 * switch to native Thrift for Hadoop map/reduce (CASSANDRA-2667)
 * fix StackOverflowError when building from eclipse (CASSANDRA-2687)
 * only provide replication_factor to strategy_options "help" for
   SimpleStrategy, OldNetworkTopologyStrategy (CASSANDRA-2678, 2713)
 * fix exception adding validators to non-string columns (CASSANDRA-2696)
 * avoid instantiating DatabaseDescriptor in JDBC (CASSANDRA-2694)
 * fix potential stack overflow during compaction (CASSANDRA-2626)
 * clone super columns to avoid modifying them during flush (CASSANDRA-2675)
 * reset underlying iterator in EchoedRow constructor (CASSANDRA-2653)


0.8.0-rc1
 * faster flushes and compaction from fixing excessively pessimistic
   rebuffering in BRAF (CASSANDRA-2581)
 * fix returning null column values in the python cql driver (CASSANDRA-2593)
 * fix merkle tree splitting exiting early (CASSANDRA-2605)
 * snapshot_before_compaction directory name fix (CASSANDRA-2598)
 * Disable compaction throttling during bootstrap (CASSANDRA-2612)
 * fix CQL treatment of > and < operators in range slices (CASSANDRA-2592)
 * fix potential double-application of counter updates on commitlog replay
   by moving replay position from header to sstable metadata (CASSANDRA-2419)
 * JDBC CQL driver exposes getColumn for access to timestamp
 * JDBC ResultSetMetadata properties added to AbstractType
 * r/m clustertool (CASSANDRA-2607)
 * add support for presenting row key as a column in CQL result sets
   (CASSANDRA-2622)
 * Don't allow {LOCAL|EACH}_QUORUM unless strategy is NTS (CASSANDRA-2627)
 * validate keyspace strategy_options during CQL create (CASSANDRA-2624)
 * fix empty Result with secondary index when limit=1 (CASSANDRA-2628)
 * Fix regression where bootstrapping a node with no schema fails
   (CASSANDRA-2625)
 * Allow removing LocationInfo sstables (CASSANDRA-2632)
 * avoid attempting to replay mutations from dropped keyspaces (CASSANDRA-2631)
 * avoid using cached position of a key when GT is requested (CASSANDRA-2633)
 * fix counting bloom filter true positives (CASSANDRA-2637)
 * initialize local ep state prior to gossip startup if needed (CASSANDRA-2638)
 * fix counter increment lost after restart (CASSANDRA-2642)
 * add quote-escaping via backslash to CLI (CASSANDRA-2623)
 * fix pig example script (CASSANDRA-2487)
 * fix dynamic snitch race in adding latencies (CASSANDRA-2618)
 * Start/stop cassandra after more important services such as mdadm in
   debian packaging (CASSANDRA-2481)


0.8.0-beta2
 * fix NPE compacting index CFs (CASSANDRA-2528)
 * Remove checking all column families on startup for compaction candidates
   (CASSANDRA-2444)
 * validate CQL create keyspace options (CASSANDRA-2525)
 * fix nodetool setcompactionthroughput (CASSANDRA-2550)
 * move	gossip heartbeat back to its own thread (CASSANDRA-2554)
 * validate cql TRUNCATE columnfamily before truncating (CASSANDRA-2570)
 * fix batch_mutate for mixed standard-counter mutations (CASSANDRA-2457)
 * disallow making schema changes to system keyspace (CASSANDRA-2563)
 * fix sending mutation messages multiple times (CASSANDRA-2557)
 * fix incorrect use of NBHM.size in ReadCallback that could cause
   reads to time out even when responses were received (CASSANDRA-2552)
 * trigger read repair correctly for LOCAL_QUORUM reads (CASSANDRA-2556)
 * Allow configuring the number of compaction thread (CASSANDRA-2558)
 * forceUserDefinedCompaction will attempt to compact what it is given
   even if the pessimistic estimate is that there is not enough disk space;
   automatic compactions will only compact 2 or more sstables (CASSANDRA-2575)
 * refuse to apply migrations with older timestamps than the current
   schema (CASSANDRA-2536)
 * remove unframed Thrift transport option
 * include indexes in snapshots (CASSANDRA-2596)
 * improve ignoring of obsolete mutations in index maintenance (CASSANDRA-2401)
 * recognize attempt to drop just the index while leaving the column
   definition alone (CASSANDRA-2619)


0.8.0-beta1
 * remove Avro RPC support (CASSANDRA-926)
 * support for columns that act as incr/decr counters
   (CASSANDRA-1072, 1937, 1944, 1936, 2101, 2093, 2288, 2105, 2384, 2236, 2342,
   2454)
 * CQL (CASSANDRA-1703, 1704, 1705, 1706, 1707, 1708, 1710, 1711, 1940,
   2124, 2302, 2277, 2493)
 * avoid double RowMutation serialization on write path (CASSANDRA-1800)
 * make NetworkTopologyStrategy the default (CASSANDRA-1960)
 * configurable internode encryption (CASSANDRA-1567, 2152)
 * human readable column names in sstable2json output (CASSANDRA-1933)
 * change default JMX port to 7199 (CASSANDRA-2027)
 * backwards compatible internal messaging (CASSANDRA-1015)
 * atomic switch of memtables and sstables (CASSANDRA-2284)
 * add pluggable SeedProvider (CASSANDRA-1669)
 * Fix clustertool to not throw exception when calling get_endpoints (CASSANDRA-2437)
 * upgrade to thrift 0.6 (CASSANDRA-2412)
 * repair works on a token range instead of full ring (CASSANDRA-2324)
 * purge tombstones from row cache (CASSANDRA-2305)
 * push replication_factor into strategy_options (CASSANDRA-1263)
 * give snapshots the same name on each node (CASSANDRA-1791)
 * remove "nodetool loadbalance" (CASSANDRA-2448)
 * multithreaded compaction (CASSANDRA-2191)
 * compaction throttling (CASSANDRA-2156)
 * add key type information and alias (CASSANDRA-2311, 2396)
 * cli no longer divides read_repair_chance by 100 (CASSANDRA-2458)
 * made CompactionInfo.getTaskType return an enum (CASSANDRA-2482)
 * add a server-wide cap on measured memtable memory usage and aggressively
   flush to keep under that threshold (CASSANDRA-2006)
 * add unified UUIDType (CASSANDRA-2233)
 * add off-heap row cache support (CASSANDRA-1969)


0.7.5
 * improvements/fixes to PIG driver (CASSANDRA-1618, CASSANDRA-2387,
   CASSANDRA-2465, CASSANDRA-2484)
 * validate index names (CASSANDRA-1761)
 * reduce contention on Table.flusherLock (CASSANDRA-1954)
 * try harder to detect failures during streaming, cleaning up temporary
   files more reliably (CASSANDRA-2088)
 * shut down server for OOM on a Thrift thread (CASSANDRA-2269)
 * fix tombstone handling in repair and sstable2json (CASSANDRA-2279)
 * preserve version when streaming data from old sstables (CASSANDRA-2283)
 * don't start repair if a neighboring node is marked as dead (CASSANDRA-2290)
 * purge tombstones from row cache (CASSANDRA-2305)
 * Avoid seeking when sstable2json exports the entire file (CASSANDRA-2318)
 * clear Built flag in system table when dropping an index (CASSANDRA-2320)
 * don't allow arbitrary argument for stress.java (CASSANDRA-2323)
 * validate values for index predicates in get_indexed_slice (CASSANDRA-2328)
 * queue secondary indexes for flush before the parent (CASSANDRA-2330)
 * allow job configuration to set the CL used in Hadoop jobs (CASSANDRA-2331)
 * add memtable_flush_queue_size defaulting to 4 (CASSANDRA-2333)
 * Allow overriding of initial_token, storage_port and rpc_port from system
   properties (CASSANDRA-2343)
 * fix comparator used for non-indexed secondary expressions in index scan
   (CASSANDRA-2347)
 * ensure size calculation and write phase of large-row compaction use
   the same threshold for TTL expiration (CASSANDRA-2349)
 * fix race when iterating CFs during add/drop (CASSANDRA-2350)
 * add ConsistencyLevel command to CLI (CASSANDRA-2354)
 * allow negative numbers in the cli (CASSANDRA-2358)
 * hard code serialVersionUID for tokens class (CASSANDRA-2361)
 * fix potential infinite loop in ByteBufferUtil.inputStream (CASSANDRA-2365)
 * fix encoding bugs in HintedHandoffManager, SystemTable when default
   charset is not UTF8 (CASSANDRA-2367)
 * avoids having removed node reappearing in Gossip (CASSANDRA-2371)
 * fix incorrect truncation of long to int when reading columns via block
   index (CASSANDRA-2376)
 * fix NPE during stream session (CASSANDRA-2377)
 * fix race condition that could leave orphaned data files when dropping CF or
   KS (CASSANDRA-2381)
 * fsync statistics component on write (CASSANDRA-2382)
 * fix duplicate results from CFS.scan (CASSANDRA-2406)
 * add IntegerType to CLI help (CASSANDRA-2414)
 * avoid caching token-only decoratedkeys (CASSANDRA-2416)
 * convert mmap assertion to if/throw so scrub can catch it (CASSANDRA-2417)
 * don't overwrite gc log (CASSANDR-2418)
 * invalidate row cache for streamed row to avoid inconsitencies
   (CASSANDRA-2420)
 * avoid copies in range/index scans (CASSANDRA-2425)
 * make sure we don't wipe data during cleanup if the node has not join
   the ring (CASSANDRA-2428)
 * Try harder to close files after compaction (CASSANDRA-2431)
 * re-set bootstrapped flag after move finishes (CASSANDRA-2435)
 * display validation_class in CLI 'describe keyspace' (CASSANDRA-2442)
 * make cleanup compactions cleanup the row cache (CASSANDRA-2451)
 * add column fields validation to scrub (CASSANDRA-2460)
 * use 64KB flush buffer instead of in_memory_compaction_limit (CASSANDRA-2463)
 * fix backslash substitutions in CLI (CASSANDRA-2492)
 * disable cache saving for system CFS (CASSANDRA-2502)
 * fixes for verifying destination availability under hinted conditions
   so UE can be thrown intead of timing out (CASSANDRA-2514)
 * fix update of validation class in column metadata (CASSANDRA-2512)
 * support LOCAL_QUORUM, EACH_QUORUM CLs outside of NTS (CASSANDRA-2516)
 * preserve version when streaming data from old sstables (CASSANDRA-2283)
 * fix backslash substitutions in CLI (CASSANDRA-2492)
 * count a row deletion as one operation towards memtable threshold
   (CASSANDRA-2519)
 * support LOCAL_QUORUM, EACH_QUORUM CLs outside of NTS (CASSANDRA-2516)


0.7.4
 * add nodetool join command (CASSANDRA-2160)
 * fix secondary indexes on pre-existing or streamed data (CASSANDRA-2244)
 * initialize endpoint in gossiper earlier (CASSANDRA-2228)
 * add ability to write to Cassandra from Pig (CASSANDRA-1828)
 * add rpc_[min|max]_threads (CASSANDRA-2176)
 * add CL.TWO, CL.THREE (CASSANDRA-2013)
 * avoid exporting an un-requested row in sstable2json, when exporting
   a key that does not exist (CASSANDRA-2168)
 * add incremental_backups option (CASSANDRA-1872)
 * add configurable row limit to Pig loadfunc (CASSANDRA-2276)
 * validate column values in batches as well as single-Column inserts
   (CASSANDRA-2259)
 * move sample schema from cassandra.yaml to schema-sample.txt,
   a cli scripts (CASSANDRA-2007)
 * avoid writing empty rows when scrubbing tombstoned rows (CASSANDRA-2296)
 * fix assertion error in range and index scans for CL < ALL
   (CASSANDRA-2282)
 * fix commitlog replay when flush position refers to data that didn't
   get synced before server died (CASSANDRA-2285)
 * fix fd leak in sstable2json with non-mmap'd i/o (CASSANDRA-2304)
 * reduce memory use during streaming of multiple sstables (CASSANDRA-2301)
 * purge tombstoned rows from cache after GCGraceSeconds (CASSANDRA-2305)
 * allow zero replicas in a NTS datacenter (CASSANDRA-1924)
 * make range queries respect snitch for local replicas (CASSANDRA-2286)
 * fix HH delivery when column index is larger than 2GB (CASSANDRA-2297)
 * make 2ary indexes use parent CF flush thresholds during initial build
   (CASSANDRA-2294)
 * update memtable_throughput to be a long (CASSANDRA-2158)


0.7.3
 * Keep endpoint state until aVeryLongTime (CASSANDRA-2115)
 * lower-latency read repair (CASSANDRA-2069)
 * add hinted_handoff_throttle_delay_in_ms option (CASSANDRA-2161)
 * fixes for cache save/load (CASSANDRA-2172, -2174)
 * Handle whole-row deletions in CFOutputFormat (CASSANDRA-2014)
 * Make memtable_flush_writers flush in parallel (CASSANDRA-2178)
 * Add compaction_preheat_key_cache option (CASSANDRA-2175)
 * refactor stress.py to have only one copy of the format string
   used for creating row keys (CASSANDRA-2108)
 * validate index names for \w+ (CASSANDRA-2196)
 * Fix Cassandra cli to respect timeout if schema does not settle
   (CASSANDRA-2187)
 * fix for compaction and cleanup writing old-format data into new-version
   sstable (CASSANDRA-2211, -2216)
 * add nodetool scrub (CASSANDRA-2217, -2240)
 * fix sstable2json large-row pagination (CASSANDRA-2188)
 * fix EOFing on requests for the last bytes in a file (CASSANDRA-2213)
 * fix BufferedRandomAccessFile bugs (CASSANDRA-2218, -2241)
 * check for memtable flush_after_mins exceeded every 10s (CASSANDRA-2183)
 * fix cache saving on Windows (CASSANDRA-2207)
 * add validateSchemaAgreement call + synchronization to schema
   modification operations (CASSANDRA-2222)
 * fix for reversed slice queries on large rows (CASSANDRA-2212)
 * fat clients were writing local data (CASSANDRA-2223)
 * set DEFAULT_MEMTABLE_LIFETIME_IN_MINS to 24h
 * improve detection and cleanup of partially-written sstables
   (CASSANDRA-2206)
 * fix supercolumn de/serialization when subcolumn comparator is different
   from supercolumn's (CASSANDRA-2104)
 * fix starting up on Windows when CASSANDRA_HOME contains whitespace
   (CASSANDRA-2237)
 * add [get|set][row|key]cacheSavePeriod to JMX (CASSANDRA-2100)
 * fix Hadoop ColumnFamilyOutputFormat dropping of mutations
   when batch fills up (CASSANDRA-2255)
 * move file deletions off of scheduledtasks executor (CASSANDRA-2253)


0.7.2
 * copy DecoratedKey.key when inserting into caches to avoid retaining
   a reference to the underlying buffer (CASSANDRA-2102)
 * format subcolumn names with subcomparator (CASSANDRA-2136)
 * fix column bloom filter deserialization (CASSANDRA-2165)


0.7.1
 * refactor MessageDigest creation code. (CASSANDRA-2107)
 * buffer network stack to avoid inefficient small TCP messages while avoiding
   the nagle/delayed ack problem (CASSANDRA-1896)
 * check log4j configuration for changes every 10s (CASSANDRA-1525, 1907)
 * more-efficient cross-DC replication (CASSANDRA-1530, -2051, -2138)
 * avoid polluting page cache with commitlog or sstable writes
   and seq scan operations (CASSANDRA-1470)
 * add RMI authentication options to nodetool (CASSANDRA-1921)
 * make snitches configurable at runtime (CASSANDRA-1374)
 * retry hadoop split requests on connection failure (CASSANDRA-1927)
 * implement describeOwnership for BOP, COPP (CASSANDRA-1928)
 * make read repair behave as expected for ConsistencyLevel > ONE
   (CASSANDRA-982, 2038)
 * distributed test harness (CASSANDRA-1859, 1964)
 * reduce flush lock contention (CASSANDRA-1930)
 * optimize supercolumn deserialization (CASSANDRA-1891)
 * fix CFMetaData.apply to only compare objects of the same class
   (CASSANDRA-1962)
 * allow specifying specific SSTables to compact from JMX (CASSANDRA-1963)
 * fix race condition in MessagingService.targets (CASSANDRA-1959, 2094, 2081)
 * refuse to open sstables from a future version (CASSANDRA-1935)
 * zero-copy reads (CASSANDRA-1714)
 * fix copy bounds for word Text in wordcount demo (CASSANDRA-1993)
 * fixes for contrib/javautils (CASSANDRA-1979)
 * check more frequently for memtable expiration (CASSANDRA-2000)
 * fix writing SSTable column count statistics (CASSANDRA-1976)
 * fix streaming of multiple CFs during bootstrap (CASSANDRA-1992)
 * explicitly set JVM GC new generation size with -Xmn (CASSANDRA-1968)
 * add short options for CLI flags (CASSANDRA-1565)
 * make keyspace argument to "describe keyspace" in CLI optional
   when authenticated to keyspace already (CASSANDRA-2029)
 * added option to specify -Dcassandra.join_ring=false on startup
   to allow "warm spare" nodes or performing JMX maintenance before
   joining the ring (CASSANDRA-526)
 * log migrations at INFO (CASSANDRA-2028)
 * add CLI verbose option in file mode (CASSANDRA-2030)
 * add single-line "--" comments to CLI (CASSANDRA-2032)
 * message serialization tests (CASSANDRA-1923)
 * switch from ivy to maven-ant-tasks (CASSANDRA-2017)
 * CLI attempts to block for new schema to propagate (CASSANDRA-2044)
 * fix potential overflow in nodetool cfstats (CASSANDRA-2057)
 * add JVM shutdownhook to sync commitlog (CASSANDRA-1919)
 * allow nodes to be up without being part of  normal traffic (CASSANDRA-1951)
 * fix CLI "show keyspaces" with null options on NTS (CASSANDRA-2049)
 * fix possible ByteBuffer race conditions (CASSANDRA-2066)
 * reduce garbage generated by MessagingService to prevent load spikes
   (CASSANDRA-2058)
 * fix math in RandomPartitioner.describeOwnership (CASSANDRA-2071)
 * fix deletion of sstable non-data components (CASSANDRA-2059)
 * avoid blocking gossip while deleting handoff hints (CASSANDRA-2073)
 * ignore messages from newer versions, keep track of nodes in gossip
   regardless of version (CASSANDRA-1970)
 * cache writing moved to CompactionManager to reduce i/o contention and
   updated to use non-cache-polluting writes (CASSANDRA-2053)
 * page through large rows when exporting to JSON (CASSANDRA-2041)
 * add flush_largest_memtables_at and reduce_cache_sizes_at options
   (CASSANDRA-2142)
 * add cli 'describe cluster' command (CASSANDRA-2127)
 * add cli support for setting username/password at 'connect' command
   (CASSANDRA-2111)
 * add -D option to Stress.java to allow reading hosts from a file
   (CASSANDRA-2149)
 * bound hints CF throughput between 32M and 256M (CASSANDRA-2148)
 * continue starting when invalid saved cache entries are encountered
   (CASSANDRA-2076)
 * add max_hint_window_in_ms option (CASSANDRA-1459)


0.7.0-final
 * fix offsets to ByteBuffer.get (CASSANDRA-1939)


0.7.0-rc4
 * fix cli crash after backgrounding (CASSANDRA-1875)
 * count timeouts in storageproxy latencies, and include latency
   histograms in StorageProxyMBean (CASSANDRA-1893)
 * fix CLI get recognition of supercolumns (CASSANDRA-1899)
 * enable keepalive on intra-cluster sockets (CASSANDRA-1766)
 * count timeouts towards dynamicsnitch latencies (CASSANDRA-1905)
 * Expose index-building status in JMX + cli schema description
   (CASSANDRA-1871)
 * allow [LOCAL|EACH]_QUORUM to be used with non-NetworkTopology
   replication Strategies
 * increased amount of index locks for faster commitlog replay
 * collect secondary index tombstones immediately (CASSANDRA-1914)
 * revert commitlog changes from #1780 (CASSANDRA-1917)
 * change RandomPartitioner min token to -1 to avoid collision w/
   tokens on actual nodes (CASSANDRA-1901)
 * examine the right nibble when validating TimeUUID (CASSANDRA-1910)
 * include secondary indexes in cleanup (CASSANDRA-1916)
 * CFS.scrubDataDirectories should also cleanup invalid secondary indexes
   (CASSANDRA-1904)
 * ability to disable/enable gossip on nodes to force them down
   (CASSANDRA-1108)


0.7.0-rc3
 * expose getNaturalEndpoints in StorageServiceMBean taking byte[]
   key; RMI cannot serialize ByteBuffer (CASSANDRA-1833)
 * infer org.apache.cassandra.locator for replication strategy classes
   when not otherwise specified
 * validation that generates less garbage (CASSANDRA-1814)
 * add TTL support to CLI (CASSANDRA-1838)
 * cli defaults to bytestype for subcomparator when creating
   column families (CASSANDRA-1835)
 * unregister index MBeans when index is dropped (CASSANDRA-1843)
 * make ByteBufferUtil.clone thread-safe (CASSANDRA-1847)
 * change exception for read requests during bootstrap from
   InvalidRequest to Unavailable (CASSANDRA-1862)
 * respect row-level tombstones post-flush in range scans
   (CASSANDRA-1837)
 * ReadResponseResolver check digests against each other (CASSANDRA-1830)
 * return InvalidRequest when remove of subcolumn without supercolumn
   is requested (CASSANDRA-1866)
 * flush before repair (CASSANDRA-1748)
 * SSTableExport validates key order (CASSANDRA-1884)
 * large row support for SSTableExport (CASSANDRA-1867)
 * Re-cache hot keys post-compaction without hitting disk (CASSANDRA-1878)
 * manage read repair in coordinator instead of data source, to
   provide latency information to dynamic snitch (CASSANDRA-1873)


0.7.0-rc2
 * fix live-column-count of slice ranges including tombstoned supercolumn
   with live subcolumn (CASSANDRA-1591)
 * rename o.a.c.internal.AntientropyStage -> AntiEntropyStage,
   o.a.c.request.Request_responseStage -> RequestResponseStage,
   o.a.c.internal.Internal_responseStage -> InternalResponseStage
 * add AbstractType.fromString (CASSANDRA-1767)
 * require index_type to be present when specifying index_name
   on ColumnDef (CASSANDRA-1759)
 * fix add/remove index bugs in CFMetadata (CASSANDRA-1768)
 * rebuild Strategy during system_update_keyspace (CASSANDRA-1762)
 * cli updates prompt to ... in continuation lines (CASSANDRA-1770)
 * support multiple Mutations per key in hadoop ColumnFamilyOutputFormat
   (CASSANDRA-1774)
 * improvements to Debian init script (CASSANDRA-1772)
 * use local classloader to check for version.properties (CASSANDRA-1778)
 * Validate that column names in column_metadata are valid for the
   defined comparator, and decode properly in cli (CASSANDRA-1773)
 * use cross-platform newlines in cli (CASSANDRA-1786)
 * add ExpiringColumn support to sstable import/export (CASSANDRA-1754)
 * add flush for each append to periodic commitlog mode; added
   periodic_without_flush option to disable this (CASSANDRA-1780)
 * close file handle used for post-flush truncate (CASSANDRA-1790)
 * various code cleanup (CASSANDRA-1793, -1794, -1795)
 * fix range queries against wrapped range (CASSANDRA-1781)
 * fix consistencylevel calculations for NetworkTopologyStrategy
   (CASSANDRA-1804)
 * cli support index type enum names (CASSANDRA-1810)
 * improved validation of column_metadata (CASSANDRA-1813)
 * reads at ConsistencyLevel > 1 throw UnavailableException
   immediately if insufficient live nodes exist (CASSANDRA-1803)
 * copy bytebuffers for local writes to avoid retaining the entire
   Thrift frame (CASSANDRA-1801)
 * fix NPE adding index to column w/o prior metadata (CASSANDRA-1764)
 * reduce fat client timeout (CASSANDRA-1730)
 * fix botched merge of CASSANDRA-1316


0.7.0-rc1
 * fix compaction and flush races with schema updates (CASSANDRA-1715)
 * add clustertool, config-converter, sstablekeys, and schematool
   Windows .bat files (CASSANDRA-1723)
 * reject range queries received during bootstrap (CASSANDRA-1739)
 * fix wrapping-range queries on non-minimum token (CASSANDRA-1700)
 * add nodetool cfhistogram (CASSANDRA-1698)
 * limit repaired ranges to what the nodes have in common (CASSANDRA-1674)
 * index scan treats missing columns as not matching secondary
   expressions (CASSANDRA-1745)
 * Fix misuse of DataOutputBuffer.getData in AntiEntropyService
   (CASSANDRA-1729)
 * detect and warn when obsolete version of JNA is present (CASSANDRA-1760)
 * reduce fat client timeout (CASSANDRA-1730)
 * cleanup smallest CFs first to increase free temp space for larger ones
   (CASSANDRA-1811)
 * Update windows .bat files to work outside of main Cassandra
   directory (CASSANDRA-1713)
 * fix read repair regression from 0.6.7 (CASSANDRA-1727)
 * more-efficient read repair (CASSANDRA-1719)
 * fix hinted handoff replay (CASSANDRA-1656)
 * log type of dropped messages (CASSANDRA-1677)
 * upgrade to SLF4J 1.6.1
 * fix ByteBuffer bug in ExpiringColumn.updateDigest (CASSANDRA-1679)
 * fix IntegerType.getString (CASSANDRA-1681)
 * make -Djava.net.preferIPv4Stack=true the default (CASSANDRA-628)
 * add INTERNAL_RESPONSE verb to differentiate from responses related
   to client requests (CASSANDRA-1685)
 * log tpstats when dropping messages (CASSANDRA-1660)
 * include unreachable nodes in describeSchemaVersions (CASSANDRA-1678)
 * Avoid dropping messages off the client request path (CASSANDRA-1676)
 * fix jna errno reporting (CASSANDRA-1694)
 * add friendlier error for UnknownHostException on startup (CASSANDRA-1697)
 * include jna dependency in RPM package (CASSANDRA-1690)
 * add --skip-keys option to stress.py (CASSANDRA-1696)
 * improve cli handling of non-string keys and column names
   (CASSANDRA-1701, -1693)
 * r/m extra subcomparator line in cli keyspaces output (CASSANDRA-1712)
 * add read repair chance to cli "show keyspaces"
 * upgrade to ConcurrentLinkedHashMap 1.1 (CASSANDRA-975)
 * fix index scan routing (CASSANDRA-1722)
 * fix tombstoning of supercolumns in range queries (CASSANDRA-1734)
 * clear endpoint cache after updating keyspace metadata (CASSANDRA-1741)
 * fix wrapping-range queries on non-minimum token (CASSANDRA-1700)
 * truncate includes secondary indexes (CASSANDRA-1747)
 * retain reference to PendingFile sstables (CASSANDRA-1749)
 * fix sstableimport regression (CASSANDRA-1753)
 * fix for bootstrap when no non-system tables are defined (CASSANDRA-1732)
 * handle replica unavailability in index scan (CASSANDRA-1755)
 * fix service initialization order deadlock (CASSANDRA-1756)
 * multi-line cli commands (CASSANDRA-1742)
 * fix race between snapshot and compaction (CASSANDRA-1736)
 * add listEndpointsPendingHints, deleteHintsForEndpoint JMX methods
   (CASSANDRA-1551)


0.7.0-beta3
 * add strategy options to describe_keyspace output (CASSANDRA-1560)
 * log warning when using randomly generated token (CASSANDRA-1552)
 * re-organize JMX into .db, .net, .internal, .request (CASSANDRA-1217)
 * allow nodes to change IPs between restarts (CASSANDRA-1518)
 * remember ring state between restarts by default (CASSANDRA-1518)
 * flush index built flag so we can read it before log replay (CASSANDRA-1541)
 * lock row cache updates to prevent race condition (CASSANDRA-1293)
 * remove assertion causing rare (and harmless) error messages in
   commitlog (CASSANDRA-1330)
 * fix moving nodes with no keyspaces defined (CASSANDRA-1574)
 * fix unbootstrap when no data is present in a transfer range (CASSANDRA-1573)
 * take advantage of AVRO-495 to simplify our avro IDL (CASSANDRA-1436)
 * extend authorization hierarchy to column family (CASSANDRA-1554)
 * deletion support in secondary indexes (CASSANDRA-1571)
 * meaningful error message for invalid replication strategy class
   (CASSANDRA-1566)
 * allow keyspace creation with RF > N (CASSANDRA-1428)
 * improve cli error handling (CASSANDRA-1580)
 * add cache save/load ability (CASSANDRA-1417, 1606, 1647)
 * add StorageService.getDrainProgress (CASSANDRA-1588)
 * Disallow bootstrap to an in-use token (CASSANDRA-1561)
 * Allow dynamic secondary index creation and destruction (CASSANDRA-1532)
 * log auto-guessed memtable thresholds (CASSANDRA-1595)
 * add ColumnDef support to cli (CASSANDRA-1583)
 * reduce index sample time by 75% (CASSANDRA-1572)
 * add cli support for column, strategy metadata (CASSANDRA-1578, 1612)
 * add cli support for schema modification (CASSANDRA-1584)
 * delete temp files on failed compactions (CASSANDRA-1596)
 * avoid blocking for dead nodes during removetoken (CASSANDRA-1605)
 * remove ConsistencyLevel.ZERO (CASSANDRA-1607)
 * expose in-progress compaction type in jmx (CASSANDRA-1586)
 * removed IClock & related classes from internals (CASSANDRA-1502)
 * fix removing tokens from SystemTable on decommission and removetoken
   (CASSANDRA-1609)
 * include CF metadata in cli 'show keyspaces' (CASSANDRA-1613)
 * switch from Properties to HashMap in PropertyFileSnitch to
   avoid synchronization bottleneck (CASSANDRA-1481)
 * PropertyFileSnitch configuration file renamed to
   cassandra-topology.properties
 * add cli support for get_range_slices (CASSANDRA-1088, CASSANDRA-1619)
 * Make memtable flush thresholds per-CF instead of global
   (CASSANDRA-1007, 1637)
 * add cli support for binary data without CfDef hints (CASSANDRA-1603)
 * fix building SSTable statistics post-stream (CASSANDRA-1620)
 * fix potential infinite loop in 2ary index queries (CASSANDRA-1623)
 * allow creating NTS keyspaces with no replicas configured (CASSANDRA-1626)
 * add jmx histogram of sstables accessed per read (CASSANDRA-1624)
 * remove system_rename_column_family and system_rename_keyspace from the
   client API until races can be fixed (CASSANDRA-1630, CASSANDRA-1585)
 * add cli sanity tests (CASSANDRA-1582)
 * update GC settings in cassandra.bat (CASSANDRA-1636)
 * cli support for index queries (CASSANDRA-1635)
 * cli support for updating schema memtable settings (CASSANDRA-1634)
 * cli --file option (CASSANDRA-1616)
 * reduce automatically chosen memtable sizes by 50% (CASSANDRA-1641)
 * move endpoint cache from snitch to strategy (CASSANDRA-1643)
 * fix commitlog recovery deleting the newly-created segment as well as
   the old ones (CASSANDRA-1644)
 * upgrade to Thrift 0.5 (CASSANDRA-1367)
 * renamed CL.DCQUORUM to LOCAL_QUORUM and DCQUORUMSYNC to EACH_QUORUM
 * cli truncate support (CASSANDRA-1653)
 * update GC settings in cassandra.bat (CASSANDRA-1636)
 * avoid logging when a node's ip/token is gossipped back to it (CASSANDRA-1666)


0.7-beta2
 * always use UTF-8 for hint keys (CASSANDRA-1439)
 * remove cassandra.yaml dependency from Hadoop and Pig (CASSADRA-1322)
 * expose CfDef metadata in describe_keyspaces (CASSANDRA-1363)
 * restore use of mmap_index_only option (CASSANDRA-1241)
 * dropping a keyspace with no column families generated an error
   (CASSANDRA-1378)
 * rename RackAwareStrategy to OldNetworkTopologyStrategy, RackUnawareStrategy
   to SimpleStrategy, DatacenterShardStrategy to NetworkTopologyStrategy,
   AbstractRackAwareSnitch to AbstractNetworkTopologySnitch (CASSANDRA-1392)
 * merge StorageProxy.mutate, mutateBlocking (CASSANDRA-1396)
 * faster UUIDType, LongType comparisons (CASSANDRA-1386, 1393)
 * fix setting read_repair_chance from CLI addColumnFamily (CASSANDRA-1399)
 * fix updates to indexed columns (CASSANDRA-1373)
 * fix race condition leaving to FileNotFoundException (CASSANDRA-1382)
 * fix sharded lock hash on index write path (CASSANDRA-1402)
 * add support for GT/E, LT/E in subordinate index clauses (CASSANDRA-1401)
 * cfId counter got out of sync when CFs were added (CASSANDRA-1403)
 * less chatty schema updates (CASSANDRA-1389)
 * rename column family mbeans. 'type' will now include either
   'IndexColumnFamilies' or 'ColumnFamilies' depending on the CFS type.
   (CASSANDRA-1385)
 * disallow invalid keyspace and column family names. This includes name that
   matches a '^\w+' regex. (CASSANDRA-1377)
 * use JNA, if present, to take snapshots (CASSANDRA-1371)
 * truncate hints if starting 0.7 for the first time (CASSANDRA-1414)
 * fix FD leak in single-row slicepredicate queries (CASSANDRA-1416)
 * allow index expressions against columns that are not part of the
   SlicePredicate (CASSANDRA-1410)
 * config-converter properly handles snitches and framed support
   (CASSANDRA-1420)
 * remove keyspace argument from multiget_count (CASSANDRA-1422)
 * allow specifying cassandra.yaml location as (local or remote) URL
   (CASSANDRA-1126)
 * fix using DynamicEndpointSnitch with NetworkTopologyStrategy
   (CASSANDRA-1429)
 * Add CfDef.default_validation_class (CASSANDRA-891)
 * fix EstimatedHistogram.max (CASSANDRA-1413)
 * quorum read optimization (CASSANDRA-1622)
 * handle zero-length (or missing) rows during HH paging (CASSANDRA-1432)
 * include secondary indexes during schema migrations (CASSANDRA-1406)
 * fix commitlog header race during schema change (CASSANDRA-1435)
 * fix ColumnFamilyStoreMBeanIterator to use new type name (CASSANDRA-1433)
 * correct filename generated by xml->yaml converter (CASSANDRA-1419)
 * add CMSInitiatingOccupancyFraction=75 and UseCMSInitiatingOccupancyOnly
   to default JVM options
 * decrease jvm heap for cassandra-cli (CASSANDRA-1446)
 * ability to modify keyspaces and column family definitions on a live cluster
   (CASSANDRA-1285)
 * support for Hadoop Streaming [non-jvm map/reduce via stdin/out]
   (CASSANDRA-1368)
 * Move persistent sstable stats from the system table to an sstable component
   (CASSANDRA-1430)
 * remove failed bootstrap attempt from pending ranges when gossip times
   it out after 1h (CASSANDRA-1463)
 * eager-create tcp connections to other cluster members (CASSANDRA-1465)
 * enumerate stages and derive stage from message type instead of
   transmitting separately (CASSANDRA-1465)
 * apply reversed flag during collation from different data sources
   (CASSANDRA-1450)
 * make failure to remove commitlog segment non-fatal (CASSANDRA-1348)
 * correct ordering of drain operations so CL.recover is no longer
   necessary (CASSANDRA-1408)
 * removed keyspace from describe_splits method (CASSANDRA-1425)
 * rename check_schema_agreement to describe_schema_versions
   (CASSANDRA-1478)
 * fix QUORUM calculation for RF > 3 (CASSANDRA-1487)
 * remove tombstones during non-major compactions when bloom filter
   verifies that row does not exist in other sstables (CASSANDRA-1074)
 * nodes that coordinated a loadbalance in the past could not be seen by
   newly added nodes (CASSANDRA-1467)
 * exposed endpoint states (gossip details) via jmx (CASSANDRA-1467)
 * ensure that compacted sstables are not included when new readers are
   instantiated (CASSANDRA-1477)
 * by default, calculate heap size and memtable thresholds at runtime (CASSANDRA-1469)
 * fix races dealing with adding/dropping keyspaces and column families in
   rapid succession (CASSANDRA-1477)
 * clean up of Streaming system (CASSANDRA-1503, 1504, 1506)
 * add options to configure Thrift socket keepalive and buffer sizes (CASSANDRA-1426)
 * make contrib CassandraServiceDataCleaner recursive (CASSANDRA-1509)
 * min, max compaction threshold are configurable and persistent
   per-ColumnFamily (CASSANDRA-1468)
 * fix replaying the last mutation in a commitlog unnecessarily
   (CASSANDRA-1512)
 * invoke getDefaultUncaughtExceptionHandler from DTPE with the original
   exception rather than the ExecutionException wrapper (CASSANDRA-1226)
 * remove Clock from the Thrift (and Avro) API (CASSANDRA-1501)
 * Close intra-node sockets when connection is broken (CASSANDRA-1528)
 * RPM packaging spec file (CASSANDRA-786)
 * weighted request scheduler (CASSANDRA-1485)
 * treat expired columns as deleted (CASSANDRA-1539)
 * make IndexInterval configurable (CASSANDRA-1488)
 * add describe_snitch to Thrift API (CASSANDRA-1490)
 * MD5 authenticator compares plain text submitted password with MD5'd
   saved property, instead of vice versa (CASSANDRA-1447)
 * JMX MessagingService pending and completed counts (CASSANDRA-1533)
 * fix race condition processing repair responses (CASSANDRA-1511)
 * make repair blocking (CASSANDRA-1511)
 * create EndpointSnitchInfo and MBean to expose rack and DC (CASSANDRA-1491)
 * added option to contrib/word_count to output results back to Cassandra
   (CASSANDRA-1342)
 * rewrite Hadoop ColumnFamilyRecordWriter to pool connections, retry to
   multiple Cassandra nodes, and smooth impact on the Cassandra cluster
   by using smaller batch sizes (CASSANDRA-1434)
 * fix setting gc_grace_seconds via CLI (CASSANDRA-1549)
 * support TTL'd index values (CASSANDRA-1536)
 * make removetoken work like decommission (CASSANDRA-1216)
 * make cli comparator-aware and improve quote rules (CASSANDRA-1523,-1524)
 * make nodetool compact and cleanup blocking (CASSANDRA-1449)
 * add memtable, cache information to GCInspector logs (CASSANDRA-1558)
 * enable/disable HintedHandoff via JMX (CASSANDRA-1550)
 * Ignore stray files in the commit log directory (CASSANDRA-1547)
 * Disallow bootstrap to an in-use token (CASSANDRA-1561)


0.7-beta1
 * sstable versioning (CASSANDRA-389)
 * switched to slf4j logging (CASSANDRA-625)
 * add (optional) expiration time for column (CASSANDRA-699)
 * access levels for authentication/authorization (CASSANDRA-900)
 * add ReadRepairChance to CF definition (CASSANDRA-930)
 * fix heisenbug in system tests, especially common on OS X (CASSANDRA-944)
 * convert to byte[] keys internally and all public APIs (CASSANDRA-767)
 * ability to alter schema definitions on a live cluster (CASSANDRA-44)
 * renamed configuration file to cassandra.xml, and log4j.properties to
   log4j-server.properties, which must now be loaded from
   the classpath (which is how our scripts in bin/ have always done it)
   (CASSANDRA-971)
 * change get_count to require a SlicePredicate. create multi_get_count
   (CASSANDRA-744)
 * re-organized endpointsnitch implementations and added SimpleSnitch
   (CASSANDRA-994)
 * Added preload_row_cache option (CASSANDRA-946)
 * add CRC to commitlog header (CASSANDRA-999)
 * removed deprecated batch_insert and get_range_slice methods (CASSANDRA-1065)
 * add truncate thrift method (CASSANDRA-531)
 * http mini-interface using mx4j (CASSANDRA-1068)
 * optimize away copy of sliced row on memtable read path (CASSANDRA-1046)
 * replace constant-size 2GB mmaped segments and special casing for index
   entries spanning segment boundaries, with SegmentedFile that computes
   segments that always contain entire entries/rows (CASSANDRA-1117)
 * avoid reading large rows into memory during compaction (CASSANDRA-16)
 * added hadoop OutputFormat (CASSANDRA-1101)
 * efficient Streaming (no more anticompaction) (CASSANDRA-579)
 * split commitlog header into separate file and add size checksum to
   mutations (CASSANDRA-1179)
 * avoid allocating a new byte[] for each mutation on replay (CASSANDRA-1219)
 * revise HH schema to be per-endpoint (CASSANDRA-1142)
 * add joining/leaving status to nodetool ring (CASSANDRA-1115)
 * allow multiple repair sessions per node (CASSANDRA-1190)
 * optimize away MessagingService for local range queries (CASSANDRA-1261)
 * make framed transport the default so malformed requests can't OOM the
   server (CASSANDRA-475)
 * significantly faster reads from row cache (CASSANDRA-1267)
 * take advantage of row cache during range queries (CASSANDRA-1302)
 * make GCGraceSeconds a per-ColumnFamily value (CASSANDRA-1276)
 * keep persistent row size and column count statistics (CASSANDRA-1155)
 * add IntegerType (CASSANDRA-1282)
 * page within a single row during hinted handoff (CASSANDRA-1327)
 * push DatacenterShardStrategy configuration into keyspace definition,
   eliminating datacenter.properties. (CASSANDRA-1066)
 * optimize forward slices starting with '' and single-index-block name
   queries by skipping the column index (CASSANDRA-1338)
 * streaming refactor (CASSANDRA-1189)
 * faster comparison for UUID types (CASSANDRA-1043)
 * secondary index support (CASSANDRA-749 and subtasks)
 * make compaction buckets deterministic (CASSANDRA-1265)


0.6.6
 * Allow using DynamicEndpointSnitch with RackAwareStrategy (CASSANDRA-1429)
 * remove the remaining vestiges of the unfinished DatacenterShardStrategy
   (replaced by NetworkTopologyStrategy in 0.7)


0.6.5
 * fix key ordering in range query results with RandomPartitioner
   and ConsistencyLevel > ONE (CASSANDRA-1145)
 * fix for range query starting with the wrong token range (CASSANDRA-1042)
 * page within a single row during hinted handoff (CASSANDRA-1327)
 * fix compilation on non-sun JDKs (CASSANDRA-1061)
 * remove String.trim() call on row keys in batch mutations (CASSANDRA-1235)
 * Log summary of dropped messages instead of spamming log (CASSANDRA-1284)
 * add dynamic endpoint snitch (CASSANDRA-981)
 * fix streaming for keyspaces with hyphens in their name (CASSANDRA-1377)
 * fix errors in hard-coded bloom filter optKPerBucket by computing it
   algorithmically (CASSANDRA-1220
 * remove message deserialization stage, and uncap read/write stages
   so slow reads/writes don't block gossip processing (CASSANDRA-1358)
 * add jmx port configuration to Debian package (CASSANDRA-1202)
 * use mlockall via JNA, if present, to prevent Linux from swapping
   out parts of the JVM (CASSANDRA-1214)


0.6.4
 * avoid queuing multiple hint deliveries for the same endpoint
   (CASSANDRA-1229)
 * better performance for and stricter checking of UTF8 column names
   (CASSANDRA-1232)
 * extend option to lower compaction priority to hinted handoff
   as well (CASSANDRA-1260)
 * log errors in gossip instead of re-throwing (CASSANDRA-1289)
 * avoid aborting commitlog replay prematurely if a flushed-but-
   not-removed commitlog segment is encountered (CASSANDRA-1297)
 * fix duplicate rows being read during mapreduce (CASSANDRA-1142)
 * failure detection wasn't closing command sockets (CASSANDRA-1221)
 * cassandra-cli.bat works on windows (CASSANDRA-1236)
 * pre-emptively drop requests that cannot be processed within RPCTimeout
   (CASSANDRA-685)
 * add ack to Binary write verb and update CassandraBulkLoader
   to wait for acks for each row (CASSANDRA-1093)
 * added describe_partitioner Thrift method (CASSANDRA-1047)
 * Hadoop jobs no longer require the Cassandra storage-conf.xml
   (CASSANDRA-1280, CASSANDRA-1047)
 * log thread pool stats when GC is excessive (CASSANDRA-1275)
 * remove gossip message size limit (CASSANDRA-1138)
 * parallelize local and remote reads during multiget, and respect snitch
   when determining whether to do local read for CL.ONE (CASSANDRA-1317)
 * fix read repair to use requested consistency level on digest mismatch,
   rather than assuming QUORUM (CASSANDRA-1316)
 * process digest mismatch re-reads in parallel (CASSANDRA-1323)
 * switch hints CF comparator to BytesType (CASSANDRA-1274)


0.6.3
 * retry to make streaming connections up to 8 times. (CASSANDRA-1019)
 * reject describe_ring() calls on invalid keyspaces (CASSANDRA-1111)
 * fix cache size calculation for size of 100% (CASSANDRA-1129)
 * fix cache capacity only being recalculated once (CASSANDRA-1129)
 * remove hourly scan of all hints on the off chance that the gossiper
   missed a status change; instead, expose deliverHintsToEndpoint to JMX
   so it can be done manually, if necessary (CASSANDRA-1141)
 * don't reject reads at CL.ALL (CASSANDRA-1152)
 * reject deletions to supercolumns in CFs containing only standard
   columns (CASSANDRA-1139)
 * avoid preserving login information after client disconnects
   (CASSANDRA-1057)
 * prefer sun jdk to openjdk in debian init script (CASSANDRA-1174)
 * detect partioner config changes between restarts and fail fast
   (CASSANDRA-1146)
 * use generation time to resolve node token reassignment disagreements
   (CASSANDRA-1118)
 * restructure the startup ordering of Gossiper and MessageService to avoid
   timing anomalies (CASSANDRA-1160)
 * detect incomplete commit log hearders (CASSANDRA-1119)
 * force anti-entropy service to stream files on the stream stage to avoid
   sending streams out of order (CASSANDRA-1169)
 * remove inactive stream managers after AES streams files (CASSANDRA-1169)
 * allow removing entire row through batch_mutate Deletion (CASSANDRA-1027)
 * add JMX metrics for row-level bloom filter false positives (CASSANDRA-1212)
 * added a redhat init script to contrib (CASSANDRA-1201)
 * use midpoint when bootstrapping a new machine into range with not
   much data yet instead of random token (CASSANDRA-1112)
 * kill server on OOM in executor stage as well as Thrift (CASSANDRA-1226)
 * remove opportunistic repairs, when two machines with overlapping replica
   responsibilities happen to finish major compactions of the same CF near
   the same time.  repairs are now fully manual (CASSANDRA-1190)
 * add ability to lower compaction priority (default is no change from 0.6.2)
   (CASSANDRA-1181)


0.6.2
 * fix contrib/word_count build. (CASSANDRA-992)
 * split CommitLogExecutorService into BatchCommitLogExecutorService and
   PeriodicCommitLogExecutorService (CASSANDRA-1014)
 * add latency histograms to CFSMBean (CASSANDRA-1024)
 * make resolving timestamp ties deterministic by using value bytes
   as a tiebreaker (CASSANDRA-1039)
 * Add option to turn off Hinted Handoff (CASSANDRA-894)
 * fix windows startup (CASSANDRA-948)
 * make concurrent_reads, concurrent_writes configurable at runtime via JMX
   (CASSANDRA-1060)
 * disable GCInspector on non-Sun JVMs (CASSANDRA-1061)
 * fix tombstone handling in sstable rows with no other data (CASSANDRA-1063)
 * fix size of row in spanned index entries (CASSANDRA-1056)
 * install json2sstable, sstable2json, and sstablekeys to Debian package
 * StreamingService.StreamDestinations wouldn't empty itself after streaming
   finished (CASSANDRA-1076)
 * added Collections.shuffle(splits) before returning the splits in
   ColumnFamilyInputFormat (CASSANDRA-1096)
 * do not recalculate cache capacity post-compaction if it's been manually
   modified (CASSANDRA-1079)
 * better defaults for flush sorter + writer executor queue sizes
   (CASSANDRA-1100)
 * windows scripts for SSTableImport/Export (CASSANDRA-1051)
 * windows script for nodetool (CASSANDRA-1113)
 * expose PhiConvictThreshold (CASSANDRA-1053)
 * make repair of RF==1 a no-op (CASSANDRA-1090)
 * improve default JVM GC options (CASSANDRA-1014)
 * fix SlicePredicate serialization inside Hadoop jobs (CASSANDRA-1049)
 * close Thrift sockets in Hadoop ColumnFamilyRecordReader (CASSANDRA-1081)


0.6.1
 * fix NPE in sstable2json when no excluded keys are given (CASSANDRA-934)
 * keep the replica set constant throughout the read repair process
   (CASSANDRA-937)
 * allow querying getAllRanges with empty token list (CASSANDRA-933)
 * fix command line arguments inversion in clustertool (CASSANDRA-942)
 * fix race condition that could trigger a false-positive assertion
   during post-flush discard of old commitlog segments (CASSANDRA-936)
 * fix neighbor calculation for anti-entropy repair (CASSANDRA-924)
 * perform repair even for small entropy differences (CASSANDRA-924)
 * Use hostnames in CFInputFormat to allow Hadoop's naive string-based
   locality comparisons to work (CASSANDRA-955)
 * cache read-only BufferedRandomAccessFile length to avoid
   3 system calls per invocation (CASSANDRA-950)
 * nodes with IPv6 (and no IPv4) addresses could not join cluster
   (CASSANDRA-969)
 * Retrieve the correct number of undeleted columns, if any, from
   a supercolumn in a row that had been deleted previously (CASSANDRA-920)
 * fix index scans that cross the 2GB mmap boundaries for both mmap
   and standard i/o modes (CASSANDRA-866)
 * expose drain via nodetool (CASSANDRA-978)


0.6.0-RC1
 * JMX drain to flush memtables and run through commit log (CASSANDRA-880)
 * Bootstrapping can skip ranges under the right conditions (CASSANDRA-902)
 * fix merging row versions in range_slice for CL > ONE (CASSANDRA-884)
 * default write ConsistencyLeven chaned from ZERO to ONE
 * fix for index entries spanning mmap buffer boundaries (CASSANDRA-857)
 * use lexical comparison if time part of TimeUUIDs are the same
   (CASSANDRA-907)
 * bound read, mutation, and response stages to fix possible OOM
   during log replay (CASSANDRA-885)
 * Use microseconds-since-epoch (UTC) in cli, instead of milliseconds
 * Treat batch_mutate Deletion with null supercolumn as "apply this predicate
   to top level supercolumns" (CASSANDRA-834)
 * Streaming destination nodes do not update their JMX status (CASSANDRA-916)
 * Fix internal RPC timeout calculation (CASSANDRA-911)
 * Added Pig loadfunc to contrib/pig (CASSANDRA-910)


0.6.0-beta3
 * fix compaction bucketing bug (CASSANDRA-814)
 * update windows batch file (CASSANDRA-824)
 * deprecate KeysCachedFraction configuration directive in favor
   of KeysCached; move to unified-per-CF key cache (CASSANDRA-801)
 * add invalidateRowCache to ColumnFamilyStoreMBean (CASSANDRA-761)
 * send Handoff hints to natural locations to reduce load on
   remaining nodes in a failure scenario (CASSANDRA-822)
 * Add RowWarningThresholdInMB configuration option to warn before very
   large rows get big enough to threaten node stability, and -x option to
   be able to remove them with sstable2json if the warning is unheeded
   until it's too late (CASSANDRA-843)
 * Add logging of GC activity (CASSANDRA-813)
 * fix ConcurrentModificationException in commitlog discard (CASSANDRA-853)
 * Fix hardcoded row count in Hadoop RecordReader (CASSANDRA-837)
 * Add a jmx status to the streaming service and change several DEBUG
   messages to INFO (CASSANDRA-845)
 * fix classpath in cassandra-cli.bat for Windows (CASSANDRA-858)
 * allow re-specifying host, port to cassandra-cli if invalid ones
   are first tried (CASSANDRA-867)
 * fix race condition handling rpc timeout in the coordinator
   (CASSANDRA-864)
 * Remove CalloutLocation and StagingFileDirectory from storage-conf files
   since those settings are no longer used (CASSANDRA-878)
 * Parse a long from RowWarningThresholdInMB instead of an int (CASSANDRA-882)
 * Remove obsolete ControlPort code from DatabaseDescriptor (CASSANDRA-886)
 * move skipBytes side effect out of assert (CASSANDRA-899)
 * add "double getLoad" to StorageServiceMBean (CASSANDRA-898)
 * track row stats per CF at compaction time (CASSANDRA-870)
 * disallow CommitLogDirectory matching a DataFileDirectory (CASSANDRA-888)
 * default key cache size is 200k entries, changed from 10% (CASSANDRA-863)
 * add -Dcassandra-foreground=yes to cassandra.bat
 * exit if cluster name is changed unexpectedly (CASSANDRA-769)


0.6.0-beta1/beta2
 * add batch_mutate thrift command, deprecating batch_insert (CASSANDRA-336)
 * remove get_key_range Thrift API, deprecated in 0.5 (CASSANDRA-710)
 * add optional login() Thrift call for authentication (CASSANDRA-547)
 * support fat clients using gossiper and StorageProxy to perform
   replication in-process [jvm-only] (CASSANDRA-535)
 * support mmapped I/O for reads, on by default on 64bit JVMs
   (CASSANDRA-408, CASSANDRA-669)
 * improve insert concurrency, particularly during Hinted Handoff
   (CASSANDRA-658)
 * faster network code (CASSANDRA-675)
 * stress.py moved to contrib (CASSANDRA-635)
 * row caching [must be explicitly enabled per-CF in config] (CASSANDRA-678)
 * present a useful measure of compaction progress in JMX (CASSANDRA-599)
 * add bin/sstablekeys (CASSNADRA-679)
 * add ConsistencyLevel.ANY (CASSANDRA-687)
 * make removetoken remove nodes from gossip entirely (CASSANDRA-644)
 * add ability to set cache sizes at runtime (CASSANDRA-708)
 * report latency and cache hit rate statistics with lifetime totals
   instead of average over the last minute (CASSANDRA-702)
 * support get_range_slice for RandomPartitioner (CASSANDRA-745)
 * per-keyspace replication factory and replication strategy (CASSANDRA-620)
 * track latency in microseconds (CASSANDRA-733)
 * add describe_ Thrift methods, deprecating get_string_property and
   get_string_list_property
 * jmx interface for tracking operation mode and streams in general.
   (CASSANDRA-709)
 * keep memtables in sorted order to improve range query performance
   (CASSANDRA-799)
 * use while loop instead of recursion when trimming sstables compaction list
   to avoid blowing stack in pathological cases (CASSANDRA-804)
 * basic Hadoop map/reduce support (CASSANDRA-342)


0.5.1
 * ensure all files for an sstable are streamed to the same directory.
   (CASSANDRA-716)
 * more accurate load estimate for bootstrapping (CASSANDRA-762)
 * tolerate dead or unavailable bootstrap target on write (CASSANDRA-731)
 * allow larger numbers of keys (> 140M) in a sstable bloom filter
   (CASSANDRA-790)
 * include jvm argument improvements from CASSANDRA-504 in debian package
 * change streaming chunk size to 32MB to accomodate Windows XP limitations
   (was 64MB) (CASSANDRA-795)
 * fix get_range_slice returning results in the wrong order (CASSANDRA-781)


0.5.0 final
 * avoid attempting to delete temporary bootstrap files twice (CASSANDRA-681)
 * fix bogus NaN in nodeprobe cfstats output (CASSANDRA-646)
 * provide a policy for dealing with single thread executors w/ a full queue
   (CASSANDRA-694)
 * optimize inner read in MessagingService, vastly improving multiple-node
   performance (CASSANDRA-675)
 * wait for table flush before streaming data back to a bootstrapping node.
   (CASSANDRA-696)
 * keep track of bootstrapping sources by table so that bootstrapping doesn't
   give the indication of finishing early (CASSANDRA-673)


0.5.0 RC3
 * commit the correct version of the patch for CASSANDRA-663


0.5.0 RC2 (unreleased)
 * fix bugs in converting get_range_slice results to Thrift
   (CASSANDRA-647, CASSANDRA-649)
 * expose java.util.concurrent.TimeoutException in StorageProxy methods
   (CASSANDRA-600)
 * TcpConnectionManager was holding on to disconnected connections,
   giving the false indication they were being used. (CASSANDRA-651)
 * Remove duplicated write. (CASSANDRA-662)
 * Abort bootstrap if IP is already in the token ring (CASSANDRA-663)
 * increase default commitlog sync period, and wait for last sync to
   finish before submitting another (CASSANDRA-668)


0.5.0 RC1
 * Fix potential NPE in get_range_slice (CASSANDRA-623)
 * add CRC32 to commitlog entries (CASSANDRA-605)
 * fix data streaming on windows (CASSANDRA-630)
 * GC compacted sstables after cleanup and compaction (CASSANDRA-621)
 * Speed up anti-entropy validation (CASSANDRA-629)
 * Fix anti-entropy assertion error (CASSANDRA-639)
 * Fix pending range conflicts when bootstapping or moving
   multiple nodes at once (CASSANDRA-603)
 * Handle obsolete gossip related to node movement in the case where
   one or more nodes is down when the movement occurs (CASSANDRA-572)
 * Include dead nodes in gossip to avoid a variety of problems
   and fix HH to removed nodes (CASSANDRA-634)
 * return an InvalidRequestException for mal-formed SlicePredicates
   (CASSANDRA-643)
 * fix bug determining closest neighbor for use in multiple datacenters
   (CASSANDRA-648)
 * Vast improvements in anticompaction speed (CASSANDRA-607)
 * Speed up log replay and writes by avoiding redundant serializations
   (CASSANDRA-652)


0.5.0 beta 2
 * Bootstrap improvements (several tickets)
 * add nodeprobe repair anti-entropy feature (CASSANDRA-193, CASSANDRA-520)
 * fix possibility of partition when many nodes restart at once
   in clusters with multiple seeds (CASSANDRA-150)
 * fix NPE in get_range_slice when no data is found (CASSANDRA-578)
 * fix potential NPE in hinted handoff (CASSANDRA-585)
 * fix cleanup of local "system" keyspace (CASSANDRA-576)
 * improve computation of cluster load balance (CASSANDRA-554)
 * added super column read/write, column count, and column/row delete to
   cassandra-cli (CASSANDRA-567, CASSANDRA-594)
 * fix returning live subcolumns of deleted supercolumns (CASSANDRA-583)
 * respect JAVA_HOME in bin/ scripts (several tickets)
 * add StorageService.initClient for fat clients on the JVM (CASSANDRA-535)
   (see contrib/client_only for an example of use)
 * make consistency_level functional in get_range_slice (CASSANDRA-568)
 * optimize key deserialization for RandomPartitioner (CASSANDRA-581)
 * avoid GCing tombstones except on major compaction (CASSANDRA-604)
 * increase failure conviction threshold, resulting in less nodes
   incorrectly (and temporarily) marked as down (CASSANDRA-610)
 * respect memtable thresholds during log replay (CASSANDRA-609)
 * support ConsistencyLevel.ALL on read (CASSANDRA-584)
 * add nodeprobe removetoken command (CASSANDRA-564)


0.5.0 beta
 * Allow multiple simultaneous flushes, improving flush throughput
   on multicore systems (CASSANDRA-401)
 * Split up locks to improve write and read throughput on multicore systems
   (CASSANDRA-444, CASSANDRA-414)
 * More efficient use of memory during compaction (CASSANDRA-436)
 * autobootstrap option: when enabled, all non-seed nodes will attempt
   to bootstrap when started, until bootstrap successfully
   completes. -b option is removed.  (CASSANDRA-438)
 * Unless a token is manually specified in the configuration xml,
   a bootstraping node will use a token that gives it half the
   keys from the most-heavily-loaded node in the cluster,
   instead of generating a random token.
   (CASSANDRA-385, CASSANDRA-517)
 * Miscellaneous bootstrap fixes (several tickets)
 * Ability to change a node's token even after it has data on it
   (CASSANDRA-541)
 * Ability to decommission a live node from the ring (CASSANDRA-435)
 * Semi-automatic loadbalancing via nodeprobe (CASSANDRA-192)
 * Add ability to set compaction thresholds at runtime via
   JMX / nodeprobe.  (CASSANDRA-465)
 * Add "comment" field to ColumnFamily definition. (CASSANDRA-481)
 * Additional JMX metrics (CASSANDRA-482)
 * JSON based export and import tools (several tickets)
 * Hinted Handoff fixes (several tickets)
 * Add key cache to improve read performance (CASSANDRA-423)
 * Simplified construction of custom ReplicationStrategy classes
   (CASSANDRA-497)
 * Graphical application (Swing) for ring integrity verification and
   visualization was added to contrib (CASSANDRA-252)
 * Add DCQUORUM, DCQUORUMSYNC consistency levels and corresponding
   ReplicationStrategy / EndpointSnitch classes.  Experimental.
   (CASSANDRA-492)
 * Web client interface added to contrib (CASSANDRA-457)
 * More-efficient flush for Random, CollatedOPP partitioners
   for normal writes (CASSANDRA-446) and bulk load (CASSANDRA-420)
 * Add MemtableFlushAfterMinutes, a global replacement for the old
   per-CF FlushPeriodInMinutes setting (CASSANDRA-463)
 * optimizations to slice reading (CASSANDRA-350) and supercolumn
   queries (CASSANDRA-510)
 * force binding to given listenaddress for nodes with multiple
   interfaces (CASSANDRA-546)
 * stress.py benchmarking tool improvements (several tickets)
 * optimized replica placement code (CASSANDRA-525)
 * faster log replay on restart (CASSANDRA-539, CASSANDRA-540)
 * optimized local-node writes (CASSANDRA-558)
 * added get_range_slice, deprecating get_key_range (CASSANDRA-344)
 * expose TimedOutException to thrift (CASSANDRA-563)


0.4.2
 * Add validation disallowing null keys (CASSANDRA-486)
 * Fix race conditions in TCPConnectionManager (CASSANDRA-487)
 * Fix using non-utf8-aware comparison as a sanity check.
   (CASSANDRA-493)
 * Improve default garbage collector options (CASSANDRA-504)
 * Add "nodeprobe flush" (CASSANDRA-505)
 * remove NotFoundException from get_slice throws list (CASSANDRA-518)
 * fix get (not get_slice) of entire supercolumn (CASSANDRA-508)
 * fix null token during bootstrap (CASSANDRA-501)


0.4.1
 * Fix FlushPeriod columnfamily configuration regression
   (CASSANDRA-455)
 * Fix long column name support (CASSANDRA-460)
 * Fix for serializing a row that only contains tombstones
   (CASSANDRA-458)
 * Fix for discarding unneeded commitlog segments (CASSANDRA-459)
 * Add SnapshotBeforeCompaction configuration option (CASSANDRA-426)
 * Fix compaction abort under insufficient disk space (CASSANDRA-473)
 * Fix reading subcolumn slice from tombstoned CF (CASSANDRA-484)
 * Fix race condition in RVH causing occasional NPE (CASSANDRA-478)


0.4.0
 * fix get_key_range problems when a node is down (CASSANDRA-440)
   and add UnavailableException to more Thrift methods
 * Add example EndPointSnitch contrib code (several tickets)


0.4.0 RC2
 * fix SSTable generation clash during compaction (CASSANDRA-418)
 * reject method calls with null parameters (CASSANDRA-308)
 * properly order ranges in nodeprobe output (CASSANDRA-421)
 * fix logging of certain errors on executor threads (CASSANDRA-425)


0.4.0 RC1
 * Bootstrap feature is live; use -b on startup (several tickets)
 * Added multiget api (CASSANDRA-70)
 * fix Deadlock with SelectorManager.doProcess and TcpConnection.write
   (CASSANDRA-392)
 * remove key cache b/c of concurrency bugs in third-party
   CLHM library (CASSANDRA-405)
 * update non-major compaction logic to use two threshold values
   (CASSANDRA-407)
 * add periodic / batch commitlog sync modes (several tickets)
 * inline BatchMutation into batch_insert params (CASSANDRA-403)
 * allow setting the logging level at runtime via mbean (CASSANDRA-402)
 * change default comparator to BytesType (CASSANDRA-400)
 * add forwards-compatible ConsistencyLevel parameter to get_key_range
   (CASSANDRA-322)
 * r/m special case of blocking for local destination when writing with
   ConsistencyLevel.ZERO (CASSANDRA-399)
 * Fixes to make BinaryMemtable [bulk load interface] useful (CASSANDRA-337);
   see contrib/bmt_example for an example of using it.
 * More JMX properties added (several tickets)
 * Thrift changes (several tickets)
    - Merged _super get methods with the normal ones; return values
      are now of ColumnOrSuperColumn.
    - Similarly, merged batch_insert_super into batch_insert.



0.4.0 beta
 * On-disk data format has changed to allow billions of keys/rows per
   node instead of only millions
 * Multi-keyspace support
 * Scan all sstables for all queries to avoid situations where
   different types of operation on the same ColumnFamily could
   disagree on what data was present
 * Snapshot support via JMX
 * Thrift API has changed a _lot_:
    - removed time-sorted CFs; instead, user-defined comparators
      may be defined on the column names, which are now byte arrays.
      Default comparators are provided for UTF8, Bytes, Ascii, Long (i64),
      and UUID types.
    - removed colon-delimited strings in thrift api in favor of explicit
      structs such as ColumnPath, ColumnParent, etc.  Also normalized
      thrift struct and argument naming.
    - Added columnFamily argument to get_key_range.
    - Change signature of get_slice to accept starting and ending
      columns as well as an offset.  (This allows use of indexes.)
      Added "ascending" flag to allow reasonably-efficient reverse
      scans as well.  Removed get_slice_by_range as redundant.
    - get_key_range operates on one CF at a time
    - changed `block` boolean on insert methods to ConsistencyLevel enum,
      with options of NONE, ONE, QUORUM, and ALL.
    - added similar consistency_level parameter to read methods
    - column-name-set slice with no names given now returns zero columns
      instead of all of them.  ("all" can run your server out of memory.
      use a range-based slice with a high max column count instead.)
 * Removed the web interface. Node information can now be obtained by
   using the newly introduced nodeprobe utility.
 * More JMX stats
 * Remove magic values from internals (e.g. special key to indicate
   when to flush memtables)
 * Rename configuration "table" to "keyspace"
 * Moved to crash-only design; no more shutdown (just kill the process)
 * Lots of bug fixes

Full list of issues resolved in 0.4 is at https://issues.apache.org/jira/secure/IssueNavigator.jspa?reset=true&&pid=12310865&fixfor=12313862&resolution=1&sorter/field=issuekey&sorter/order=DESC


0.3.0 RC3
 * Fix potential deadlock under load in TCPConnection.
   (CASSANDRA-220)


0.3.0 RC2
 * Fix possible data loss when server is stopped after replaying
   log but before new inserts force memtable flush.
   (CASSANDRA-204)
 * Added BUGS file


0.3.0 RC1
 * Range queries on keys, including user-defined key collation
 * Remove support
 * Workarounds for a weird bug in JDK select/register that seems
   particularly common on VM environments. Cassandra should deploy
   fine on EC2 now
 * Much improved infrastructure: the beginnings of a decent test suite
   ("ant test" for unit tests; "nosetests" for system tests), code
   coverage reporting, etc.
 * Expanded node status reporting via JMX
 * Improved error reporting/logging on both server and client
 * Reduced memory footprint in default configuration
 * Combined blocking and non-blocking versions of insert APIs
 * Added FlushPeriodInMinutes configuration parameter to force
   flushing of infrequently-updated ColumnFamilies<|MERGE_RESOLUTION|>--- conflicted
+++ resolved
@@ -1,9 +1,6 @@
-<<<<<<< HEAD
 3.11
-=======
-3.0.11
+Merged from 3.0:
  * Reject default_time_to_live option when creating or altering MVs (CASSANDRA-12868)
->>>>>>> a1bcea21
  * AnticompactionRequestSerializer serializedSize is incorrect (CASSANDRA-12934)
 
 3.10

<<<<<<< HEAD
2.2.4
 * Expose phi values from failure detector via JMX and tweak debug
   and trace logging (CASSANDRA-9526)
 * Fix RangeNamesQueryPager (CASSANDRA-10509)
 * Deprecate Pig support (CASSANDRA-10542)
 * Reduce contention getting instances of CompositeType (CASSANDRA-10433)
Merged from 2.1:
=======
2.1.12
 * Don't try to get ancestors from half-renamed sstables (CASSANDRA-10501)
>>>>>>> 87f43ac5
 * Avoid repetition of JVM_OPTS in debian package (CASSANDRA-10251)
 * Fix potential NPE from handling result of SIM.highestSelectivityIndex (CASSANDRA-10550)
 * Fix paging issues with partitions containing only static columns data (CASSANDRA-10381)
 * Fix conditions on static columns (CASSANDRA-10264)
 * AssertionError: attempted to delete non-existing file CommitLog (CASSANDRA-10377)
 * (cqlsh) Distinguish negative and positive infinity in output (CASSANDRA-10523)
 * (cqlsh) allow custom time_format for COPY TO (CASSANDRA-8970)
 * Don't allow startup if the node's rack has changed (CASSANDRA-10242)
 * (cqlsh) show partial trace if incomplete after max_trace_wait (CASSANDRA-7645)
 * Fix sorting for queries with an IN condition on partition key columns (CASSANDRA-10363)


2.2.3
 * Avoid NoClassDefFoundError during DataDescriptor initialization on windows (CASSANDRA-10412)
 * Preserve case of quoted Role & User names (CASSANDRA-10394)
 * cqlsh pg-style-strings broken (CASSANDRA-10484)
 * Make Hadoop CF splits more polite to custom orderered partitioners (CASSANDRA-10400)
 * Fix the regression when using LIMIT with aggregates (CASSANDRA-10487)
Merged from 2.1:
 * Fix mmap file segment seeking to EOF (CASSANDRA-10478)
 * Allow LOCAL_JMX to be easily overridden (CASSANDRA-10275)
 * Mark nodes as dead even if they've already left (CASSANDRA-10205)
 * Update internal python driver used by cqlsh (CASSANDRA-10161, CASSANDRA-10507)


2.2.2
 * cqlsh prompt includes name of keyspace after failed `use` statement (CASSANDRA-10369)
 * Configurable page size in cqlsh (CASSANDRA-9855)
 * Defer default role manager setup until all nodes are on 2.2+ (CASSANDRA-9761)
 * Cancel transaction for sstables we wont redistribute index summary
   for (CASSANDRA-10270)
 * Handle missing RoleManager in config after upgrade to 2.2 (CASSANDRA-10209) 
 * Retry snapshot deletion after compaction and gc on Windows (CASSANDRA-10222)
 * Fix failure to start with space in directory path on Windows (CASSANDRA-10239)
 * Fix repair hang when snapshot failed (CASSANDRA-10057)
 * Fall back to 1/4 commitlog volume for commitlog_total_space on small disks
   (CASSANDRA-10199)
Merged from 2.1:
 * Bulk Loader API could not tolerate even node failure (CASSANDRA-10347)
 * Avoid misleading pushed notifications when multiple nodes
   share an rpc_address (CASSANDRA-10052)
 * Fix dropping undroppable when message queue is full (CASSANDRA-10113)
 * Fix potential ClassCastException during paging (CASSANDRA-10352)
 * Prevent ALTER TYPE from creating circular references (CASSANDRA-10339)
 * Fix cache handling of 2i and base tables (CASSANDRA-10155, 10359)
 * Fix NPE in nodetool compactionhistory (CASSANDRA-9758)
 * (Pig) support BulkOutputFormat as a URL parameter (CASSANDRA-7410)
 * BATCH statement is broken in cqlsh (CASSANDRA-10272)
 * Added configurable warning threshold for GC duration (CASSANDRA-8907)
 * (cqlsh) Make cqlsh PEP8 Compliant (CASSANDRA-10066)
 * (cqlsh) Fix error when starting cqlsh with --debug (CASSANDRA-10282)
 * Scrub, Cleanup and Upgrade do not unmark compacting until all operations
   have completed, regardless of the occurence of exceptions (CASSANDRA-10274)
 * Fix handling of streaming EOF (CASSANDRA-10206)
 * Only check KeyCache when it is enabled
 * Change streaming_socket_timeout_in_ms default to 1 hour (CASSANDRA-8611)
 * (cqlsh) update list of CQL keywords (CASSANDRA-9232)
 * Add nodetool gettraceprobability command (CASSANDRA-10234)
Merged from 2.0:
 * Fix rare race where older gossip states can be shadowed (CASSANDRA-10366)
 * Fix consolidating racks violating the RF contract (CASSANDRA-10238)
 * Disallow decommission when node is in drained state (CASSANDRA-8741)


2.2.1
 * Fix race during construction of commit log (CASSANDRA-10049)
 * Fix LeveledCompactionStrategyTest (CASSANDRA-9757)
 * Fix broken UnbufferedDataOutputStreamPlus.writeUTF (CASSANDRA-10203)
 * (cqlsh) add CLEAR command (CASSANDRA-10086)
 * Support string literals as Role names for compatibility (CASSANDRA-10135)
 * Allow count(*) and count(1) to be use as normal aggregation (CASSANDRA-10114)
 * An NPE is thrown if the column name is unknown for an IN relation (CASSANDRA-10043)
 * Apply commit_failure_policy to more errors on startup (CASSANDRA-9749)
 * Fix histogram overflow exception (CASSANDRA-9973)
 * Route gossip messages over dedicated socket (CASSANDRA-9237)
 * Add checksum to saved cache files (CASSANDRA-9265)
 * Log warning when using an aggregate without partition key (CASSANDRA-9737)
 * Avoid grouping sstables for anticompaction with DTCS (CASSANDRA-9900)
 * UDF / UDA execution time in trace (CASSANDRA-9723)
 * Fix broken internode SSL (CASSANDRA-9884)
Merged from 2.1:
 * Change streaming_socket_timeout_in_ms default to 1 hour (CASSANDRA-8611)
 * (cqlsh) update list of CQL keywords (CASSANDRA-9232)
 * Avoid race condition during read repair (CASSANDRA-9460)
 * (cqlsh) default load-from-file encoding to utf-8 (CASSANDRA-9898)
 * Avoid returning Permission.NONE when failing to query users table (CASSANDRA-10168)
 * (cqlsh) Allow encoding to be set through command line (CASSANDRA-10004)
 * Add new JMX methods to change local compaction strategy (CASSANDRA-9965)
 * Write hints for paxos commits (CASSANDRA-7342)
 * (cqlsh) Fix timestamps before 1970 on Windows, always
   use UTC for timestamp display (CASSANDRA-10000)
 * (cqlsh) Avoid overwriting new config file with old config
   when both exist (CASSANDRA-9777)
 * Release snapshot selfRef when doing snapshot repair (CASSANDRA-9998)
 * Cannot replace token does not exist - DN node removed as Fat Client (CASSANDRA-9871)
 * Fix handling of enable/disable autocompaction (CASSANDRA-9899)
 * Add consistency level to tracing ouput (CASSANDRA-9827)
 * Remove repair snapshot leftover on startup (CASSANDRA-7357)
 * Use random nodes for batch log when only 2 racks (CASSANDRA-8735)
 * Ensure atomicity inside thrift and stream session (CASSANDRA-7757)
 * Fix nodetool info error when the node is not joined (CASSANDRA-9031)
Merged from 2.0:
 * Make getFullyExpiredSSTables less expensive (CASSANDRA-9882)
 * Log when messages are dropped due to cross_node_timeout (CASSANDRA-9793)
 * Don't track hotness when opening from snapshot for validation (CASSANDRA-9382)


2.2.0
 * Allow the selection of columns together with aggregates (CASSANDRA-9767)
 * Fix cqlsh copy methods and other windows specific issues (CASSANDRA-9795)
 * Don't wrap byte arrays in SequentialWriter (CASSANDRA-9797)
 * sum() and avg() functions missing for smallint and tinyint types (CASSANDRA-9671)
 * Revert CASSANDRA-9542 (allow native functions in UDA) (CASSANDRA-9771)
Merged from 2.1:
 * Fix MarshalException when upgrading superColumn family (CASSANDRA-9582)
 * Fix broken logging for "empty" flushes in Memtable (CASSANDRA-9837)
 * Handle corrupt files on startup (CASSANDRA-9686)
 * Fix clientutil jar and tests (CASSANDRA-9760)
 * (cqlsh) Allow the SSL protocol version to be specified through the
   config file or environment variables (CASSANDRA-9544)
Merged from 2.0:
 * Add tool to find why expired sstables are not getting dropped (CASSANDRA-10015)
 * Remove erroneous pending HH tasks from tpstats/jmx (CASSANDRA-9129)
 * Don't cast expected bf size to an int (CASSANDRA-9959)
 * checkForEndpointCollision fails for legitimate collisions (CASSANDRA-9765)
 * Complete CASSANDRA-8448 fix (CASSANDRA-9519)
 * Don't include auth credentials in debug log (CASSANDRA-9682)
 * Can't transition from write survey to normal mode (CASSANDRA-9740)
 * Scrub (recover) sstables even when -Index.db is missing (CASSANDRA-9591)
 * Fix growing pending background compaction (CASSANDRA-9662)


2.2.0-rc2
 * Re-enable memory-mapped I/O on Windows (CASSANDRA-9658)
 * Warn when an extra-large partition is compacted (CASSANDRA-9643)
 * (cqlsh) Allow setting the initial connection timeout (CASSANDRA-9601)
 * BulkLoader has --transport-factory option but does not use it (CASSANDRA-9675)
 * Allow JMX over SSL directly from nodetool (CASSANDRA-9090)
 * Update cqlsh for UDFs (CASSANDRA-7556)
 * Change Windows kernel default timer resolution (CASSANDRA-9634)
 * Deprected sstable2json and json2sstable (CASSANDRA-9618)
 * Allow native functions in user-defined aggregates (CASSANDRA-9542)
 * Don't repair system_distributed by default (CASSANDRA-9621)
 * Fix mixing min, max, and count aggregates for blob type (CASSANRA-9622)
 * Rename class for DATE type in Java driver (CASSANDRA-9563)
 * Duplicate compilation of UDFs on coordinator (CASSANDRA-9475)
 * Fix connection leak in CqlRecordWriter (CASSANDRA-9576)
 * Mlockall before opening system sstables & remove boot_without_jna option (CASSANDRA-9573)
 * Add functions to convert timeuuid to date or time, deprecate dateOf and unixTimestampOf (CASSANDRA-9229)
 * Make sure we cancel non-compacting sstables from LifecycleTransaction (CASSANDRA-9566)
 * Fix deprecated repair JMX API (CASSANDRA-9570)
 * Add logback metrics (CASSANDRA-9378)
 * Update and refactor ant test/test-compression to run the tests in parallel (CASSANDRA-9583)
 * Fix upgrading to new directory for secondary index (CASSANDRA-9687)
Merged from 2.1:
 * (cqlsh) Fix bad check for CQL compatibility when DESCRIBE'ing
   COMPACT STORAGE tables with no clustering columns
 * Eliminate strong self-reference chains in sstable ref tidiers (CASSANDRA-9656)
 * Ensure StreamSession uses canonical sstable reader instances (CASSANDRA-9700) 
 * Ensure memtable book keeping is not corrupted in the event we shrink usage (CASSANDRA-9681)
 * Update internal python driver for cqlsh (CASSANDRA-9064)
 * Fix IndexOutOfBoundsException when inserting tuple with too many
   elements using the string literal notation (CASSANDRA-9559)
 * Enable describe on indices (CASSANDRA-7814)
 * Fix incorrect result for IN queries where column not found (CASSANDRA-9540)
 * ColumnFamilyStore.selectAndReference may block during compaction (CASSANDRA-9637)
 * Fix bug in cardinality check when compacting (CASSANDRA-9580)
 * Fix memory leak in Ref due to ConcurrentLinkedQueue.remove() behaviour (CASSANDRA-9549)
 * Make rebuild only run one at a time (CASSANDRA-9119)
Merged from 2.0:
 * Avoid NPE in AuthSuccess#decode (CASSANDRA-9727)
 * Add listen_address to system.local (CASSANDRA-9603)
 * Bug fixes to resultset metadata construction (CASSANDRA-9636)
 * Fix setting 'durable_writes' in ALTER KEYSPACE (CASSANDRA-9560)
 * Avoids ballot clash in Paxos (CASSANDRA-9649)
 * Improve trace messages for RR (CASSANDRA-9479)
 * Fix suboptimal secondary index selection when restricted
   clustering column is also indexed (CASSANDRA-9631)
 * (cqlsh) Add min_threshold to DTCS option autocomplete (CASSANDRA-9385)
 * Fix error message when attempting to create an index on a column
   in a COMPACT STORAGE table with clustering columns (CASSANDRA-9527)
 * 'WITH WITH' in alter keyspace statements causes NPE (CASSANDRA-9565)
 * Expose some internals of SelectStatement for inspection (CASSANDRA-9532)
 * ArrivalWindow should use primitives (CASSANDRA-9496)
 * Periodically submit background compaction tasks (CASSANDRA-9592)
 * Set HAS_MORE_PAGES flag to false when PagingState is null (CASSANDRA-9571)


2.2.0-rc1
 * Compressed commit log should measure compressed space used (CASSANDRA-9095)
 * Fix comparison bug in CassandraRoleManager#collectRoles (CASSANDRA-9551)
 * Add tinyint,smallint,time,date support for UDFs (CASSANDRA-9400)
 * Deprecates SSTableSimpleWriter and SSTableSimpleUnsortedWriter (CASSANDRA-9546)
 * Empty INITCOND treated as null in aggregate (CASSANDRA-9457)
 * Remove use of Cell in Thrift MapReduce classes (CASSANDRA-8609)
 * Integrate pre-release Java Driver 2.2-rc1, custom build (CASSANDRA-9493)
 * Clean up gossiper logic for old versions (CASSANDRA-9370)
 * Fix custom payload coding/decoding to match the spec (CASSANDRA-9515)
 * ant test-all results incomplete when parsed (CASSANDRA-9463)
 * Disallow frozen<> types in function arguments and return types for
   clarity (CASSANDRA-9411)
 * Static Analysis to warn on unsafe use of Autocloseable instances (CASSANDRA-9431)
 * Update commitlog archiving examples now that commitlog segments are
   not recycled (CASSANDRA-9350)
 * Extend Transactional API to sstable lifecycle management (CASSANDRA-8568)
 * (cqlsh) Add support for native protocol 4 (CASSANDRA-9399)
 * Ensure that UDF and UDAs are keyspace-isolated (CASSANDRA-9409)
 * Revert CASSANDRA-7807 (tracing completion client notifications) (CASSANDRA-9429)
 * Add ability to stop compaction by ID (CASSANDRA-7207)
 * Let CassandraVersion handle SNAPSHOT version (CASSANDRA-9438)
Merged from 2.1:
 * (cqlsh) Fix using COPY through SOURCE or -f (CASSANDRA-9083)
 * Fix occasional lack of `system` keyspace in schema tables (CASSANDRA-8487)
 * Use ProtocolError code instead of ServerError code for native protocol
   error responses to unsupported protocol versions (CASSANDRA-9451)
 * Default commitlog_sync_batch_window_in_ms changed to 2ms (CASSANDRA-9504)
 * Fix empty partition assertion in unsorted sstable writing tools (CASSANDRA-9071)
 * Ensure truncate without snapshot cannot produce corrupt responses (CASSANDRA-9388) 
 * Consistent error message when a table mixes counter and non-counter
   columns (CASSANDRA-9492)
 * Avoid getting unreadable keys during anticompaction (CASSANDRA-9508)
 * (cqlsh) Better float precision by default (CASSANDRA-9224)
 * Improve estimated row count (CASSANDRA-9107)
 * Optimize range tombstone memory footprint (CASSANDRA-8603)
 * Use configured gcgs in anticompaction (CASSANDRA-9397)
Merged from 2.0:
 * Don't accumulate more range than necessary in RangeTombstone.Tracker (CASSANDRA-9486)
 * Add broadcast and rpc addresses to system.local (CASSANDRA-9436)
 * Always mark sstable suspect when corrupted (CASSANDRA-9478)
 * Add database users and permissions to CQL3 documentation (CASSANDRA-7558)
 * Allow JVM_OPTS to be passed to standalone tools (CASSANDRA-5969)
 * Fix bad condition in RangeTombstoneList (CASSANDRA-9485)
 * Fix potential StackOverflow when setting CrcCheckChance over JMX (CASSANDRA-9488)
 * Fix null static columns in pages after the first, paged reversed
   queries (CASSANDRA-8502)
 * Fix counting cache serialization in request metrics (CASSANDRA-9466)
 * Add option not to validate atoms during scrub (CASSANDRA-9406)


2.2.0-beta1
 * Introduce Transactional API for internal state changes (CASSANDRA-8984)
 * Add a flag in cassandra.yaml to enable UDFs (CASSANDRA-9404)
 * Better support of null for UDF (CASSANDRA-8374)
 * Use ecj instead of javassist for UDFs (CASSANDRA-8241)
 * faster async logback configuration for tests (CASSANDRA-9376)
 * Add `smallint` and `tinyint` data types (CASSANDRA-8951)
 * Avoid thrift schema creation when native driver is used in stress tool (CASSANDRA-9374)
 * Make Functions.declared thread-safe
 * Add client warnings to native protocol v4 (CASSANDRA-8930)
 * Allow roles cache to be invalidated (CASSANDRA-8967)
 * Upgrade Snappy (CASSANDRA-9063)
 * Don't start Thrift rpc by default (CASSANDRA-9319)
 * Only stream from unrepaired sstables with incremental repair (CASSANDRA-8267)
 * Aggregate UDFs allow SFUNC return type to differ from STYPE if FFUNC specified (CASSANDRA-9321)
 * Remove Thrift dependencies in bundled tools (CASSANDRA-8358)
 * Disable memory mapping of hsperfdata file for JVM statistics (CASSANDRA-9242)
 * Add pre-startup checks to detect potential incompatibilities (CASSANDRA-8049)
 * Distinguish between null and unset in protocol v4 (CASSANDRA-7304)
 * Add user/role permissions for user-defined functions (CASSANDRA-7557)
 * Allow cassandra config to be updated to restart daemon without unloading classes (CASSANDRA-9046)
 * Don't initialize compaction writer before checking if iter is empty (CASSANDRA-9117)
 * Don't execute any functions at prepare-time (CASSANDRA-9037)
 * Share file handles between all instances of a SegmentedFile (CASSANDRA-8893)
 * Make it possible to major compact LCS (CASSANDRA-7272)
 * Make FunctionExecutionException extend RequestExecutionException
   (CASSANDRA-9055)
 * Add support for SELECT JSON, INSERT JSON syntax and new toJson(), fromJson()
   functions (CASSANDRA-7970)
 * Optimise max purgeable timestamp calculation in compaction (CASSANDRA-8920)
 * Constrain internode message buffer sizes, and improve IO class hierarchy (CASSANDRA-8670) 
 * New tool added to validate all sstables in a node (CASSANDRA-5791)
 * Push notification when tracing completes for an operation (CASSANDRA-7807)
 * Delay "node up" and "node added" notifications until native protocol server is started (CASSANDRA-8236)
 * Compressed Commit Log (CASSANDRA-6809)
 * Optimise IntervalTree (CASSANDRA-8988)
 * Add a key-value payload for third party usage (CASSANDRA-8553, 9212)
 * Bump metrics-reporter-config dependency for metrics 3.0 (CASSANDRA-8149)
 * Partition intra-cluster message streams by size, not type (CASSANDRA-8789)
 * Add WriteFailureException to native protocol, notify coordinator of
   write failures (CASSANDRA-8592)
 * Convert SequentialWriter to nio (CASSANDRA-8709)
 * Add role based access control (CASSANDRA-7653, 8650, 7216, 8760, 8849, 8761, 8850)
 * Record client ip address in tracing sessions (CASSANDRA-8162)
 * Indicate partition key columns in response metadata for prepared
   statements (CASSANDRA-7660)
 * Merge UUIDType and TimeUUIDType parse logic (CASSANDRA-8759)
 * Avoid memory allocation when searching index summary (CASSANDRA-8793)
 * Optimise (Time)?UUIDType Comparisons (CASSANDRA-8730)
 * Make CRC32Ex into a separate maven dependency (CASSANDRA-8836)
 * Use preloaded jemalloc w/ Unsafe (CASSANDRA-8714, 9197)
 * Avoid accessing partitioner through StorageProxy (CASSANDRA-8244, 8268)
 * Upgrade Metrics library and remove depricated metrics (CASSANDRA-5657)
 * Serializing Row cache alternative, fully off heap (CASSANDRA-7438)
 * Duplicate rows returned when in clause has repeated values (CASSANDRA-6707)
 * Make CassandraException unchecked, extend RuntimeException (CASSANDRA-8560)
 * Support direct buffer decompression for reads (CASSANDRA-8464)
 * DirectByteBuffer compatible LZ4 methods (CASSANDRA-7039)
 * Group sstables for anticompaction correctly (CASSANDRA-8578)
 * Add ReadFailureException to native protocol, respond
   immediately when replicas encounter errors while handling
   a read request (CASSANDRA-7886)
 * Switch CommitLogSegment from RandomAccessFile to nio (CASSANDRA-8308)
 * Allow mixing token and partition key restrictions (CASSANDRA-7016)
 * Support index key/value entries on map collections (CASSANDRA-8473)
 * Modernize schema tables (CASSANDRA-8261)
 * Support for user-defined aggregation functions (CASSANDRA-8053)
 * Fix NPE in SelectStatement with empty IN values (CASSANDRA-8419)
 * Refactor SelectStatement, return IN results in natural order instead
   of IN value list order and ignore duplicate values in partition key IN restrictions (CASSANDRA-7981)
 * Support UDTs, tuples, and collections in user-defined
   functions (CASSANDRA-7563)
 * Fix aggregate fn results on empty selection, result column name,
   and cqlsh parsing (CASSANDRA-8229)
 * Mark sstables as repaired after full repair (CASSANDRA-7586)
 * Extend Descriptor to include a format value and refactor reader/writer
   APIs (CASSANDRA-7443)
 * Integrate JMH for microbenchmarks (CASSANDRA-8151)
 * Keep sstable levels when bootstrapping (CASSANDRA-7460)
 * Add Sigar library and perform basic OS settings check on startup (CASSANDRA-7838)
 * Support for aggregation functions (CASSANDRA-4914)
 * Remove cassandra-cli (CASSANDRA-7920)
 * Accept dollar quoted strings in CQL (CASSANDRA-7769)
 * Make assassinate a first class command (CASSANDRA-7935)
 * Support IN clause on any partition key column (CASSANDRA-7855)
 * Support IN clause on any clustering column (CASSANDRA-4762)
 * Improve compaction logging (CASSANDRA-7818)
 * Remove YamlFileNetworkTopologySnitch (CASSANDRA-7917)
 * Do anticompaction in groups (CASSANDRA-6851)
 * Support user-defined functions (CASSANDRA-7395, 7526, 7562, 7740, 7781, 7929,
   7924, 7812, 8063, 7813, 7708)
 * Permit configurable timestamps with cassandra-stress (CASSANDRA-7416)
 * Move sstable RandomAccessReader to nio2, which allows using the
   FILE_SHARE_DELETE flag on Windows (CASSANDRA-4050)
 * Remove CQL2 (CASSANDRA-5918)
 * Optimize fetching multiple cells by name (CASSANDRA-6933)
 * Allow compilation in java 8 (CASSANDRA-7028)
 * Make incremental repair default (CASSANDRA-7250)
 * Enable code coverage thru JaCoCo (CASSANDRA-7226)
 * Switch external naming of 'column families' to 'tables' (CASSANDRA-4369) 
 * Shorten SSTable path (CASSANDRA-6962)
 * Use unsafe mutations for most unit tests (CASSANDRA-6969)
 * Fix race condition during calculation of pending ranges (CASSANDRA-7390)
 * Fail on very large batch sizes (CASSANDRA-8011)
 * Improve concurrency of repair (CASSANDRA-6455, 8208, 9145)
 * Select optimal CRC32 implementation at runtime (CASSANDRA-8614)
 * Evaluate MurmurHash of Token once per query (CASSANDRA-7096)
 * Generalize progress reporting (CASSANDRA-8901)
 * Resumable bootstrap streaming (CASSANDRA-8838, CASSANDRA-8942)
 * Allow scrub for secondary index (CASSANDRA-5174)
 * Save repair data to system table (CASSANDRA-5839)
 * fix nodetool names that reference column families (CASSANDRA-8872)
 Merged from 2.1:
 * Warn on misuse of unlogged batches (CASSANDRA-9282)
 * Failure detector detects and ignores local pauses (CASSANDRA-9183)
 * Add utility class to support for rate limiting a given log statement (CASSANDRA-9029)
 * Add missing consistency levels to cassandra-stess (CASSANDRA-9361)
 * Fix commitlog getCompletedTasks to not increment (CASSANDRA-9339)
 * Fix for harmless exceptions logged as ERROR (CASSANDRA-8564)
 * Delete processed sstables in sstablesplit/sstableupgrade (CASSANDRA-8606)
 * Improve sstable exclusion from partition tombstones (CASSANDRA-9298)
 * Validate the indexed column rather than the cell's contents for 2i (CASSANDRA-9057)
 * Add support for top-k custom 2i queries (CASSANDRA-8717)
 * Fix error when dropping table during compaction (CASSANDRA-9251)
 * cassandra-stress supports validation operations over user profiles (CASSANDRA-8773)
 * Add support for rate limiting log messages (CASSANDRA-9029)
 * Log the partition key with tombstone warnings (CASSANDRA-8561)
 * Reduce runWithCompactionsDisabled poll interval to 1ms (CASSANDRA-9271)
 * Fix PITR commitlog replay (CASSANDRA-9195)
 * GCInspector logs very different times (CASSANDRA-9124)
 * Fix deleting from an empty list (CASSANDRA-9198)
 * Update tuple and collection types that use a user-defined type when that UDT
   is modified (CASSANDRA-9148, CASSANDRA-9192)
 * Use higher timeout for prepair and snapshot in repair (CASSANDRA-9261)
 * Fix anticompaction blocking ANTI_ENTROPY stage (CASSANDRA-9151)
 * Repair waits for anticompaction to finish (CASSANDRA-9097)
 * Fix streaming not holding ref when stream error (CASSANDRA-9295)
 * Fix canonical view returning early opened SSTables (CASSANDRA-9396)
Merged from 2.0:
 * (cqlsh) Add LOGIN command to switch users (CASSANDRA-7212)
 * Clone SliceQueryFilter in AbstractReadCommand implementations (CASSANDRA-8940)
 * Push correct protocol notification for DROP INDEX (CASSANDRA-9310)
 * token-generator - generated tokens too long (CASSANDRA-9300)
 * Fix counting of tombstones for TombstoneOverwhelmingException (CASSANDRA-9299)
 * Fix ReconnectableSnitch reconnecting to peers during upgrade (CASSANDRA-6702)
 * Include keyspace and table name in error log for collections over the size
   limit (CASSANDRA-9286)
 * Avoid potential overlap in LCS with single-partition sstables (CASSANDRA-9322)
 * Log warning message when a table is queried before the schema has fully
   propagated (CASSANDRA-9136)
 * Overload SecondaryIndex#indexes to accept the column definition (CASSANDRA-9314)
 * (cqlsh) Add SERIAL and LOCAL_SERIAL consistency levels (CASSANDRA-8051)
 * Fix index selection during rebuild with certain table layouts (CASSANDRA-9281)
 * Fix partition-level-delete-only workload accounting (CASSANDRA-9194)
 * Allow scrub to handle corrupted compressed chunks (CASSANDRA-9140)
 * Fix assertion error when resetlocalschema is run during repair (CASSANDRA-9249)
 * Disable single sstable tombstone compactions for DTCS by default (CASSANDRA-9234)
 * IncomingTcpConnection thread is not named (CASSANDRA-9262)
 * Close incoming connections when MessagingService is stopped (CASSANDRA-9238)
 * Fix streaming hang when retrying (CASSANDRA-9132)


2.1.5
 * Re-add deprecated cold_reads_to_omit param for backwards compat (CASSANDRA-9203)
 * Make anticompaction visible in compactionstats (CASSANDRA-9098)
 * Improve nodetool getendpoints documentation about the partition
   key parameter (CASSANDRA-6458)
 * Don't check other keyspaces for schema changes when an user-defined
   type is altered (CASSANDRA-9187)
 * Add generate-idea-files target to build.xml (CASSANDRA-9123)
 * Allow takeColumnFamilySnapshot to take a list of tables (CASSANDRA-8348)
 * Limit major sstable operations to their canonical representation (CASSANDRA-8669)
 * cqlsh: Add tests for INSERT and UPDATE tab completion (CASSANDRA-9125)
 * cqlsh: quote column names when needed in COPY FROM inserts (CASSANDRA-9080)
 * Do not load read meter for offline operations (CASSANDRA-9082)
 * cqlsh: Make CompositeType data readable (CASSANDRA-8919)
 * cqlsh: Fix display of triggers (CASSANDRA-9081)
 * Fix NullPointerException when deleting or setting an element by index on
   a null list collection (CASSANDRA-9077)
 * Buffer bloom filter serialization (CASSANDRA-9066)
 * Fix anti-compaction target bloom filter size (CASSANDRA-9060)
 * Make FROZEN and TUPLE unreserved keywords in CQL (CASSANDRA-9047)
 * Prevent AssertionError from SizeEstimatesRecorder (CASSANDRA-9034)
 * Avoid overwriting index summaries for sstables with an older format that
   does not support downsampling; rebuild summaries on startup when this
   is detected (CASSANDRA-8993)
 * Fix potential data loss in CompressedSequentialWriter (CASSANDRA-8949)
 * Make PasswordAuthenticator number of hashing rounds configurable (CASSANDRA-8085)
 * Fix AssertionError when binding nested collections in DELETE (CASSANDRA-8900)
 * Check for overlap with non-early sstables in LCS (CASSANDRA-8739)
 * Only calculate max purgable timestamp if we have to (CASSANDRA-8914)
 * (cqlsh) Greatly improve performance of COPY FROM (CASSANDRA-8225)
 * IndexSummary effectiveIndexInterval is now a guideline, not a rule (CASSANDRA-8993)
 * Use correct bounds for page cache eviction of compressed files (CASSANDRA-8746)
 * SSTableScanner enforces its bounds (CASSANDRA-8946)
 * Cleanup cell equality (CASSANDRA-8947)
 * Introduce intra-cluster message coalescing (CASSANDRA-8692)
 * DatabaseDescriptor throws NPE when rpc_interface is used (CASSANDRA-8839)
 * Don't check if an sstable is live for offline compactions (CASSANDRA-8841)
 * Don't set clientMode in SSTableLoader (CASSANDRA-8238)
 * Fix SSTableRewriter with disabled early open (CASSANDRA-8535)
 * Fix cassandra-stress so it respects the CL passed in user mode (CASSANDRA-8948)
 * Fix rare NPE in ColumnDefinition#hasIndexOption() (CASSANDRA-8786)
 * cassandra-stress reports per-operation statistics, plus misc (CASSANDRA-8769)
 * Add SimpleDate (cql date) and Time (cql time) types (CASSANDRA-7523)
 * Use long for key count in cfstats (CASSANDRA-8913)
 * Make SSTableRewriter.abort() more robust to failure (CASSANDRA-8832)
 * Remove cold_reads_to_omit from STCS (CASSANDRA-8860)
 * Make EstimatedHistogram#percentile() use ceil instead of floor (CASSANDRA-8883)
 * Fix top partitions reporting wrong cardinality (CASSANDRA-8834)
 * Fix rare NPE in KeyCacheSerializer (CASSANDRA-8067)
 * Pick sstables for validation as late as possible inc repairs (CASSANDRA-8366)
 * Fix commitlog getPendingTasks to not increment (CASSANDRA-8862)
 * Fix parallelism adjustment in range and secondary index queries
   when the first fetch does not satisfy the limit (CASSANDRA-8856)
 * Check if the filtered sstables is non-empty in STCS (CASSANDRA-8843)
 * Upgrade java-driver used for cassandra-stress (CASSANDRA-8842)
 * Fix CommitLog.forceRecycleAllSegments() memory access error (CASSANDRA-8812)
 * Improve assertions in Memory (CASSANDRA-8792)
 * Fix SSTableRewriter cleanup (CASSANDRA-8802)
 * Introduce SafeMemory for CompressionMetadata.Writer (CASSANDRA-8758)
 * 'nodetool info' prints exception against older node (CASSANDRA-8796)
 * Ensure SSTableReader.last corresponds exactly with the file end (CASSANDRA-8750)
 * Make SSTableWriter.openEarly more robust and obvious (CASSANDRA-8747)
 * Enforce SSTableReader.first/last (CASSANDRA-8744)
 * Cleanup SegmentedFile API (CASSANDRA-8749)
 * Avoid overlap with early compaction replacement (CASSANDRA-8683)
 * Safer Resource Management++ (CASSANDRA-8707)
 * Write partition size estimates into a system table (CASSANDRA-7688)
 * cqlsh: Fix keys() and full() collection indexes in DESCRIBE output
   (CASSANDRA-8154)
 * Show progress of streaming in nodetool netstats (CASSANDRA-8886)
 * IndexSummaryBuilder utilises offheap memory, and shares data between
   each IndexSummary opened from it (CASSANDRA-8757)
 * markCompacting only succeeds if the exact SSTableReader instances being 
   marked are in the live set (CASSANDRA-8689)
 * cassandra-stress support for varint (CASSANDRA-8882)
 * Fix Adler32 digest for compressed sstables (CASSANDRA-8778)
 * Add nodetool statushandoff/statusbackup (CASSANDRA-8912)
 * Use stdout for progress and stats in sstableloader (CASSANDRA-8982)
 * Correctly identify 2i datadir from older versions (CASSANDRA-9116)
Merged from 2.0:
 * Ignore gossip SYNs after shutdown (CASSANDRA-9238)
 * Avoid overflow when calculating max sstable size in LCS (CASSANDRA-9235)
 * Make sstable blacklisting work with compression (CASSANDRA-9138)
 * Do not attempt to rebuild indexes if no index accepts any column (CASSANDRA-9196)
 * Don't initiate snitch reconnection for dead states (CASSANDRA-7292)
 * Fix ArrayIndexOutOfBoundsException in CQLSSTableWriter (CASSANDRA-8978)
 * Add shutdown gossip state to prevent timeouts during rolling restarts (CASSANDRA-8336)
 * Fix running with java.net.preferIPv6Addresses=true (CASSANDRA-9137)
 * Fix failed bootstrap/replace attempts being persisted in system.peers (CASSANDRA-9180)
 * Flush system.IndexInfo after marking index built (CASSANDRA-9128)
 * Fix updates to min/max_compaction_threshold through cassandra-cli
   (CASSANDRA-8102)
 * Don't include tmp files when doing offline relevel (CASSANDRA-9088)
 * Use the proper CAS WriteType when finishing a previous round during Paxos
   preparation (CASSANDRA-8672)
 * Avoid race in cancelling compactions (CASSANDRA-9070)
 * More aggressive check for expired sstables in DTCS (CASSANDRA-8359)
 * Fix ignored index_interval change in ALTER TABLE statements (CASSANDRA-7976)
 * Do more aggressive compaction in old time windows in DTCS (CASSANDRA-8360)
 * java.lang.AssertionError when reading saved cache (CASSANDRA-8740)
 * "disk full" when running cleanup (CASSANDRA-9036)
 * Lower logging level from ERROR to DEBUG when a scheduled schema pull
   cannot be completed due to a node being down (CASSANDRA-9032)
 * Fix MOVED_NODE client event (CASSANDRA-8516)
 * Allow overriding MAX_OUTSTANDING_REPLAY_COUNT (CASSANDRA-7533)
 * Fix malformed JMX ObjectName containing IPv6 addresses (CASSANDRA-9027)
 * (cqlsh) Allow increasing CSV field size limit through
   cqlshrc config option (CASSANDRA-8934)
 * Stop logging range tombstones when exceeding the threshold
   (CASSANDRA-8559)
 * Fix NullPointerException when nodetool getendpoints is run
   against invalid keyspaces or tables (CASSANDRA-8950)
 * Allow specifying the tmp dir (CASSANDRA-7712)
 * Improve compaction estimated tasks estimation (CASSANDRA-8904)
 * Fix duplicate up/down messages sent to native clients (CASSANDRA-7816)
 * Expose commit log archive status via JMX (CASSANDRA-8734)
 * Provide better exceptions for invalid replication strategy parameters
   (CASSANDRA-8909)
 * Fix regression in mixed single and multi-column relation support for
   SELECT statements (CASSANDRA-8613)
 * Add ability to limit number of native connections (CASSANDRA-8086)
 * Fix CQLSSTableWriter throwing exception and spawning threads
   (CASSANDRA-8808)
 * Fix MT mismatch between empty and GC-able data (CASSANDRA-8979)
 * Fix incorrect validation when snapshotting single table (CASSANDRA-8056)
 * Add offline tool to relevel sstables (CASSANDRA-8301)
 * Preserve stream ID for more protocol errors (CASSANDRA-8848)
 * Fix combining token() function with multi-column relations on
   clustering columns (CASSANDRA-8797)
 * Make CFS.markReferenced() resistant to bad refcounting (CASSANDRA-8829)
 * Fix StreamTransferTask abort/complete bad refcounting (CASSANDRA-8815)
 * Fix AssertionError when querying a DESC clustering ordered
   table with ASC ordering and paging (CASSANDRA-8767)
 * AssertionError: "Memory was freed" when running cleanup (CASSANDRA-8716)
 * Make it possible to set max_sstable_age to fractional days (CASSANDRA-8406)
 * Fix some multi-column relations with indexes on some clustering
   columns (CASSANDRA-8275)
 * Fix memory leak in SSTableSimple*Writer and SSTableReader.validate()
   (CASSANDRA-8748)
 * Throw OOM if allocating memory fails to return a valid pointer (CASSANDRA-8726)
 * Fix SSTableSimpleUnsortedWriter ConcurrentModificationException (CASSANDRA-8619)
 * 'nodetool info' prints exception against older node (CASSANDRA-8796)
 * Ensure SSTableSimpleUnsortedWriter.close() terminates if
   disk writer has crashed (CASSANDRA-8807)


2.1.4
 * Bind JMX to localhost unless explicitly configured otherwise (CASSANDRA-9085)


2.1.3
 * Fix HSHA/offheap_objects corruption (CASSANDRA-8719)
 * Upgrade libthrift to 0.9.2 (CASSANDRA-8685)
 * Don't use the shared ref in sstableloader (CASSANDRA-8704)
 * Purge internal prepared statements if related tables or
   keyspaces are dropped (CASSANDRA-8693)
 * (cqlsh) Handle unicode BOM at start of files (CASSANDRA-8638)
 * Stop compactions before exiting offline tools (CASSANDRA-8623)
 * Update tools/stress/README.txt to match current behaviour (CASSANDRA-7933)
 * Fix schema from Thrift conversion with empty metadata (CASSANDRA-8695)
 * Safer Resource Management (CASSANDRA-7705)
 * Make sure we compact highly overlapping cold sstables with
   STCS (CASSANDRA-8635)
 * rpc_interface and listen_interface generate NPE on startup when specified
   interface doesn't exist (CASSANDRA-8677)
 * Fix ArrayIndexOutOfBoundsException in nodetool cfhistograms (CASSANDRA-8514)
 * Switch from yammer metrics for nodetool cf/proxy histograms (CASSANDRA-8662)
 * Make sure we don't add tmplink files to the compaction
   strategy (CASSANDRA-8580)
 * (cqlsh) Handle maps with blob keys (CASSANDRA-8372)
 * (cqlsh) Handle DynamicCompositeType schemas correctly (CASSANDRA-8563)
 * Duplicate rows returned when in clause has repeated values (CASSANDRA-6706)
 * Add tooling to detect hot partitions (CASSANDRA-7974)
 * Fix cassandra-stress user-mode truncation of partition generation (CASSANDRA-8608)
 * Only stream from unrepaired sstables during inc repair (CASSANDRA-8267)
 * Don't allow starting multiple inc repairs on the same sstables (CASSANDRA-8316)
 * Invalidate prepared BATCH statements when related tables
   or keyspaces are dropped (CASSANDRA-8652)
 * Fix missing results in secondary index queries on collections
   with ALLOW FILTERING (CASSANDRA-8421)
 * Expose EstimatedHistogram metrics for range slices (CASSANDRA-8627)
 * (cqlsh) Escape clqshrc passwords properly (CASSANDRA-8618)
 * Fix NPE when passing wrong argument in ALTER TABLE statement (CASSANDRA-8355)
 * Pig: Refactor and deprecate CqlStorage (CASSANDRA-8599)
 * Don't reuse the same cleanup strategy for all sstables (CASSANDRA-8537)
 * Fix case-sensitivity of index name on CREATE and DROP INDEX
   statements (CASSANDRA-8365)
 * Better detection/logging for corruption in compressed sstables (CASSANDRA-8192)
 * Use the correct repairedAt value when closing writer (CASSANDRA-8570)
 * (cqlsh) Handle a schema mismatch being detected on startup (CASSANDRA-8512)
 * Properly calculate expected write size during compaction (CASSANDRA-8532)
 * Invalidate affected prepared statements when a table's columns
   are altered (CASSANDRA-7910)
 * Stress - user defined writes should populate sequentally (CASSANDRA-8524)
 * Fix regression in SSTableRewriter causing some rows to become unreadable 
   during compaction (CASSANDRA-8429)
 * Run major compactions for repaired/unrepaired in parallel (CASSANDRA-8510)
 * (cqlsh) Fix compression options in DESCRIBE TABLE output when compression
   is disabled (CASSANDRA-8288)
 * (cqlsh) Fix DESCRIBE output after keyspaces are altered (CASSANDRA-7623)
 * Make sure we set lastCompactedKey correctly (CASSANDRA-8463)
 * (cqlsh) Fix output of CONSISTENCY command (CASSANDRA-8507)
 * (cqlsh) Fixed the handling of LIST statements (CASSANDRA-8370)
 * Make sstablescrub check leveled manifest again (CASSANDRA-8432)
 * Check first/last keys in sstable when giving out positions (CASSANDRA-8458)
 * Disable mmap on Windows (CASSANDRA-6993)
 * Add missing ConsistencyLevels to cassandra-stress (CASSANDRA-8253)
 * Add auth support to cassandra-stress (CASSANDRA-7985)
 * Fix ArrayIndexOutOfBoundsException when generating error message
   for some CQL syntax errors (CASSANDRA-8455)
 * Scale memtable slab allocation logarithmically (CASSANDRA-7882)
 * cassandra-stress simultaneous inserts over same seed (CASSANDRA-7964)
 * Reduce cassandra-stress sampling memory requirements (CASSANDRA-7926)
 * Ensure memtable flush cannot expire commit log entries from its future (CASSANDRA-8383)
 * Make read "defrag" async to reclaim memtables (CASSANDRA-8459)
 * Remove tmplink files for offline compactions (CASSANDRA-8321)
 * Reduce maxHintsInProgress (CASSANDRA-8415)
 * BTree updates may call provided update function twice (CASSANDRA-8018)
 * Release sstable references after anticompaction (CASSANDRA-8386)
 * Handle abort() in SSTableRewriter properly (CASSANDRA-8320)
 * Centralize shared executors (CASSANDRA-8055)
 * Fix filtering for CONTAINS (KEY) relations on frozen collection
   clustering columns when the query is restricted to a single
   partition (CASSANDRA-8203)
 * Do more aggressive entire-sstable TTL expiry checks (CASSANDRA-8243)
 * Add more log info if readMeter is null (CASSANDRA-8238)
 * add check of the system wall clock time at startup (CASSANDRA-8305)
 * Support for frozen collections (CASSANDRA-7859)
 * Fix overflow on histogram computation (CASSANDRA-8028)
 * Have paxos reuse the timestamp generation of normal queries (CASSANDRA-7801)
 * Fix incremental repair not remove parent session on remote (CASSANDRA-8291)
 * Improve JBOD disk utilization (CASSANDRA-7386)
 * Log failed host when preparing incremental repair (CASSANDRA-8228)
 * Force config client mode in CQLSSTableWriter (CASSANDRA-8281)
 * Fix sstableupgrade throws exception (CASSANDRA-8688)
 * Fix hang when repairing empty keyspace (CASSANDRA-8694)
Merged from 2.0:
 * Fix IllegalArgumentException in dynamic snitch (CASSANDRA-8448)
 * Add support for UPDATE ... IF EXISTS (CASSANDRA-8610)
 * Fix reversal of list prepends (CASSANDRA-8733)
 * Prevent non-zero default_time_to_live on tables with counters
   (CASSANDRA-8678)
 * Fix SSTableSimpleUnsortedWriter ConcurrentModificationException
   (CASSANDRA-8619)
 * Round up time deltas lower than 1ms in BulkLoader (CASSANDRA-8645)
 * Add batch remove iterator to ABSC (CASSANDRA-8414, 8666)
 * Round up time deltas lower than 1ms in BulkLoader (CASSANDRA-8645)
 * Fix isClientMode check in Keyspace (CASSANDRA-8687)
 * Use more efficient slice size for querying internal secondary
   index tables (CASSANDRA-8550)
 * Fix potentially returning deleted rows with range tombstone (CASSANDRA-8558)
 * Check for available disk space before starting a compaction (CASSANDRA-8562)
 * Fix DISTINCT queries with LIMITs or paging when some partitions
   contain only tombstones (CASSANDRA-8490)
 * Introduce background cache refreshing to permissions cache
   (CASSANDRA-8194)
 * Fix race condition in StreamTransferTask that could lead to
   infinite loops and premature sstable deletion (CASSANDRA-7704)
 * Add an extra version check to MigrationTask (CASSANDRA-8462)
 * Ensure SSTableWriter cleans up properly after failure (CASSANDRA-8499)
 * Increase bf true positive count on key cache hit (CASSANDRA-8525)
 * Move MeteredFlusher to its own thread (CASSANDRA-8485)
 * Fix non-distinct results in DISTNCT queries on static columns when
   paging is enabled (CASSANDRA-8087)
 * Move all hints related tasks to hints internal executor (CASSANDRA-8285)
 * Fix paging for multi-partition IN queries (CASSANDRA-8408)
 * Fix MOVED_NODE topology event never being emitted when a node
   moves its token (CASSANDRA-8373)
 * Fix validation of indexes in COMPACT tables (CASSANDRA-8156)
 * Avoid StackOverflowError when a large list of IN values
   is used for a clustering column (CASSANDRA-8410)
 * Fix NPE when writetime() or ttl() calls are wrapped by
   another function call (CASSANDRA-8451)
 * Fix NPE after dropping a keyspace (CASSANDRA-8332)
 * Fix error message on read repair timeouts (CASSANDRA-7947)
 * Default DTCS base_time_seconds changed to 60 (CASSANDRA-8417)
 * Refuse Paxos operation with more than one pending endpoint (CASSANDRA-8346, 8640)
 * Throw correct exception when trying to bind a keyspace or table
   name (CASSANDRA-6952)
 * Make HHOM.compact synchronized (CASSANDRA-8416)
 * cancel latency-sampling task when CF is dropped (CASSANDRA-8401)
 * don't block SocketThread for MessagingService (CASSANDRA-8188)
 * Increase quarantine delay on replacement (CASSANDRA-8260)
 * Expose off-heap memory usage stats (CASSANDRA-7897)
 * Ignore Paxos commits for truncated tables (CASSANDRA-7538)
 * Validate size of indexed column values (CASSANDRA-8280)
 * Make LCS split compaction results over all data directories (CASSANDRA-8329)
 * Fix some failing queries that use multi-column relations
   on COMPACT STORAGE tables (CASSANDRA-8264)
 * Fix InvalidRequestException with ORDER BY (CASSANDRA-8286)
 * Disable SSLv3 for POODLE (CASSANDRA-8265)
 * Fix millisecond timestamps in Tracing (CASSANDRA-8297)
 * Include keyspace name in error message when there are insufficient
   live nodes to stream from (CASSANDRA-8221)
 * Avoid overlap in L1 when L0 contains many nonoverlapping
   sstables (CASSANDRA-8211)
 * Improve PropertyFileSnitch logging (CASSANDRA-8183)
 * Add DC-aware sequential repair (CASSANDRA-8193)
 * Use live sstables in snapshot repair if possible (CASSANDRA-8312)
 * Fix hints serialized size calculation (CASSANDRA-8587)


2.1.2
 * (cqlsh) parse_for_table_meta errors out on queries with undefined
   grammars (CASSANDRA-8262)
 * (cqlsh) Fix SELECT ... TOKEN() function broken in C* 2.1.1 (CASSANDRA-8258)
 * Fix Cassandra crash when running on JDK8 update 40 (CASSANDRA-8209)
 * Optimize partitioner tokens (CASSANDRA-8230)
 * Improve compaction of repaired/unrepaired sstables (CASSANDRA-8004)
 * Make cache serializers pluggable (CASSANDRA-8096)
 * Fix issues with CONTAINS (KEY) queries on secondary indexes
   (CASSANDRA-8147)
 * Fix read-rate tracking of sstables for some queries (CASSANDRA-8239)
 * Fix default timestamp in QueryOptions (CASSANDRA-8246)
 * Set socket timeout when reading remote version (CASSANDRA-8188)
 * Refactor how we track live size (CASSANDRA-7852)
 * Make sure unfinished compaction files are removed (CASSANDRA-8124)
 * Fix shutdown when run as Windows service (CASSANDRA-8136)
 * Fix DESCRIBE TABLE with custom indexes (CASSANDRA-8031)
 * Fix race in RecoveryManagerTest (CASSANDRA-8176)
 * Avoid IllegalArgumentException while sorting sstables in
   IndexSummaryManager (CASSANDRA-8182)
 * Shutdown JVM on file descriptor exhaustion (CASSANDRA-7579)
 * Add 'die' policy for commit log and disk failure (CASSANDRA-7927)
 * Fix installing as service on Windows (CASSANDRA-8115)
 * Fix CREATE TABLE for CQL2 (CASSANDRA-8144)
 * Avoid boxing in ColumnStats min/max trackers (CASSANDRA-8109)
Merged from 2.0:
 * Correctly handle non-text column names in cql3 (CASSANDRA-8178)
 * Fix deletion for indexes on primary key columns (CASSANDRA-8206)
 * Add 'nodetool statusgossip' (CASSANDRA-8125)
 * Improve client notification that nodes are ready for requests (CASSANDRA-7510)
 * Handle negative timestamp in writetime method (CASSANDRA-8139)
 * Pig: Remove errant LIMIT clause in CqlNativeStorage (CASSANDRA-8166)
 * Throw ConfigurationException when hsha is used with the default
   rpc_max_threads setting of 'unlimited' (CASSANDRA-8116)
 * Allow concurrent writing of the same table in the same JVM using
   CQLSSTableWriter (CASSANDRA-7463)
 * Fix totalDiskSpaceUsed calculation (CASSANDRA-8205)


2.1.1
 * Fix spin loop in AtomicSortedColumns (CASSANDRA-7546)
 * Dont notify when replacing tmplink files (CASSANDRA-8157)
 * Fix validation with multiple CONTAINS clause (CASSANDRA-8131)
 * Fix validation of collections in TriggerExecutor (CASSANDRA-8146)
 * Fix IllegalArgumentException when a list of IN values containing tuples
   is passed as a single arg to a prepared statement with the v1 or v2
   protocol (CASSANDRA-8062)
 * Fix ClassCastException in DISTINCT query on static columns with
   query paging (CASSANDRA-8108)
 * Fix NPE on null nested UDT inside a set (CASSANDRA-8105)
 * Fix exception when querying secondary index on set items or map keys
   when some clustering columns are specified (CASSANDRA-8073)
 * Send proper error response when there is an error during native
   protocol message decode (CASSANDRA-8118)
 * Gossip should ignore generation numbers too far in the future (CASSANDRA-8113)
 * Fix NPE when creating a table with frozen sets, lists (CASSANDRA-8104)
 * Fix high memory use due to tracking reads on incrementally opened sstable
   readers (CASSANDRA-8066)
 * Fix EXECUTE request with skipMetadata=false returning no metadata
   (CASSANDRA-8054)
 * Allow concurrent use of CQLBulkOutputFormat (CASSANDRA-7776)
 * Shutdown JVM on OOM (CASSANDRA-7507)
 * Upgrade netty version and enable epoll event loop (CASSANDRA-7761)
 * Don't duplicate sstables smaller than split size when using
   the sstablesplitter tool (CASSANDRA-7616)
 * Avoid re-parsing already prepared statements (CASSANDRA-7923)
 * Fix some Thrift slice deletions and updates of COMPACT STORAGE
   tables with some clustering columns omitted (CASSANDRA-7990)
 * Fix filtering for CONTAINS on sets (CASSANDRA-8033)
 * Properly track added size (CASSANDRA-7239)
 * Allow compilation in java 8 (CASSANDRA-7208)
 * Fix Assertion error on RangeTombstoneList diff (CASSANDRA-8013)
 * Release references to overlapping sstables during compaction (CASSANDRA-7819)
 * Send notification when opening compaction results early (CASSANDRA-8034)
 * Make native server start block until properly bound (CASSANDRA-7885)
 * (cqlsh) Fix IPv6 support (CASSANDRA-7988)
 * Ignore fat clients when checking for endpoint collision (CASSANDRA-7939)
 * Make sstablerepairedset take a list of files (CASSANDRA-7995)
 * (cqlsh) Tab completeion for indexes on map keys (CASSANDRA-7972)
 * (cqlsh) Fix UDT field selection in select clause (CASSANDRA-7891)
 * Fix resource leak in event of corrupt sstable
 * (cqlsh) Add command line option for cqlshrc file path (CASSANDRA-7131)
 * Provide visibility into prepared statements churn (CASSANDRA-7921, CASSANDRA-7930)
 * Invalidate prepared statements when their keyspace or table is
   dropped (CASSANDRA-7566)
 * cassandra-stress: fix support for NetworkTopologyStrategy (CASSANDRA-7945)
 * Fix saving caches when a table is dropped (CASSANDRA-7784)
 * Add better error checking of new stress profile (CASSANDRA-7716)
 * Use ThreadLocalRandom and remove FBUtilities.threadLocalRandom (CASSANDRA-7934)
 * Prevent operator mistakes due to simultaneous bootstrap (CASSANDRA-7069)
 * cassandra-stress supports whitelist mode for node config (CASSANDRA-7658)
 * GCInspector more closely tracks GC; cassandra-stress and nodetool report it (CASSANDRA-7916)
 * nodetool won't output bogus ownership info without a keyspace (CASSANDRA-7173)
 * Add human readable option to nodetool commands (CASSANDRA-5433)
 * Don't try to set repairedAt on old sstables (CASSANDRA-7913)
 * Add metrics for tracking PreparedStatement use (CASSANDRA-7719)
 * (cqlsh) tab-completion for triggers (CASSANDRA-7824)
 * (cqlsh) Support for query paging (CASSANDRA-7514)
 * (cqlsh) Show progress of COPY operations (CASSANDRA-7789)
 * Add syntax to remove multiple elements from a map (CASSANDRA-6599)
 * Support non-equals conditions in lightweight transactions (CASSANDRA-6839)
 * Add IF [NOT] EXISTS to create/drop triggers (CASSANDRA-7606)
 * (cqlsh) Display the current logged-in user (CASSANDRA-7785)
 * (cqlsh) Don't ignore CTRL-C during COPY FROM execution (CASSANDRA-7815)
 * (cqlsh) Order UDTs according to cross-type dependencies in DESCRIBE
   output (CASSANDRA-7659)
 * (cqlsh) Fix handling of CAS statement results (CASSANDRA-7671)
 * (cqlsh) COPY TO/FROM improvements (CASSANDRA-7405)
 * Support list index operations with conditions (CASSANDRA-7499)
 * Add max live/tombstoned cells to nodetool cfstats output (CASSANDRA-7731)
 * Validate IPv6 wildcard addresses properly (CASSANDRA-7680)
 * (cqlsh) Error when tracing query (CASSANDRA-7613)
 * Avoid IOOBE when building SyntaxError message snippet (CASSANDRA-7569)
 * SSTableExport uses correct validator to create string representation of partition
   keys (CASSANDRA-7498)
 * Avoid NPEs when receiving type changes for an unknown keyspace (CASSANDRA-7689)
 * Add support for custom 2i validation (CASSANDRA-7575)
 * Pig support for hadoop CqlInputFormat (CASSANDRA-6454)
 * Add duration mode to cassandra-stress (CASSANDRA-7468)
 * Add listen_interface and rpc_interface options (CASSANDRA-7417)
 * Improve schema merge performance (CASSANDRA-7444)
 * Adjust MT depth based on # of partition validating (CASSANDRA-5263)
 * Optimise NativeCell comparisons (CASSANDRA-6755)
 * Configurable client timeout for cqlsh (CASSANDRA-7516)
 * Include snippet of CQL query near syntax error in messages (CASSANDRA-7111)
 * Make repair -pr work with -local (CASSANDRA-7450)
 * Fix error in sstableloader with -cph > 1 (CASSANDRA-8007)
 * Fix snapshot repair error on indexed tables (CASSANDRA-8020)
 * Do not exit nodetool repair when receiving JMX NOTIF_LOST (CASSANDRA-7909)
 * Stream to private IP when available (CASSANDRA-8084)
Merged from 2.0:
 * Reject conditions on DELETE unless full PK is given (CASSANDRA-6430)
 * Properly reject the token function DELETE (CASSANDRA-7747)
 * Force batchlog replay before decommissioning a node (CASSANDRA-7446)
 * Fix hint replay with many accumulated expired hints (CASSANDRA-6998)
 * Fix duplicate results in DISTINCT queries on static columns with query
   paging (CASSANDRA-8108)
 * Add DateTieredCompactionStrategy (CASSANDRA-6602)
 * Properly validate ascii and utf8 string literals in CQL queries (CASSANDRA-8101)
 * (cqlsh) Fix autocompletion for alter keyspace (CASSANDRA-8021)
 * Create backup directories for commitlog archiving during startup (CASSANDRA-8111)
 * Reduce totalBlockFor() for LOCAL_* consistency levels (CASSANDRA-8058)
 * Fix merging schemas with re-dropped keyspaces (CASSANDRA-7256)
 * Fix counters in supercolumns during live upgrades from 1.2 (CASSANDRA-7188)
 * Notify DT subscribers when a column family is truncated (CASSANDRA-8088)
 * Add sanity check of $JAVA on startup (CASSANDRA-7676)
 * Schedule fat client schema pull on join (CASSANDRA-7993)
 * Don't reset nodes' versions when closing IncomingTcpConnections
   (CASSANDRA-7734)
 * Record the real messaging version in all cases in OutboundTcpConnection
   (CASSANDRA-8057)
 * SSL does not work in cassandra-cli (CASSANDRA-7899)
 * Fix potential exception when using ReversedType in DynamicCompositeType
   (CASSANDRA-7898)
 * Better validation of collection values (CASSANDRA-7833)
 * Track min/max timestamps correctly (CASSANDRA-7969)
 * Fix possible overflow while sorting CL segments for replay (CASSANDRA-7992)
 * Increase nodetool Xmx (CASSANDRA-7956)
 * Archive any commitlog segments present at startup (CASSANDRA-6904)
 * CrcCheckChance should adjust based on live CFMetadata not 
   sstable metadata (CASSANDRA-7978)
 * token() should only accept columns in the partitioning
   key order (CASSANDRA-6075)
 * Add method to invalidate permission cache via JMX (CASSANDRA-7977)
 * Allow propagating multiple gossip states atomically (CASSANDRA-6125)
 * Log exceptions related to unclean native protocol client disconnects
   at DEBUG or INFO (CASSANDRA-7849)
 * Allow permissions cache to be set via JMX (CASSANDRA-7698)
 * Include schema_triggers CF in readable system resources (CASSANDRA-7967)
 * Fix RowIndexEntry to report correct serializedSize (CASSANDRA-7948)
 * Make CQLSSTableWriter sync within partitions (CASSANDRA-7360)
 * Potentially use non-local replicas in CqlConfigHelper (CASSANDRA-7906)
 * Explicitly disallow mixing multi-column and single-column
   relations on clustering columns (CASSANDRA-7711)
 * Better error message when condition is set on PK column (CASSANDRA-7804)
 * Don't send schema change responses and events for no-op DDL
   statements (CASSANDRA-7600)
 * (Hadoop) fix cluster initialisation for a split fetching (CASSANDRA-7774)
 * Throw InvalidRequestException when queries contain relations on entire
   collection columns (CASSANDRA-7506)
 * (cqlsh) enable CTRL-R history search with libedit (CASSANDRA-7577)
 * (Hadoop) allow ACFRW to limit nodes to local DC (CASSANDRA-7252)
 * (cqlsh) cqlsh should automatically disable tracing when selecting
   from system_traces (CASSANDRA-7641)
 * (Hadoop) Add CqlOutputFormat (CASSANDRA-6927)
 * Don't depend on cassandra config for nodetool ring (CASSANDRA-7508)
 * (cqlsh) Fix failing cqlsh formatting tests (CASSANDRA-7703)
 * Fix IncompatibleClassChangeError from hadoop2 (CASSANDRA-7229)
 * Add 'nodetool sethintedhandoffthrottlekb' (CASSANDRA-7635)
 * (cqlsh) Add tab-completion for CREATE/DROP USER IF [NOT] EXISTS (CASSANDRA-7611)
 * Catch errors when the JVM pulls the rug out from GCInspector (CASSANDRA-5345)
 * cqlsh fails when version number parts are not int (CASSANDRA-7524)
 * Fix NPE when table dropped during streaming (CASSANDRA-7946)
 * Fix wrong progress when streaming uncompressed (CASSANDRA-7878)
 * Fix possible infinite loop in creating repair range (CASSANDRA-7983)
 * Fix unit in nodetool for streaming throughput (CASSANDRA-7375)
Merged from 1.2:
 * Don't index tombstones (CASSANDRA-7828)
 * Improve PasswordAuthenticator default super user setup (CASSANDRA-7788)


2.1.0
 * (cqlsh) Removed "ALTER TYPE <name> RENAME TO <name>" from tab-completion
   (CASSANDRA-7895)
 * Fixed IllegalStateException in anticompaction (CASSANDRA-7892)
 * cqlsh: DESCRIBE support for frozen UDTs, tuples (CASSANDRA-7863)
 * Avoid exposing internal classes over JMX (CASSANDRA-7879)
 * Add null check for keys when freezing collection (CASSANDRA-7869)
 * Improve stress workload realism (CASSANDRA-7519)
Merged from 2.0:
 * Configure system.paxos with LeveledCompactionStrategy (CASSANDRA-7753)
 * Fix ALTER clustering column type from DateType to TimestampType when
   using DESC clustering order (CASSANRDA-7797)
 * Throw EOFException if we run out of chunks in compressed datafile
   (CASSANDRA-7664)
 * Fix PRSI handling of CQL3 row markers for row cleanup (CASSANDRA-7787)
 * Fix dropping collection when it's the last regular column (CASSANDRA-7744)
 * Make StreamReceiveTask thread safe and gc friendly (CASSANDRA-7795)
 * Validate empty cell names from counter updates (CASSANDRA-7798)
Merged from 1.2:
 * Don't allow compacted sstables to be marked as compacting (CASSANDRA-7145)
 * Track expired tombstones (CASSANDRA-7810)


2.1.0-rc7
 * Add frozen keyword and require UDT to be frozen (CASSANDRA-7857)
 * Track added sstable size correctly (CASSANDRA-7239)
 * (cqlsh) Fix case insensitivity (CASSANDRA-7834)
 * Fix failure to stream ranges when moving (CASSANDRA-7836)
 * Correctly remove tmplink files (CASSANDRA-7803)
 * (cqlsh) Fix column name formatting for functions, CAS operations,
   and UDT field selections (CASSANDRA-7806)
 * (cqlsh) Fix COPY FROM handling of null/empty primary key
   values (CASSANDRA-7792)
 * Fix ordering of static cells (CASSANDRA-7763)
Merged from 2.0:
 * Forbid re-adding dropped counter columns (CASSANDRA-7831)
 * Fix CFMetaData#isThriftCompatible() for PK-only tables (CASSANDRA-7832)
 * Always reject inequality on the partition key without token()
   (CASSANDRA-7722)
 * Always send Paxos commit to all replicas (CASSANDRA-7479)
 * Make disruptor_thrift_server invocation pool configurable (CASSANDRA-7594)
 * Make repair no-op when RF=1 (CASSANDRA-7864)


2.1.0-rc6
 * Fix OOM issue from netty caching over time (CASSANDRA-7743)
 * json2sstable couldn't import JSON for CQL table (CASSANDRA-7477)
 * Invalidate all caches on table drop (CASSANDRA-7561)
 * Skip strict endpoint selection for ranges if RF == nodes (CASSANRA-7765)
 * Fix Thrift range filtering without 2ary index lookups (CASSANDRA-7741)
 * Add tracing entries about concurrent range requests (CASSANDRA-7599)
 * (cqlsh) Fix DESCRIBE for NTS keyspaces (CASSANDRA-7729)
 * Remove netty buffer ref-counting (CASSANDRA-7735)
 * Pass mutated cf to index updater for use by PRSI (CASSANDRA-7742)
 * Include stress yaml example in release and deb (CASSANDRA-7717)
 * workaround for netty issue causing corrupted data off the wire (CASSANDRA-7695)
 * cqlsh DESC CLUSTER fails retrieving ring information (CASSANDRA-7687)
 * Fix binding null values inside UDT (CASSANDRA-7685)
 * Fix UDT field selection with empty fields (CASSANDRA-7670)
 * Bogus deserialization of static cells from sstable (CASSANDRA-7684)
 * Fix NPE on compaction leftover cleanup for dropped table (CASSANDRA-7770)
Merged from 2.0:
 * Fix race condition in StreamTransferTask that could lead to
   infinite loops and premature sstable deletion (CASSANDRA-7704)
 * (cqlsh) Wait up to 10 sec for a tracing session (CASSANDRA-7222)
 * Fix NPE in FileCacheService.sizeInBytes (CASSANDRA-7756)
 * Remove duplicates from StorageService.getJoiningNodes (CASSANDRA-7478)
 * Clone token map outside of hot gossip loops (CASSANDRA-7758)
 * Fix MS expiring map timeout for Paxos messages (CASSANDRA-7752)
 * Do not flush on truncate if durable_writes is false (CASSANDRA-7750)
 * Give CRR a default input_cql Statement (CASSANDRA-7226)
 * Better error message when adding a collection with the same name
   than a previously dropped one (CASSANDRA-6276)
 * Fix validation when adding static columns (CASSANDRA-7730)
 * (Thrift) fix range deletion of supercolumns (CASSANDRA-7733)
 * Fix potential AssertionError in RangeTombstoneList (CASSANDRA-7700)
 * Validate arguments of blobAs* functions (CASSANDRA-7707)
 * Fix potential AssertionError with 2ndary indexes (CASSANDRA-6612)
 * Avoid logging CompactionInterrupted at ERROR (CASSANDRA-7694)
 * Minor leak in sstable2jon (CASSANDRA-7709)
 * Add cassandra.auto_bootstrap system property (CASSANDRA-7650)
 * Update java driver (for hadoop) (CASSANDRA-7618)
 * Remove CqlPagingRecordReader/CqlPagingInputFormat (CASSANDRA-7570)
 * Support connecting to ipv6 jmx with nodetool (CASSANDRA-7669)


2.1.0-rc5
 * Reject counters inside user types (CASSANDRA-7672)
 * Switch to notification-based GCInspector (CASSANDRA-7638)
 * (cqlsh) Handle nulls in UDTs and tuples correctly (CASSANDRA-7656)
 * Don't use strict consistency when replacing (CASSANDRA-7568)
 * Fix min/max cell name collection on 2.0 SSTables with range
   tombstones (CASSANDRA-7593)
 * Tolerate min/max cell names of different lengths (CASSANDRA-7651)
 * Filter cached results correctly (CASSANDRA-7636)
 * Fix tracing on the new SEPExecutor (CASSANDRA-7644)
 * Remove shuffle and taketoken (CASSANDRA-7601)
 * Clean up Windows batch scripts (CASSANDRA-7619)
 * Fix native protocol drop user type notification (CASSANDRA-7571)
 * Give read access to system.schema_usertypes to all authenticated users
   (CASSANDRA-7578)
 * (cqlsh) Fix cqlsh display when zero rows are returned (CASSANDRA-7580)
 * Get java version correctly when JAVA_TOOL_OPTIONS is set (CASSANDRA-7572)
 * Fix NPE when dropping index from non-existent keyspace, AssertionError when
   dropping non-existent index with IF EXISTS (CASSANDRA-7590)
 * Fix sstablelevelresetter hang (CASSANDRA-7614)
 * (cqlsh) Fix deserialization of blobs (CASSANDRA-7603)
 * Use "keyspace updated" schema change message for UDT changes in v1 and
   v2 protocols (CASSANDRA-7617)
 * Fix tracing of range slices and secondary index lookups that are local
   to the coordinator (CASSANDRA-7599)
 * Set -Dcassandra.storagedir for all tool shell scripts (CASSANDRA-7587)
 * Don't swap max/min col names when mutating sstable metadata (CASSANDRA-7596)
 * (cqlsh) Correctly handle paged result sets (CASSANDRA-7625)
 * (cqlsh) Improve waiting for a trace to complete (CASSANDRA-7626)
 * Fix tracing of concurrent range slices and 2ary index queries (CASSANDRA-7626)
 * Fix scrub against collection type (CASSANDRA-7665)
Merged from 2.0:
 * Set gc_grace_seconds to seven days for system schema tables (CASSANDRA-7668)
 * SimpleSeedProvider no longer caches seeds forever (CASSANDRA-7663)
 * Always flush on truncate (CASSANDRA-7511)
 * Fix ReversedType(DateType) mapping to native protocol (CASSANDRA-7576)
 * Always merge ranges owned by a single node (CASSANDRA-6930)
 * Track max/min timestamps for range tombstones (CASSANDRA-7647)
 * Fix NPE when listing saved caches dir (CASSANDRA-7632)


2.1.0-rc4
 * Fix word count hadoop example (CASSANDRA-7200)
 * Updated memtable_cleanup_threshold and memtable_flush_writers defaults 
   (CASSANDRA-7551)
 * (Windows) fix startup when WMI memory query fails (CASSANDRA-7505)
 * Anti-compaction proceeds if any part of the repair failed (CASSANDRA-7521)
 * Add missing table name to DROP INDEX responses and notifications (CASSANDRA-7539)
 * Bump CQL version to 3.2.0 and update CQL documentation (CASSANDRA-7527)
 * Fix configuration error message when running nodetool ring (CASSANDRA-7508)
 * Support conditional updates, tuple type, and the v3 protocol in cqlsh (CASSANDRA-7509)
 * Handle queries on multiple secondary index types (CASSANDRA-7525)
 * Fix cqlsh authentication with v3 native protocol (CASSANDRA-7564)
 * Fix NPE when unknown prepared statement ID is used (CASSANDRA-7454)
Merged from 2.0:
 * (Windows) force range-based repair to non-sequential mode (CASSANDRA-7541)
 * Fix range merging when DES scores are zero (CASSANDRA-7535)
 * Warn when SSL certificates have expired (CASSANDRA-7528)
 * Fix error when doing reversed queries with static columns (CASSANDRA-7490)
Merged from 1.2:
 * Set correct stream ID on responses when non-Exception Throwables
   are thrown while handling native protocol messages (CASSANDRA-7470)


2.1.0-rc3
 * Consider expiry when reconciling otherwise equal cells (CASSANDRA-7403)
 * Introduce CQL support for stress tool (CASSANDRA-6146)
 * Fix ClassCastException processing expired messages (CASSANDRA-7496)
 * Fix prepared marker for collections inside UDT (CASSANDRA-7472)
 * Remove left-over populate_io_cache_on_flush and replicate_on_write
   uses (CASSANDRA-7493)
 * (Windows) handle spaces in path names (CASSANDRA-7451)
 * Ensure writes have completed after dropping a table, before recycling
   commit log segments (CASSANDRA-7437)
 * Remove left-over rows_per_partition_to_cache (CASSANDRA-7493)
 * Fix error when CONTAINS is used with a bind marker (CASSANDRA-7502)
 * Properly reject unknown UDT field (CASSANDRA-7484)
Merged from 2.0:
 * Fix CC#collectTimeOrderedData() tombstone optimisations (CASSANDRA-7394)
 * Support DISTINCT for static columns and fix behaviour when DISTINC is
   not use (CASSANDRA-7305).
 * Workaround JVM NPE on JMX bind failure (CASSANDRA-7254)
 * Fix race in FileCacheService RemovalListener (CASSANDRA-7278)
 * Fix inconsistent use of consistencyForCommit that allowed LOCAL_QUORUM
   operations to incorrect become full QUORUM (CASSANDRA-7345)
 * Properly handle unrecognized opcodes and flags (CASSANDRA-7440)
 * (Hadoop) close CqlRecordWriter clients when finished (CASSANDRA-7459)
 * Commit disk failure policy (CASSANDRA-7429)
 * Make sure high level sstables get compacted (CASSANDRA-7414)
 * Fix AssertionError when using empty clustering columns and static columns
   (CASSANDRA-7455)
 * Add option to disable STCS in L0 (CASSANDRA-6621)
 * Upgrade to snappy-java 1.0.5.2 (CASSANDRA-7476)


2.1.0-rc2
 * Fix heap size calculation for CompoundSparseCellName and 
   CompoundSparseCellName.WithCollection (CASSANDRA-7421)
 * Allow counter mutations in UNLOGGED batches (CASSANDRA-7351)
 * Modify reconcile logic to always pick a tombstone over a counter cell
   (CASSANDRA-7346)
 * Avoid incremental compaction on Windows (CASSANDRA-7365)
 * Fix exception when querying a composite-keyed table with a collection index
   (CASSANDRA-7372)
 * Use node's host id in place of counter ids (CASSANDRA-7366)
 * Fix error when doing reversed queries with static columns (CASSANDRA-7490)
 * Backport CASSANDRA-6747 (CASSANDRA-7560)
 * Track max/min timestamps for range tombstones (CASSANDRA-7647)
 * Fix NPE when listing saved caches dir (CASSANDRA-7632)
 * Fix sstableloader unable to connect encrypted node (CASSANDRA-7585)
Merged from 1.2:
 * Clone token map outside of hot gossip loops (CASSANDRA-7758)
 * Add stop method to EmbeddedCassandraService (CASSANDRA-7595)
 * Support connecting to ipv6 jmx with nodetool (CASSANDRA-7669)
 * Set gc_grace_seconds to seven days for system schema tables (CASSANDRA-7668)
 * SimpleSeedProvider no longer caches seeds forever (CASSANDRA-7663)
 * Set correct stream ID on responses when non-Exception Throwables
   are thrown while handling native protocol messages (CASSANDRA-7470)
 * Fix row size miscalculation in LazilyCompactedRow (CASSANDRA-7543)
 * Fix race in background compaction check (CASSANDRA-7745)
 * Don't clear out range tombstones during compaction (CASSANDRA-7808)


2.1.0-rc1
 * Revert flush directory (CASSANDRA-6357)
 * More efficient executor service for fast operations (CASSANDRA-4718)
 * Move less common tools into a new cassandra-tools package (CASSANDRA-7160)
 * Support more concurrent requests in native protocol (CASSANDRA-7231)
 * Add tab-completion to debian nodetool packaging (CASSANDRA-6421)
 * Change concurrent_compactors defaults (CASSANDRA-7139)
 * Add PowerShell Windows launch scripts (CASSANDRA-7001)
 * Make commitlog archive+restore more robust (CASSANDRA-6974)
 * Fix marking commitlogsegments clean (CASSANDRA-6959)
 * Add snapshot "manifest" describing files included (CASSANDRA-6326)
 * Parallel streaming for sstableloader (CASSANDRA-3668)
 * Fix bugs in supercolumns handling (CASSANDRA-7138)
 * Fix ClassClassException on composite dense tables (CASSANDRA-7112)
 * Cleanup and optimize collation and slice iterators (CASSANDRA-7107)
 * Upgrade NBHM lib (CASSANDRA-7128)
 * Optimize netty server (CASSANDRA-6861)
 * Fix repair hang when given CF does not exist (CASSANDRA-7189)
 * Allow c* to be shutdown in an embedded mode (CASSANDRA-5635)
 * Add server side batching to native transport (CASSANDRA-5663)
 * Make batchlog replay asynchronous (CASSANDRA-6134)
 * remove unused classes (CASSANDRA-7197)
 * Limit user types to the keyspace they are defined in (CASSANDRA-6643)
 * Add validate method to CollectionType (CASSANDRA-7208)
 * New serialization format for UDT values (CASSANDRA-7209, CASSANDRA-7261)
 * Fix nodetool netstats (CASSANDRA-7270)
 * Fix potential ClassCastException in HintedHandoffManager (CASSANDRA-7284)
 * Use prepared statements internally (CASSANDRA-6975)
 * Fix broken paging state with prepared statement (CASSANDRA-7120)
 * Fix IllegalArgumentException in CqlStorage (CASSANDRA-7287)
 * Allow nulls/non-existant fields in UDT (CASSANDRA-7206)
 * Add Thrift MultiSliceRequest (CASSANDRA-6757, CASSANDRA-7027)
 * Handle overlapping MultiSlices (CASSANDRA-7279)
 * Fix DataOutputTest on Windows (CASSANDRA-7265)
 * Embedded sets in user defined data-types are not updating (CASSANDRA-7267)
 * Add tuple type to CQL/native protocol (CASSANDRA-7248)
 * Fix CqlPagingRecordReader on tables with few rows (CASSANDRA-7322)
Merged from 2.0:
 * Copy compaction options to make sure they are reloaded (CASSANDRA-7290)
 * Add option to do more aggressive tombstone compactions (CASSANDRA-6563)
 * Don't try to compact already-compacting files in HHOM (CASSANDRA-7288)
 * Always reallocate buffers in HSHA (CASSANDRA-6285)
 * (Hadoop) support authentication in CqlRecordReader (CASSANDRA-7221)
 * (Hadoop) Close java driver Cluster in CQLRR.close (CASSANDRA-7228)
 * Warn when 'USING TIMESTAMP' is used on a CAS BATCH (CASSANDRA-7067)
 * return all cpu values from BackgroundActivityMonitor.readAndCompute (CASSANDRA-7183)
 * Correctly delete scheduled range xfers (CASSANDRA-7143)
 * return all cpu values from BackgroundActivityMonitor.readAndCompute (CASSANDRA-7183)  
 * reduce garbage creation in calculatePendingRanges (CASSANDRA-7191)
 * fix c* launch issues on Russian os's due to output of linux 'free' cmd (CASSANDRA-6162)
 * Fix disabling autocompaction (CASSANDRA-7187)
 * Fix potential NumberFormatException when deserializing IntegerType (CASSANDRA-7088)
 * cqlsh can't tab-complete disabling compaction (CASSANDRA-7185)
 * cqlsh: Accept and execute CQL statement(s) from command-line parameter (CASSANDRA-7172)
 * Fix IllegalStateException in CqlPagingRecordReader (CASSANDRA-7198)
 * Fix the InvertedIndex trigger example (CASSANDRA-7211)
 * Add --resolve-ip option to 'nodetool ring' (CASSANDRA-7210)
 * reduce garbage on codec flag deserialization (CASSANDRA-7244) 
 * Fix duplicated error messages on directory creation error at startup (CASSANDRA-5818)
 * Proper null handle for IF with map element access (CASSANDRA-7155)
 * Improve compaction visibility (CASSANDRA-7242)
 * Correctly delete scheduled range xfers (CASSANDRA-7143)
 * Make batchlog replica selection rack-aware (CASSANDRA-6551)
 * Fix CFMetaData#getColumnDefinitionFromColumnName() (CASSANDRA-7074)
 * Fix writetime/ttl functions for static columns (CASSANDRA-7081)
 * Suggest CTRL-C or semicolon after three blank lines in cqlsh (CASSANDRA-7142)
 * Fix 2ndary index queries with DESC clustering order (CASSANDRA-6950)
 * Invalid key cache entries on DROP (CASSANDRA-6525)
 * Fix flapping RecoveryManagerTest (CASSANDRA-7084)
 * Add missing iso8601 patterns for date strings (CASSANDRA-6973)
 * Support selecting multiple rows in a partition using IN (CASSANDRA-6875)
 * Add authentication support to shuffle (CASSANDRA-6484)
 * Swap local and global default read repair chances (CASSANDRA-7320)
 * Add conditional CREATE/DROP USER support (CASSANDRA-7264)
 * Cqlsh counts non-empty lines for "Blank lines" warning (CASSANDRA-7325)
Merged from 1.2:
 * Add Cloudstack snitch (CASSANDRA-7147)
 * Update system.peers correctly when relocating tokens (CASSANDRA-7126)
 * Add Google Compute Engine snitch (CASSANDRA-7132)
 * remove duplicate query for local tokens (CASSANDRA-7182)
 * exit CQLSH with error status code if script fails (CASSANDRA-6344)
 * Fix bug with some IN queries missig results (CASSANDRA-7105)
 * Fix availability validation for LOCAL_ONE CL (CASSANDRA-7319)
 * Hint streaming can cause decommission to fail (CASSANDRA-7219)


2.1.0-beta2
 * Increase default CL space to 8GB (CASSANDRA-7031)
 * Add range tombstones to read repair digests (CASSANDRA-6863)
 * Fix BTree.clear for large updates (CASSANDRA-6943)
 * Fail write instead of logging a warning when unable to append to CL
   (CASSANDRA-6764)
 * Eliminate possibility of CL segment appearing twice in active list 
   (CASSANDRA-6557)
 * Apply DONTNEED fadvise to commitlog segments (CASSANDRA-6759)
 * Switch CRC component to Adler and include it for compressed sstables 
   (CASSANDRA-4165)
 * Allow cassandra-stress to set compaction strategy options (CASSANDRA-6451)
 * Add broadcast_rpc_address option to cassandra.yaml (CASSANDRA-5899)
 * Auto reload GossipingPropertyFileSnitch config (CASSANDRA-5897)
 * Fix overflow of memtable_total_space_in_mb (CASSANDRA-6573)
 * Fix ABTC NPE and apply update function correctly (CASSANDRA-6692)
 * Allow nodetool to use a file or prompt for password (CASSANDRA-6660)
 * Fix AIOOBE when concurrently accessing ABSC (CASSANDRA-6742)
 * Fix assertion error in ALTER TYPE RENAME (CASSANDRA-6705)
 * Scrub should not always clear out repaired status (CASSANDRA-5351)
 * Improve handling of range tombstone for wide partitions (CASSANDRA-6446)
 * Fix ClassCastException for compact table with composites (CASSANDRA-6738)
 * Fix potentially repairing with wrong nodes (CASSANDRA-6808)
 * Change caching option syntax (CASSANDRA-6745)
 * Fix stress to do proper counter reads (CASSANDRA-6835)
 * Fix help message for stress counter_write (CASSANDRA-6824)
 * Fix stress smart Thrift client to pick servers correctly (CASSANDRA-6848)
 * Add logging levels (minimal, normal or verbose) to stress tool (CASSANDRA-6849)
 * Fix race condition in Batch CLE (CASSANDRA-6860)
 * Improve cleanup/scrub/upgradesstables failure handling (CASSANDRA-6774)
 * ByteBuffer write() methods for serializing sstables (CASSANDRA-6781)
 * Proper compare function for CollectionType (CASSANDRA-6783)
 * Update native server to Netty 4 (CASSANDRA-6236)
 * Fix off-by-one error in stress (CASSANDRA-6883)
 * Make OpOrder AutoCloseable (CASSANDRA-6901)
 * Remove sync repair JMX interface (CASSANDRA-6900)
 * Add multiple memory allocation options for memtables (CASSANDRA-6689, 6694)
 * Remove adjusted op rate from stress output (CASSANDRA-6921)
 * Add optimized CF.hasColumns() implementations (CASSANDRA-6941)
 * Serialize batchlog mutations with the version of the target node
   (CASSANDRA-6931)
 * Optimize CounterColumn#reconcile() (CASSANDRA-6953)
 * Properly remove 1.2 sstable support in 2.1 (CASSANDRA-6869)
 * Lock counter cells, not partitions (CASSANDRA-6880)
 * Track presence of legacy counter shards in sstables (CASSANDRA-6888)
 * Ensure safe resource cleanup when replacing sstables (CASSANDRA-6912)
 * Add failure handler to async callback (CASSANDRA-6747)
 * Fix AE when closing SSTable without releasing reference (CASSANDRA-7000)
 * Clean up IndexInfo on keyspace/table drops (CASSANDRA-6924)
 * Only snapshot relative SSTables when sequential repair (CASSANDRA-7024)
 * Require nodetool rebuild_index to specify index names (CASSANDRA-7038)
 * fix cassandra stress errors on reads with native protocol (CASSANDRA-7033)
 * Use OpOrder to guard sstable references for reads (CASSANDRA-6919)
 * Preemptive opening of compaction result (CASSANDRA-6916)
 * Multi-threaded scrub/cleanup/upgradesstables (CASSANDRA-5547)
 * Optimize cellname comparison (CASSANDRA-6934)
 * Native protocol v3 (CASSANDRA-6855)
 * Optimize Cell liveness checks and clean up Cell (CASSANDRA-7119)
 * Support consistent range movements (CASSANDRA-2434)
 * Display min timestamp in sstablemetadata viewer (CASSANDRA-6767)
Merged from 2.0:
 * Avoid race-prone second "scrub" of system keyspace (CASSANDRA-6797)
 * Pool CqlRecordWriter clients by inetaddress rather than Range
   (CASSANDRA-6665)
 * Fix compaction_history timestamps (CASSANDRA-6784)
 * Compare scores of full replica ordering in DES (CASSANDRA-6683)
 * fix CME in SessionInfo updateProgress affecting netstats (CASSANDRA-6577)
 * Allow repairing between specific replicas (CASSANDRA-6440)
 * Allow per-dc enabling of hints (CASSANDRA-6157)
 * Add compatibility for Hadoop 0.2.x (CASSANDRA-5201)
 * Fix EstimatedHistogram races (CASSANDRA-6682)
 * Failure detector correctly converts initial value to nanos (CASSANDRA-6658)
 * Add nodetool taketoken to relocate vnodes (CASSANDRA-4445)
 * Expose bulk loading progress over JMX (CASSANDRA-4757)
 * Correctly handle null with IF conditions and TTL (CASSANDRA-6623)
 * Account for range/row tombstones in tombstone drop
   time histogram (CASSANDRA-6522)
 * Stop CommitLogSegment.close() from calling sync() (CASSANDRA-6652)
 * Make commitlog failure handling configurable (CASSANDRA-6364)
 * Avoid overlaps in LCS (CASSANDRA-6688)
 * Improve support for paginating over composites (CASSANDRA-4851)
 * Fix count(*) queries in a mixed cluster (CASSANDRA-6707)
 * Improve repair tasks(snapshot, differencing) concurrency (CASSANDRA-6566)
 * Fix replaying pre-2.0 commit logs (CASSANDRA-6714)
 * Add static columns to CQL3 (CASSANDRA-6561)
 * Optimize single partition batch statements (CASSANDRA-6737)
 * Disallow post-query re-ordering when paging (CASSANDRA-6722)
 * Fix potential paging bug with deleted columns (CASSANDRA-6748)
 * Fix NPE on BulkLoader caused by losing StreamEvent (CASSANDRA-6636)
 * Fix truncating compression metadata (CASSANDRA-6791)
 * Add CMSClassUnloadingEnabled JVM option (CASSANDRA-6541)
 * Catch memtable flush exceptions during shutdown (CASSANDRA-6735)
 * Fix upgradesstables NPE for non-CF-based indexes (CASSANDRA-6645)
 * Fix UPDATE updating PRIMARY KEY columns implicitly (CASSANDRA-6782)
 * Fix IllegalArgumentException when updating from 1.2 with SuperColumns
   (CASSANDRA-6733)
 * FBUtilities.singleton() should use the CF comparator (CASSANDRA-6778)
 * Fix CQLSStableWriter.addRow(Map<String, Object>) (CASSANDRA-6526)
 * Fix HSHA server introducing corrupt data (CASSANDRA-6285)
 * Fix CAS conditions for COMPACT STORAGE tables (CASSANDRA-6813)
 * Starting threads in OutboundTcpConnectionPool constructor causes race conditions (CASSANDRA-7177)
 * Allow overriding cassandra-rackdc.properties file (CASSANDRA-7072)
 * Set JMX RMI port to 7199 (CASSANDRA-7087)
 * Use LOCAL_QUORUM for data reads at LOCAL_SERIAL (CASSANDRA-6939)
 * Log a warning for large batches (CASSANDRA-6487)
 * Put nodes in hibernate when join_ring is false (CASSANDRA-6961)
 * Avoid early loading of non-system keyspaces before compaction-leftovers 
   cleanup at startup (CASSANDRA-6913)
 * Restrict Windows to parallel repairs (CASSANDRA-6907)
 * (Hadoop) Allow manually specifying start/end tokens in CFIF (CASSANDRA-6436)
 * Fix NPE in MeteredFlusher (CASSANDRA-6820)
 * Fix race processing range scan responses (CASSANDRA-6820)
 * Allow deleting snapshots from dropped keyspaces (CASSANDRA-6821)
 * Add uuid() function (CASSANDRA-6473)
 * Omit tombstones from schema digests (CASSANDRA-6862)
 * Include correct consistencyLevel in LWT timeout (CASSANDRA-6884)
 * Lower chances for losing new SSTables during nodetool refresh and
   ColumnFamilyStore.loadNewSSTables (CASSANDRA-6514)
 * Add support for DELETE ... IF EXISTS to CQL3 (CASSANDRA-5708)
 * Update hadoop_cql3_word_count example (CASSANDRA-6793)
 * Fix handling of RejectedExecution in sync Thrift server (CASSANDRA-6788)
 * Log more information when exceeding tombstone_warn_threshold (CASSANDRA-6865)
 * Fix truncate to not abort due to unreachable fat clients (CASSANDRA-6864)
 * Fix schema concurrency exceptions (CASSANDRA-6841)
 * Fix leaking validator FH in StreamWriter (CASSANDRA-6832)
 * Fix saving triggers to schema (CASSANDRA-6789)
 * Fix trigger mutations when base mutation list is immutable (CASSANDRA-6790)
 * Fix accounting in FileCacheService to allow re-using RAR (CASSANDRA-6838)
 * Fix static counter columns (CASSANDRA-6827)
 * Restore expiring->deleted (cell) compaction optimization (CASSANDRA-6844)
 * Fix CompactionManager.needsCleanup (CASSANDRA-6845)
 * Correctly compare BooleanType values other than 0 and 1 (CASSANDRA-6779)
 * Read message id as string from earlier versions (CASSANDRA-6840)
 * Properly use the Paxos consistency for (non-protocol) batch (CASSANDRA-6837)
 * Add paranoid disk failure option (CASSANDRA-6646)
 * Improve PerRowSecondaryIndex performance (CASSANDRA-6876)
 * Extend triggers to support CAS updates (CASSANDRA-6882)
 * Static columns with IF NOT EXISTS don't always work as expected (CASSANDRA-6873)
 * Fix paging with SELECT DISTINCT (CASSANDRA-6857)
 * Fix UnsupportedOperationException on CAS timeout (CASSANDRA-6923)
 * Improve MeteredFlusher handling of MF-unaffected column families
   (CASSANDRA-6867)
 * Add CqlRecordReader using native pagination (CASSANDRA-6311)
 * Add QueryHandler interface (CASSANDRA-6659)
 * Track liveRatio per-memtable, not per-CF (CASSANDRA-6945)
 * Make sure upgradesstables keeps sstable level (CASSANDRA-6958)
 * Fix LIMIT with static columns (CASSANDRA-6956)
 * Fix clash with CQL column name in thrift validation (CASSANDRA-6892)
 * Fix error with super columns in mixed 1.2-2.0 clusters (CASSANDRA-6966)
 * Fix bad skip of sstables on slice query with composite start/finish (CASSANDRA-6825)
 * Fix unintended update with conditional statement (CASSANDRA-6893)
 * Fix map element access in IF (CASSANDRA-6914)
 * Avoid costly range calculations for range queries on system keyspaces
   (CASSANDRA-6906)
 * Fix SSTable not released if stream session fails (CASSANDRA-6818)
 * Avoid build failure due to ANTLR timeout (CASSANDRA-6991)
 * Queries on compact tables can return more rows that requested (CASSANDRA-7052)
 * USING TIMESTAMP for batches does not work (CASSANDRA-7053)
 * Fix performance regression from CASSANDRA-5614 (CASSANDRA-6949)
 * Ensure that batchlog and hint timeouts do not produce hints (CASSANDRA-7058)
 * Merge groupable mutations in TriggerExecutor#execute() (CASSANDRA-7047)
 * Plug holes in resource release when wiring up StreamSession (CASSANDRA-7073)
 * Re-add parameter columns to tracing session (CASSANDRA-6942)
 * Preserves CQL metadata when updating table from thrift (CASSANDRA-6831)
Merged from 1.2:
 * Fix nodetool display with vnodes (CASSANDRA-7082)
 * Add UNLOGGED, COUNTER options to BATCH documentation (CASSANDRA-6816)
 * add extra SSL cipher suites (CASSANDRA-6613)
 * fix nodetool getsstables for blob PK (CASSANDRA-6803)
 * Fix BatchlogManager#deleteBatch() use of millisecond timestamps
   (CASSANDRA-6822)
 * Continue assassinating even if the endpoint vanishes (CASSANDRA-6787)
 * Schedule schema pulls on change (CASSANDRA-6971)
 * Non-droppable verbs shouldn't be dropped from OTC (CASSANDRA-6980)
 * Shutdown batchlog executor in SS#drain() (CASSANDRA-7025)
 * Fix batchlog to account for CF truncation records (CASSANDRA-6999)
 * Fix CQLSH parsing of functions and BLOB literals (CASSANDRA-7018)
 * Properly load trustore in the native protocol (CASSANDRA-6847)
 * Always clean up references in SerializingCache (CASSANDRA-6994)
 * Don't shut MessagingService down when replacing a node (CASSANDRA-6476)
 * fix npe when doing -Dcassandra.fd_initial_value_ms (CASSANDRA-6751)


2.1.0-beta1
 * Add flush directory distinct from compaction directories (CASSANDRA-6357)
 * Require JNA by default (CASSANDRA-6575)
 * add listsnapshots command to nodetool (CASSANDRA-5742)
 * Introduce AtomicBTreeColumns (CASSANDRA-6271, 6692)
 * Multithreaded commitlog (CASSANDRA-3578)
 * allocate fixed index summary memory pool and resample cold index summaries 
   to use less memory (CASSANDRA-5519)
 * Removed multithreaded compaction (CASSANDRA-6142)
 * Parallelize fetching rows for low-cardinality indexes (CASSANDRA-1337)
 * change logging from log4j to logback (CASSANDRA-5883)
 * switch to LZ4 compression for internode communication (CASSANDRA-5887)
 * Stop using Thrift-generated Index* classes internally (CASSANDRA-5971)
 * Remove 1.2 network compatibility code (CASSANDRA-5960)
 * Remove leveled json manifest migration code (CASSANDRA-5996)
 * Remove CFDefinition (CASSANDRA-6253)
 * Use AtomicIntegerFieldUpdater in RefCountedMemory (CASSANDRA-6278)
 * User-defined types for CQL3 (CASSANDRA-5590)
 * Use of o.a.c.metrics in nodetool (CASSANDRA-5871, 6406)
 * Batch read from OTC's queue and cleanup (CASSANDRA-1632)
 * Secondary index support for collections (CASSANDRA-4511, 6383)
 * SSTable metadata(Stats.db) format change (CASSANDRA-6356)
 * Push composites support in the storage engine
   (CASSANDRA-5417, CASSANDRA-6520)
 * Add snapshot space used to cfstats (CASSANDRA-6231)
 * Add cardinality estimator for key count estimation (CASSANDRA-5906)
 * CF id is changed to be non-deterministic. Data dir/key cache are created
   uniquely for CF id (CASSANDRA-5202)
 * New counters implementation (CASSANDRA-6504)
 * Replace UnsortedColumns, EmptyColumns, TreeMapBackedSortedColumns with new
   ArrayBackedSortedColumns (CASSANDRA-6630, CASSANDRA-6662, CASSANDRA-6690)
 * Add option to use row cache with a given amount of rows (CASSANDRA-5357)
 * Avoid repairing already repaired data (CASSANDRA-5351)
 * Reject counter updates with USING TTL/TIMESTAMP (CASSANDRA-6649)
 * Replace index_interval with min/max_index_interval (CASSANDRA-6379)
 * Lift limitation that order by columns must be selected for IN queries (CASSANDRA-4911)


2.0.5
 * Reduce garbage generated by bloom filter lookups (CASSANDRA-6609)
 * Add ks.cf names to tombstone logging (CASSANDRA-6597)
 * Use LOCAL_QUORUM for LWT operations at LOCAL_SERIAL (CASSANDRA-6495)
 * Wait for gossip to settle before accepting client connections (CASSANDRA-4288)
 * Delete unfinished compaction incrementally (CASSANDRA-6086)
 * Allow specifying custom secondary index options in CQL3 (CASSANDRA-6480)
 * Improve replica pinning for cache efficiency in DES (CASSANDRA-6485)
 * Fix LOCAL_SERIAL from thrift (CASSANDRA-6584)
 * Don't special case received counts in CAS timeout exceptions (CASSANDRA-6595)
 * Add support for 2.1 global counter shards (CASSANDRA-6505)
 * Fix NPE when streaming connection is not yet established (CASSANDRA-6210)
 * Avoid rare duplicate read repair triggering (CASSANDRA-6606)
 * Fix paging discardFirst (CASSANDRA-6555)
 * Fix ArrayIndexOutOfBoundsException in 2ndary index query (CASSANDRA-6470)
 * Release sstables upon rebuilding 2i (CASSANDRA-6635)
 * Add AbstractCompactionStrategy.startup() method (CASSANDRA-6637)
 * SSTableScanner may skip rows during cleanup (CASSANDRA-6638)
 * sstables from stalled repair sessions can resurrect deleted data (CASSANDRA-6503)
 * Switch stress to use ITransportFactory (CASSANDRA-6641)
 * Fix IllegalArgumentException during prepare (CASSANDRA-6592)
 * Fix possible loss of 2ndary index entries during compaction (CASSANDRA-6517)
 * Fix direct Memory on architectures that do not support unaligned long access
   (CASSANDRA-6628)
 * Let scrub optionally skip broken counter partitions (CASSANDRA-5930)
Merged from 1.2:
 * fsync compression metadata (CASSANDRA-6531)
 * Validate CF existence on execution for prepared statement (CASSANDRA-6535)
 * Add ability to throttle batchlog replay (CASSANDRA-6550)
 * Fix executing LOCAL_QUORUM with SimpleStrategy (CASSANDRA-6545)
 * Avoid StackOverflow when using large IN queries (CASSANDRA-6567)
 * Nodetool upgradesstables includes secondary indexes (CASSANDRA-6598)
 * Paginate batchlog replay (CASSANDRA-6569)
 * skip blocking on streaming during drain (CASSANDRA-6603)
 * Improve error message when schema doesn't match loaded sstable (CASSANDRA-6262)
 * Add properties to adjust FD initial value and max interval (CASSANDRA-4375)
 * Fix preparing with batch and delete from collection (CASSANDRA-6607)
 * Fix ABSC reverse iterator's remove() method (CASSANDRA-6629)
 * Handle host ID conflicts properly (CASSANDRA-6615)
 * Move handling of migration event source to solve bootstrap race. (CASSANDRA-6648)
 * Make sure compaction throughput value doesn't overflow with int math (CASSANDRA-6647)


2.0.4
 * Allow removing snapshots of no-longer-existing CFs (CASSANDRA-6418)
 * add StorageService.stopDaemon() (CASSANDRA-4268)
 * add IRE for invalid CF supplied to get_count (CASSANDRA-5701)
 * add client encryption support to sstableloader (CASSANDRA-6378)
 * Fix accept() loop for SSL sockets post-shutdown (CASSANDRA-6468)
 * Fix size-tiered compaction in LCS L0 (CASSANDRA-6496)
 * Fix assertion failure in filterColdSSTables (CASSANDRA-6483)
 * Fix row tombstones in larger-than-memory compactions (CASSANDRA-6008)
 * Fix cleanup ClassCastException (CASSANDRA-6462)
 * Reduce gossip memory use by interning VersionedValue strings (CASSANDRA-6410)
 * Allow specifying datacenters to participate in a repair (CASSANDRA-6218)
 * Fix divide-by-zero in PCI (CASSANDRA-6403)
 * Fix setting last compacted key in the wrong level for LCS (CASSANDRA-6284)
 * Add millisecond precision formats to the timestamp parser (CASSANDRA-6395)
 * Expose a total memtable size metric for a CF (CASSANDRA-6391)
 * cqlsh: handle symlinks properly (CASSANDRA-6425)
 * Fix potential infinite loop when paging query with IN (CASSANDRA-6464)
 * Fix assertion error in AbstractQueryPager.discardFirst (CASSANDRA-6447)
 * Fix streaming older SSTable yields unnecessary tombstones (CASSANDRA-6527)
Merged from 1.2:
 * Improved error message on bad properties in DDL queries (CASSANDRA-6453)
 * Randomize batchlog candidates selection (CASSANDRA-6481)
 * Fix thundering herd on endpoint cache invalidation (CASSANDRA-6345, 6485)
 * Improve batchlog write performance with vnodes (CASSANDRA-6488)
 * cqlsh: quote single quotes in strings inside collections (CASSANDRA-6172)
 * Improve gossip performance for typical messages (CASSANDRA-6409)
 * Throw IRE if a prepared statement has more markers than supported 
   (CASSANDRA-5598)
 * Expose Thread metrics for the native protocol server (CASSANDRA-6234)
 * Change snapshot response message verb to INTERNAL to avoid dropping it 
   (CASSANDRA-6415)
 * Warn when collection read has > 65K elements (CASSANDRA-5428)
 * Fix cache persistence when both row and key cache are enabled 
   (CASSANDRA-6413)
 * (Hadoop) add describe_local_ring (CASSANDRA-6268)
 * Fix handling of concurrent directory creation failure (CASSANDRA-6459)
 * Allow executing CREATE statements multiple times (CASSANDRA-6471)
 * Don't send confusing info with timeouts (CASSANDRA-6491)
 * Don't resubmit counter mutation runnables internally (CASSANDRA-6427)
 * Don't drop local mutations without a hint (CASSANDRA-6510)
 * Don't allow null max_hint_window_in_ms (CASSANDRA-6419)
 * Validate SliceRange start and finish lengths (CASSANDRA-6521)


2.0.3
 * Fix FD leak on slice read path (CASSANDRA-6275)
 * Cancel read meter task when closing SSTR (CASSANDRA-6358)
 * free off-heap IndexSummary during bulk (CASSANDRA-6359)
 * Recover from IOException in accept() thread (CASSANDRA-6349)
 * Improve Gossip tolerance of abnormally slow tasks (CASSANDRA-6338)
 * Fix trying to hint timed out counter writes (CASSANDRA-6322)
 * Allow restoring specific columnfamilies from archived CL (CASSANDRA-4809)
 * Avoid flushing compaction_history after each operation (CASSANDRA-6287)
 * Fix repair assertion error when tombstones expire (CASSANDRA-6277)
 * Skip loading corrupt key cache (CASSANDRA-6260)
 * Fixes for compacting larger-than-memory rows (CASSANDRA-6274)
 * Compact hottest sstables first and optionally omit coldest from
   compaction entirely (CASSANDRA-6109)
 * Fix modifying column_metadata from thrift (CASSANDRA-6182)
 * cqlsh: fix LIST USERS output (CASSANDRA-6242)
 * Add IRequestSink interface (CASSANDRA-6248)
 * Update memtable size while flushing (CASSANDRA-6249)
 * Provide hooks around CQL2/CQL3 statement execution (CASSANDRA-6252)
 * Require Permission.SELECT for CAS updates (CASSANDRA-6247)
 * New CQL-aware SSTableWriter (CASSANDRA-5894)
 * Reject CAS operation when the protocol v1 is used (CASSANDRA-6270)
 * Correctly throw error when frame too large (CASSANDRA-5981)
 * Fix serialization bug in PagedRange with 2ndary indexes (CASSANDRA-6299)
 * Fix CQL3 table validation in Thrift (CASSANDRA-6140)
 * Fix bug missing results with IN clauses (CASSANDRA-6327)
 * Fix paging with reversed slices (CASSANDRA-6343)
 * Set minTimestamp correctly to be able to drop expired sstables (CASSANDRA-6337)
 * Support NaN and Infinity as float literals (CASSANDRA-6003)
 * Remove RF from nodetool ring output (CASSANDRA-6289)
 * Fix attempting to flush empty rows (CASSANDRA-6374)
 * Fix potential out of bounds exception when paging (CASSANDRA-6333)
Merged from 1.2:
 * Optimize FD phi calculation (CASSANDRA-6386)
 * Improve initial FD phi estimate when starting up (CASSANDRA-6385)
 * Don't list CQL3 table in CLI describe even if named explicitely 
   (CASSANDRA-5750)
 * Invalidate row cache when dropping CF (CASSANDRA-6351)
 * add non-jamm path for cached statements (CASSANDRA-6293)
 * add windows bat files for shell commands (CASSANDRA-6145)
 * Require logging in for Thrift CQL2/3 statement preparation (CASSANDRA-6254)
 * restrict max_num_tokens to 1536 (CASSANDRA-6267)
 * Nodetool gets default JMX port from cassandra-env.sh (CASSANDRA-6273)
 * make calculatePendingRanges asynchronous (CASSANDRA-6244)
 * Remove blocking flushes in gossip thread (CASSANDRA-6297)
 * Fix potential socket leak in connectionpool creation (CASSANDRA-6308)
 * Allow LOCAL_ONE/LOCAL_QUORUM to work with SimpleStrategy (CASSANDRA-6238)
 * cqlsh: handle 'null' as session duration (CASSANDRA-6317)
 * Fix json2sstable handling of range tombstones (CASSANDRA-6316)
 * Fix missing one row in reverse query (CASSANDRA-6330)
 * Fix reading expired row value from row cache (CASSANDRA-6325)
 * Fix AssertionError when doing set element deletion (CASSANDRA-6341)
 * Make CL code for the native protocol match the one in C* 2.0
   (CASSANDRA-6347)
 * Disallow altering CQL3 table from thrift (CASSANDRA-6370)
 * Fix size computation of prepared statement (CASSANDRA-6369)


2.0.2
 * Update FailureDetector to use nanontime (CASSANDRA-4925)
 * Fix FileCacheService regressions (CASSANDRA-6149)
 * Never return WriteTimeout for CL.ANY (CASSANDRA-6132)
 * Fix race conditions in bulk loader (CASSANDRA-6129)
 * Add configurable metrics reporting (CASSANDRA-4430)
 * drop queries exceeding a configurable number of tombstones (CASSANDRA-6117)
 * Track and persist sstable read activity (CASSANDRA-5515)
 * Fixes for speculative retry (CASSANDRA-5932, CASSANDRA-6194)
 * Improve memory usage of metadata min/max column names (CASSANDRA-6077)
 * Fix thrift validation refusing row markers on CQL3 tables (CASSANDRA-6081)
 * Fix insertion of collections with CAS (CASSANDRA-6069)
 * Correctly send metadata on SELECT COUNT (CASSANDRA-6080)
 * Track clients' remote addresses in ClientState (CASSANDRA-6070)
 * Create snapshot dir if it does not exist when migrating
   leveled manifest (CASSANDRA-6093)
 * make sequential nodetool repair the default (CASSANDRA-5950)
 * Add more hooks for compaction strategy implementations (CASSANDRA-6111)
 * Fix potential NPE on composite 2ndary indexes (CASSANDRA-6098)
 * Delete can potentially be skipped in batch (CASSANDRA-6115)
 * Allow alter keyspace on system_traces (CASSANDRA-6016)
 * Disallow empty column names in cql (CASSANDRA-6136)
 * Use Java7 file-handling APIs and fix file moving on Windows (CASSANDRA-5383)
 * Save compaction history to system keyspace (CASSANDRA-5078)
 * Fix NPE if StorageService.getOperationMode() is executed before full startup (CASSANDRA-6166)
 * CQL3: support pre-epoch longs for TimestampType (CASSANDRA-6212)
 * Add reloadtriggers command to nodetool (CASSANDRA-4949)
 * cqlsh: ignore empty 'value alias' in DESCRIBE (CASSANDRA-6139)
 * Fix sstable loader (CASSANDRA-6205)
 * Reject bootstrapping if the node already exists in gossip (CASSANDRA-5571)
 * Fix NPE while loading paxos state (CASSANDRA-6211)
 * cqlsh: add SHOW SESSION <tracing-session> command (CASSANDRA-6228)
Merged from 1.2:
 * (Hadoop) Require CFRR batchSize to be at least 2 (CASSANDRA-6114)
 * Add a warning for small LCS sstable size (CASSANDRA-6191)
 * Add ability to list specific KS/CF combinations in nodetool cfstats (CASSANDRA-4191)
 * Mark CF clean if a mutation raced the drop and got it marked dirty (CASSANDRA-5946)
 * Add a LOCAL_ONE consistency level (CASSANDRA-6202)
 * Limit CQL prepared statement cache by size instead of count (CASSANDRA-6107)
 * Tracing should log write failure rather than raw exceptions (CASSANDRA-6133)
 * lock access to TM.endpointToHostIdMap (CASSANDRA-6103)
 * Allow estimated memtable size to exceed slab allocator size (CASSANDRA-6078)
 * Start MeteredFlusher earlier to prevent OOM during CL replay (CASSANDRA-6087)
 * Avoid sending Truncate command to fat clients (CASSANDRA-6088)
 * Allow where clause conditions to be in parenthesis (CASSANDRA-6037)
 * Do not open non-ssl storage port if encryption option is all (CASSANDRA-3916)
 * Move batchlog replay to its own executor (CASSANDRA-6079)
 * Add tombstone debug threshold and histogram (CASSANDRA-6042, 6057)
 * Enable tcp keepalive on incoming connections (CASSANDRA-4053)
 * Fix fat client schema pull NPE (CASSANDRA-6089)
 * Fix memtable flushing for indexed tables (CASSANDRA-6112)
 * Fix skipping columns with multiple slices (CASSANDRA-6119)
 * Expose connected thrift + native client counts (CASSANDRA-5084)
 * Optimize auth setup (CASSANDRA-6122)
 * Trace index selection (CASSANDRA-6001)
 * Update sstablesPerReadHistogram to use biased sampling (CASSANDRA-6164)
 * Log UnknownColumnfamilyException when closing socket (CASSANDRA-5725)
 * Properly error out on CREATE INDEX for counters table (CASSANDRA-6160)
 * Handle JMX notification failure for repair (CASSANDRA-6097)
 * (Hadoop) Fetch no more than 128 splits in parallel (CASSANDRA-6169)
 * stress: add username/password authentication support (CASSANDRA-6068)
 * Fix indexed queries with row cache enabled on parent table (CASSANDRA-5732)
 * Fix compaction race during columnfamily drop (CASSANDRA-5957)
 * Fix validation of empty column names for compact tables (CASSANDRA-6152)
 * Skip replaying mutations that pass CRC but fail to deserialize (CASSANDRA-6183)
 * Rework token replacement to use replace_address (CASSANDRA-5916)
 * Fix altering column types (CASSANDRA-6185)
 * cqlsh: fix CREATE/ALTER WITH completion (CASSANDRA-6196)
 * add windows bat files for shell commands (CASSANDRA-6145)
 * Fix potential stack overflow during range tombstones insertion (CASSANDRA-6181)
 * (Hadoop) Make LOCAL_ONE the default consistency level (CASSANDRA-6214)


2.0.1
 * Fix bug that could allow reading deleted data temporarily (CASSANDRA-6025)
 * Improve memory use defaults (CASSANDRA-6059)
 * Make ThriftServer more easlly extensible (CASSANDRA-6058)
 * Remove Hadoop dependency from ITransportFactory (CASSANDRA-6062)
 * add file_cache_size_in_mb setting (CASSANDRA-5661)
 * Improve error message when yaml contains invalid properties (CASSANDRA-5958)
 * Improve leveled compaction's ability to find non-overlapping L0 compactions
   to work on concurrently (CASSANDRA-5921)
 * Notify indexer of columns shadowed by range tombstones (CASSANDRA-5614)
 * Log Merkle tree stats (CASSANDRA-2698)
 * Switch from crc32 to adler32 for compressed sstable checksums (CASSANDRA-5862)
 * Improve offheap memcpy performance (CASSANDRA-5884)
 * Use a range aware scanner for cleanup (CASSANDRA-2524)
 * Cleanup doesn't need to inspect sstables that contain only local data
   (CASSANDRA-5722)
 * Add ability for CQL3 to list partition keys (CASSANDRA-4536)
 * Improve native protocol serialization (CASSANDRA-5664)
 * Upgrade Thrift to 0.9.1 (CASSANDRA-5923)
 * Require superuser status for adding triggers (CASSANDRA-5963)
 * Make standalone scrubber handle old and new style leveled manifest
   (CASSANDRA-6005)
 * Fix paxos bugs (CASSANDRA-6012, 6013, 6023)
 * Fix paged ranges with multiple replicas (CASSANDRA-6004)
 * Fix potential AssertionError during tracing (CASSANDRA-6041)
 * Fix NPE in sstablesplit (CASSANDRA-6027)
 * Migrate pre-2.0 key/value/column aliases to system.schema_columns
   (CASSANDRA-6009)
 * Paging filter empty rows too agressively (CASSANDRA-6040)
 * Support variadic parameters for IN clauses (CASSANDRA-4210)
 * cqlsh: return the result of CAS writes (CASSANDRA-5796)
 * Fix validation of IN clauses with 2ndary indexes (CASSANDRA-6050)
 * Support named bind variables in CQL (CASSANDRA-6033)
Merged from 1.2:
 * Allow cache-keys-to-save to be set at runtime (CASSANDRA-5980)
 * Avoid second-guessing out-of-space state (CASSANDRA-5605)
 * Tuning knobs for dealing with large blobs and many CFs (CASSANDRA-5982)
 * (Hadoop) Fix CQLRW for thrift tables (CASSANDRA-6002)
 * Fix possible divide-by-zero in HHOM (CASSANDRA-5990)
 * Allow local batchlog writes for CL.ANY (CASSANDRA-5967)
 * Upgrade metrics-core to version 2.2.0 (CASSANDRA-5947)
 * Fix CqlRecordWriter with composite keys (CASSANDRA-5949)
 * Add snitch, schema version, cluster, partitioner to JMX (CASSANDRA-5881)
 * Allow disabling SlabAllocator (CASSANDRA-5935)
 * Make user-defined compaction JMX blocking (CASSANDRA-4952)
 * Fix streaming does not transfer wrapped range (CASSANDRA-5948)
 * Fix loading index summary containing empty key (CASSANDRA-5965)
 * Correctly handle limits in CompositesSearcher (CASSANDRA-5975)
 * Pig: handle CQL collections (CASSANDRA-5867)
 * Pass the updated cf to the PRSI index() method (CASSANDRA-5999)
 * Allow empty CQL3 batches (as no-op) (CASSANDRA-5994)
 * Support null in CQL3 functions (CASSANDRA-5910)
 * Replace the deprecated MapMaker with CacheLoader (CASSANDRA-6007)
 * Add SSTableDeletingNotification to DataTracker (CASSANDRA-6010)
 * Fix snapshots in use get deleted during snapshot repair (CASSANDRA-6011)
 * Move hints and exception count to o.a.c.metrics (CASSANDRA-6017)
 * Fix memory leak in snapshot repair (CASSANDRA-6047)
 * Fix sstable2sjon for CQL3 tables (CASSANDRA-5852)


2.0.0
 * Fix thrift validation when inserting into CQL3 tables (CASSANDRA-5138)
 * Fix periodic memtable flushing behavior with clean memtables (CASSANDRA-5931)
 * Fix dateOf() function for pre-2.0 timestamp columns (CASSANDRA-5928)
 * Fix SSTable unintentionally loads BF when opened for batch (CASSANDRA-5938)
 * Add stream session progress to JMX (CASSANDRA-4757)
 * Fix NPE during CAS operation (CASSANDRA-5925)
Merged from 1.2:
 * Fix getBloomFilterDiskSpaceUsed for AlwaysPresentFilter (CASSANDRA-5900)
 * Don't announce schema version until we've loaded the changes locally
   (CASSANDRA-5904)
 * Fix to support off heap bloom filters size greater than 2 GB (CASSANDRA-5903)
 * Properly handle parsing huge map and set literals (CASSANDRA-5893)


2.0.0-rc2
 * enable vnodes by default (CASSANDRA-5869)
 * fix CAS contention timeout (CASSANDRA-5830)
 * fix HsHa to respect max frame size (CASSANDRA-4573)
 * Fix (some) 2i on composite components omissions (CASSANDRA-5851)
 * cqlsh: add DESCRIBE FULL SCHEMA variant (CASSANDRA-5880)
Merged from 1.2:
 * Correctly validate sparse composite cells in scrub (CASSANDRA-5855)
 * Add KeyCacheHitRate metric to CF metrics (CASSANDRA-5868)
 * cqlsh: add support for multiline comments (CASSANDRA-5798)
 * Handle CQL3 SELECT duplicate IN restrictions on clustering columns
   (CASSANDRA-5856)


2.0.0-rc1
 * improve DecimalSerializer performance (CASSANDRA-5837)
 * fix potential spurious wakeup in AsyncOneResponse (CASSANDRA-5690)
 * fix schema-related trigger issues (CASSANDRA-5774)
 * Better validation when accessing CQL3 table from thrift (CASSANDRA-5138)
 * Fix assertion error during repair (CASSANDRA-5801)
 * Fix range tombstone bug (CASSANDRA-5805)
 * DC-local CAS (CASSANDRA-5797)
 * Add a native_protocol_version column to the system.local table (CASSANRDA-5819)
 * Use index_interval from cassandra.yaml when upgraded (CASSANDRA-5822)
 * Fix buffer underflow on socket close (CASSANDRA-5792)
Merged from 1.2:
 * Fix reading DeletionTime from 1.1-format sstables (CASSANDRA-5814)
 * cqlsh: add collections support to COPY (CASSANDRA-5698)
 * retry important messages for any IOException (CASSANDRA-5804)
 * Allow empty IN relations in SELECT/UPDATE/DELETE statements (CASSANDRA-5626)
 * cqlsh: fix crashing on Windows due to libedit detection (CASSANDRA-5812)
 * fix bulk-loading compressed sstables (CASSANDRA-5820)
 * (Hadoop) fix quoting in CqlPagingRecordReader and CqlRecordWriter 
   (CASSANDRA-5824)
 * update default LCS sstable size to 160MB (CASSANDRA-5727)
 * Allow compacting 2Is via nodetool (CASSANDRA-5670)
 * Hex-encode non-String keys in OPP (CASSANDRA-5793)
 * nodetool history logging (CASSANDRA-5823)
 * (Hadoop) fix support for Thrift tables in CqlPagingRecordReader 
   (CASSANDRA-5752)
 * add "all time blocked" to StatusLogger output (CASSANDRA-5825)
 * Future-proof inter-major-version schema migrations (CASSANDRA-5845)
 * (Hadoop) add CqlPagingRecordReader support for ReversedType in Thrift table
   (CASSANDRA-5718)
 * Add -no-snapshot option to scrub (CASSANDRA-5891)
 * Fix to support off heap bloom filters size greater than 2 GB (CASSANDRA-5903)
 * Properly handle parsing huge map and set literals (CASSANDRA-5893)
 * Fix LCS L0 compaction may overlap in L1 (CASSANDRA-5907)
 * New sstablesplit tool to split large sstables offline (CASSANDRA-4766)
 * Fix potential deadlock in native protocol server (CASSANDRA-5926)
 * Disallow incompatible type change in CQL3 (CASSANDRA-5882)
Merged from 1.1:
 * Correctly validate sparse composite cells in scrub (CASSANDRA-5855)


2.0.0-beta2
 * Replace countPendingHints with Hints Created metric (CASSANDRA-5746)
 * Allow nodetool with no args, and with help to run without a server (CASSANDRA-5734)
 * Cleanup AbstractType/TypeSerializer classes (CASSANDRA-5744)
 * Remove unimplemented cli option schema-mwt (CASSANDRA-5754)
 * Support range tombstones in thrift (CASSANDRA-5435)
 * Normalize table-manipulating CQL3 statements' class names (CASSANDRA-5759)
 * cqlsh: add missing table options to DESCRIBE output (CASSANDRA-5749)
 * Fix assertion error during repair (CASSANDRA-5757)
 * Fix bulkloader (CASSANDRA-5542)
 * Add LZ4 compression to the native protocol (CASSANDRA-5765)
 * Fix bugs in the native protocol v2 (CASSANDRA-5770)
 * CAS on 'primary key only' table (CASSANDRA-5715)
 * Support streaming SSTables of old versions (CASSANDRA-5772)
 * Always respect protocol version in native protocol (CASSANDRA-5778)
 * Fix ConcurrentModificationException during streaming (CASSANDRA-5782)
 * Update deletion timestamp in Commit#updatesWithPaxosTime (CASSANDRA-5787)
 * Thrift cas() method crashes if input columns are not sorted (CASSANDRA-5786)
 * Order columns names correctly when querying for CAS (CASSANDRA-5788)
 * Fix streaming retry (CASSANDRA-5775)
Merged from 1.2:
 * if no seeds can be a reached a node won't start in a ring by itself (CASSANDRA-5768)
 * add cassandra.unsafesystem property (CASSANDRA-5704)
 * (Hadoop) quote identifiers in CqlPagingRecordReader (CASSANDRA-5763)
 * Add replace_node functionality for vnodes (CASSANDRA-5337)
 * Add timeout events to query traces (CASSANDRA-5520)
 * Fix serialization of the LEFT gossip value (CASSANDRA-5696)
 * Pig: support for cql3 tables (CASSANDRA-5234)
 * Fix skipping range tombstones with reverse queries (CASSANDRA-5712)
 * Expire entries out of ThriftSessionManager (CASSANDRA-5719)
 * Don't keep ancestor information in memory (CASSANDRA-5342)
 * Expose native protocol server status in nodetool info (CASSANDRA-5735)
 * Fix pathetic performance of range tombstones (CASSANDRA-5677)
 * Fix querying with an empty (impossible) range (CASSANDRA-5573)
 * cqlsh: handle CUSTOM 2i in DESCRIBE output (CASSANDRA-5760)
 * Fix minor bug in Range.intersects(Bound) (CASSANDRA-5771)
 * cqlsh: handle disabled compression in DESCRIBE output (CASSANDRA-5766)
 * Ensure all UP events are notified on the native protocol (CASSANDRA-5769)
 * Fix formatting of sstable2json with multiple -k arguments (CASSANDRA-5781)
 * Don't rely on row marker for queries in general to hide lost markers
   after TTL expires (CASSANDRA-5762)
 * Sort nodetool help output (CASSANDRA-5776)
 * Fix column expiring during 2 phases compaction (CASSANDRA-5799)
 * now() is being rejected in INSERTs when inside collections (CASSANDRA-5795)


2.0.0-beta1
 * Add support for indexing clustered columns (CASSANDRA-5125)
 * Removed on-heap row cache (CASSANDRA-5348)
 * use nanotime consistently for node-local timeouts (CASSANDRA-5581)
 * Avoid unnecessary second pass on name-based queries (CASSANDRA-5577)
 * Experimental triggers (CASSANDRA-1311)
 * JEMalloc support for off-heap allocation (CASSANDRA-3997)
 * Single-pass compaction (CASSANDRA-4180)
 * Removed token range bisection (CASSANDRA-5518)
 * Removed compatibility with pre-1.2.5 sstables and network messages
   (CASSANDRA-5511)
 * removed PBSPredictor (CASSANDRA-5455)
 * CAS support (CASSANDRA-5062, 5441, 5442, 5443, 5619, 5667)
 * Leveled compaction performs size-tiered compactions in L0 
   (CASSANDRA-5371, 5439)
 * Add yaml network topology snitch for mixed ec2/other envs (CASSANDRA-5339)
 * Log when a node is down longer than the hint window (CASSANDRA-4554)
 * Optimize tombstone creation for ExpiringColumns (CASSANDRA-4917)
 * Improve LeveledScanner work estimation (CASSANDRA-5250, 5407)
 * Replace compaction lock with runWithCompactionsDisabled (CASSANDRA-3430)
 * Change Message IDs to ints (CASSANDRA-5307)
 * Move sstable level information into the Stats component, removing the
   need for a separate Manifest file (CASSANDRA-4872)
 * avoid serializing to byte[] on commitlog append (CASSANDRA-5199)
 * make index_interval configurable per columnfamily (CASSANDRA-3961, CASSANDRA-5650)
 * add default_time_to_live (CASSANDRA-3974)
 * add memtable_flush_period_in_ms (CASSANDRA-4237)
 * replace supercolumns internally by composites (CASSANDRA-3237, 5123)
 * upgrade thrift to 0.9.0 (CASSANDRA-3719)
 * drop unnecessary keyspace parameter from user-defined compaction API 
   (CASSANDRA-5139)
 * more robust solution to incomplete compactions + counters (CASSANDRA-5151)
 * Change order of directory searching for c*.in.sh (CASSANDRA-3983)
 * Add tool to reset SSTable compaction level for LCS (CASSANDRA-5271)
 * Allow custom configuration loader (CASSANDRA-5045)
 * Remove memory emergency pressure valve logic (CASSANDRA-3534)
 * Reduce request latency with eager retry (CASSANDRA-4705)
 * cqlsh: Remove ASSUME command (CASSANDRA-5331)
 * Rebuild BF when loading sstables if bloom_filter_fp_chance
   has changed since compaction (CASSANDRA-5015)
 * remove row-level bloom filters (CASSANDRA-4885)
 * Change Kernel Page Cache skipping into row preheating (disabled by default)
   (CASSANDRA-4937)
 * Improve repair by deciding on a gcBefore before sending
   out TreeRequests (CASSANDRA-4932)
 * Add an official way to disable compactions (CASSANDRA-5074)
 * Reenable ALTER TABLE DROP with new semantics (CASSANDRA-3919)
 * Add binary protocol versioning (CASSANDRA-5436)
 * Swap THshaServer for TThreadedSelectorServer (CASSANDRA-5530)
 * Add alias support to SELECT statement (CASSANDRA-5075)
 * Don't create empty RowMutations in CommitLogReplayer (CASSANDRA-5541)
 * Use range tombstones when dropping cfs/columns from schema (CASSANDRA-5579)
 * cqlsh: drop CQL2/CQL3-beta support (CASSANDRA-5585)
 * Track max/min column names in sstables to be able to optimize slice
   queries (CASSANDRA-5514, CASSANDRA-5595, CASSANDRA-5600)
 * Binary protocol: allow batching already prepared statements (CASSANDRA-4693)
 * Allow preparing timestamp, ttl and limit in CQL3 queries (CASSANDRA-4450)
 * Support native link w/o JNA in Java7 (CASSANDRA-3734)
 * Use SASL authentication in binary protocol v2 (CASSANDRA-5545)
 * Replace Thrift HsHa with LMAX Disruptor based implementation (CASSANDRA-5582)
 * cqlsh: Add row count to SELECT output (CASSANDRA-5636)
 * Include a timestamp with all read commands to determine column expiration
   (CASSANDRA-5149)
 * Streaming 2.0 (CASSANDRA-5286, 5699)
 * Conditional create/drop ks/table/index statements in CQL3 (CASSANDRA-2737)
 * more pre-table creation property validation (CASSANDRA-5693)
 * Redesign repair messages (CASSANDRA-5426)
 * Fix ALTER RENAME post-5125 (CASSANDRA-5702)
 * Disallow renaming a 2ndary indexed column (CASSANDRA-5705)
 * Rename Table to Keyspace (CASSANDRA-5613)
 * Ensure changing column_index_size_in_kb on different nodes don't corrupt the
   sstable (CASSANDRA-5454)
 * Move resultset type information into prepare, not execute (CASSANDRA-5649)
 * Auto paging in binary protocol (CASSANDRA-4415, 5714)
 * Don't tie client side use of AbstractType to JDBC (CASSANDRA-4495)
 * Adds new TimestampType to replace DateType (CASSANDRA-5723, CASSANDRA-5729)
Merged from 1.2:
 * make starting native protocol server idempotent (CASSANDRA-5728)
 * Fix loading key cache when a saved entry is no longer valid (CASSANDRA-5706)
 * Fix serialization of the LEFT gossip value (CASSANDRA-5696)
 * cqlsh: Don't show 'null' in place of empty values (CASSANDRA-5675)
 * Race condition in detecting version on a mixed 1.1/1.2 cluster
   (CASSANDRA-5692)
 * Fix skipping range tombstones with reverse queries (CASSANDRA-5712)
 * Expire entries out of ThriftSessionManager (CASSANRDA-5719)
 * Don't keep ancestor information in memory (CASSANDRA-5342)
 * cqlsh: fix handling of semicolons inside BATCH queries (CASSANDRA-5697)


1.2.6
 * Fix tracing when operation completes before all responses arrive 
   (CASSANDRA-5668)
 * Fix cross-DC mutation forwarding (CASSANDRA-5632)
 * Reduce SSTableLoader memory usage (CASSANDRA-5555)
 * Scale hinted_handoff_throttle_in_kb to cluster size (CASSANDRA-5272)
 * (Hadoop) Add CQL3 input/output formats (CASSANDRA-4421, 5622)
 * (Hadoop) Fix InputKeyRange in CFIF (CASSANDRA-5536)
 * Fix dealing with ridiculously large max sstable sizes in LCS (CASSANDRA-5589)
 * Ignore pre-truncate hints (CASSANDRA-4655)
 * Move System.exit on OOM into a separate thread (CASSANDRA-5273)
 * Write row markers when serializing schema (CASSANDRA-5572)
 * Check only SSTables for the requested range when streaming (CASSANDRA-5569)
 * Improve batchlog replay behavior and hint ttl handling (CASSANDRA-5314)
 * Exclude localTimestamp from validation for tombstones (CASSANDRA-5398)
 * cqlsh: add custom prompt support (CASSANDRA-5539)
 * Reuse prepared statements in hot auth queries (CASSANDRA-5594)
 * cqlsh: add vertical output option (see EXPAND) (CASSANDRA-5597)
 * Add a rate limit option to stress (CASSANDRA-5004)
 * have BulkLoader ignore snapshots directories (CASSANDRA-5587) 
 * fix SnitchProperties logging context (CASSANDRA-5602)
 * Expose whether jna is enabled and memory is locked via JMX (CASSANDRA-5508)
 * cqlsh: fix COPY FROM with ReversedType (CASSANDRA-5610)
 * Allow creating CUSTOM indexes on collections (CASSANDRA-5615)
 * Evaluate now() function at execution time (CASSANDRA-5616)
 * Expose detailed read repair metrics (CASSANDRA-5618)
 * Correct blob literal + ReversedType parsing (CASSANDRA-5629)
 * Allow GPFS to prefer the internal IP like EC2MRS (CASSANDRA-5630)
 * fix help text for -tspw cassandra-cli (CASSANDRA-5643)
 * don't throw away initial causes exceptions for internode encryption issues 
   (CASSANDRA-5644)
 * Fix message spelling errors for cql select statements (CASSANDRA-5647)
 * Suppress custom exceptions thru jmx (CASSANDRA-5652)
 * Update CREATE CUSTOM INDEX syntax (CASSANDRA-5639)
 * Fix PermissionDetails.equals() method (CASSANDRA-5655)
 * Never allow partition key ranges in CQL3 without token() (CASSANDRA-5666)
 * Gossiper incorrectly drops AppState for an upgrading node (CASSANDRA-5660)
 * Connection thrashing during multi-region ec2 during upgrade, due to 
   messaging version (CASSANDRA-5669)
 * Avoid over reconnecting in EC2MRS (CASSANDRA-5678)
 * Fix ReadResponseSerializer.serializedSize() for digest reads (CASSANDRA-5476)
 * allow sstable2json on 2i CFs (CASSANDRA-5694)
Merged from 1.1:
 * Remove buggy thrift max message length option (CASSANDRA-5529)
 * Fix NPE in Pig's widerow mode (CASSANDRA-5488)
 * Add split size parameter to Pig and disable split combination (CASSANDRA-5544)


1.2.5
 * make BytesToken.toString only return hex bytes (CASSANDRA-5566)
 * Ensure that submitBackground enqueues at least one task (CASSANDRA-5554)
 * fix 2i updates with identical values and timestamps (CASSANDRA-5540)
 * fix compaction throttling bursty-ness (CASSANDRA-4316)
 * reduce memory consumption of IndexSummary (CASSANDRA-5506)
 * remove per-row column name bloom filters (CASSANDRA-5492)
 * Include fatal errors in trace events (CASSANDRA-5447)
 * Ensure that PerRowSecondaryIndex is notified of row-level deletes
   (CASSANDRA-5445)
 * Allow empty blob literals in CQL3 (CASSANDRA-5452)
 * Fix streaming RangeTombstones at column index boundary (CASSANDRA-5418)
 * Fix preparing statements when current keyspace is not set (CASSANDRA-5468)
 * Fix SemanticVersion.isSupportedBy minor/patch handling (CASSANDRA-5496)
 * Don't provide oldCfId for post-1.1 system cfs (CASSANDRA-5490)
 * Fix primary range ignores replication strategy (CASSANDRA-5424)
 * Fix shutdown of binary protocol server (CASSANDRA-5507)
 * Fix repair -snapshot not working (CASSANDRA-5512)
 * Set isRunning flag later in binary protocol server (CASSANDRA-5467)
 * Fix use of CQL3 functions with descending clustering order (CASSANDRA-5472)
 * Disallow renaming columns one at a time for thrift table in CQL3
   (CASSANDRA-5531)
 * cqlsh: add CLUSTERING ORDER BY support to DESCRIBE (CASSANDRA-5528)
 * Add custom secondary index support to CQL3 (CASSANDRA-5484)
 * Fix repair hanging silently on unexpected error (CASSANDRA-5229)
 * Fix Ec2Snitch regression introduced by CASSANDRA-5171 (CASSANDRA-5432)
 * Add nodetool enablebackup/disablebackup (CASSANDRA-5556)
 * cqlsh: fix DESCRIBE after case insensitive USE (CASSANDRA-5567)
Merged from 1.1
 * Add retry mechanism to OTC for non-droppable_verbs (CASSANDRA-5393)
 * Use allocator information to improve memtable memory usage estimate
   (CASSANDRA-5497)
 * Fix trying to load deleted row into row cache on startup (CASSANDRA-4463)
 * fsync leveled manifest to avoid corruption (CASSANDRA-5535)
 * Fix Bound intersection computation (CASSANDRA-5551)
 * sstablescrub now respects max memory size in cassandra.in.sh (CASSANDRA-5562)


1.2.4
 * Ensure that PerRowSecondaryIndex updates see the most recent values
   (CASSANDRA-5397)
 * avoid duplicate index entries ind PrecompactedRow and 
   ParallelCompactionIterable (CASSANDRA-5395)
 * remove the index entry on oldColumn when new column is a tombstone 
   (CASSANDRA-5395)
 * Change default stream throughput from 400 to 200 mbps (CASSANDRA-5036)
 * Gossiper logs DOWN for symmetry with UP (CASSANDRA-5187)
 * Fix mixing prepared statements between keyspaces (CASSANDRA-5352)
 * Fix consistency level during bootstrap - strike 3 (CASSANDRA-5354)
 * Fix transposed arguments in AlreadyExistsException (CASSANDRA-5362)
 * Improve asynchronous hint delivery (CASSANDRA-5179)
 * Fix Guava dependency version (12.0 -> 13.0.1) for Maven (CASSANDRA-5364)
 * Validate that provided CQL3 collection value are < 64K (CASSANDRA-5355)
 * Make upgradeSSTable skip current version sstables by default (CASSANDRA-5366)
 * Optimize min/max timestamp collection (CASSANDRA-5373)
 * Invalid streamId in cql binary protocol when using invalid CL 
   (CASSANDRA-5164)
 * Fix validation for IN where clauses with collections (CASSANDRA-5376)
 * Copy resultSet on count query to avoid ConcurrentModificationException 
   (CASSANDRA-5382)
 * Correctly typecheck in CQL3 even with ReversedType (CASSANDRA-5386)
 * Fix streaming compressed files when using encryption (CASSANDRA-5391)
 * cassandra-all 1.2.0 pom missing netty dependency (CASSANDRA-5392)
 * Fix writetime/ttl functions on null values (CASSANDRA-5341)
 * Fix NPE during cql3 select with token() (CASSANDRA-5404)
 * IndexHelper.skipBloomFilters won't skip non-SHA filters (CASSANDRA-5385)
 * cqlsh: Print maps ordered by key, sort sets (CASSANDRA-5413)
 * Add null syntax support in CQL3 for inserts (CASSANDRA-3783)
 * Allow unauthenticated set_keyspace() calls (CASSANDRA-5423)
 * Fix potential incremental backups race (CASSANDRA-5410)
 * Fix prepared BATCH statements with batch-level timestamps (CASSANDRA-5415)
 * Allow overriding superuser setup delay (CASSANDRA-5430)
 * cassandra-shuffle with JMX usernames and passwords (CASSANDRA-5431)
Merged from 1.1:
 * cli: Quote ks and cf names in schema output when needed (CASSANDRA-5052)
 * Fix bad default for min/max timestamp in SSTableMetadata (CASSANDRA-5372)
 * Fix cf name extraction from manifest in Directories.migrateFile() 
   (CASSANDRA-5242)
 * Support pluggable internode authentication (CASSANDRA-5401)


1.2.3
 * add check for sstable overlap within a level on startup (CASSANDRA-5327)
 * replace ipv6 colons in jmx object names (CASSANDRA-5298, 5328)
 * Avoid allocating SSTableBoundedScanner during repair when the range does 
   not intersect the sstable (CASSANDRA-5249)
 * Don't lowercase property map keys (this breaks NTS) (CASSANDRA-5292)
 * Fix composite comparator with super columns (CASSANDRA-5287)
 * Fix insufficient validation of UPDATE queries against counter cfs
   (CASSANDRA-5300)
 * Fix PropertyFileSnitch default DC/Rack behavior (CASSANDRA-5285)
 * Handle null values when executing prepared statement (CASSANDRA-5081)
 * Add netty to pom dependencies (CASSANDRA-5181)
 * Include type arguments in Thrift CQLPreparedResult (CASSANDRA-5311)
 * Fix compaction not removing columns when bf_fp_ratio is 1 (CASSANDRA-5182)
 * cli: Warn about missing CQL3 tables in schema descriptions (CASSANDRA-5309)
 * Re-enable unknown option in replication/compaction strategies option for
   backward compatibility (CASSANDRA-4795)
 * Add binary protocol support to stress (CASSANDRA-4993)
 * cqlsh: Fix COPY FROM value quoting and null handling (CASSANDRA-5305)
 * Fix repair -pr for vnodes (CASSANDRA-5329)
 * Relax CL for auth queries for non-default users (CASSANDRA-5310)
 * Fix AssertionError during repair (CASSANDRA-5245)
 * Don't announce migrations to pre-1.2 nodes (CASSANDRA-5334)
Merged from 1.1:
 * Update offline scrub for 1.0 -> 1.1 directory structure (CASSANDRA-5195)
 * add tmp flag to Descriptor hashcode (CASSANDRA-4021)
 * fix logging of "Found table data in data directories" when only system tables
   are present (CASSANDRA-5289)
 * cli: Add JMX authentication support (CASSANDRA-5080)
 * nodetool: ability to repair specific range (CASSANDRA-5280)
 * Fix possible assertion triggered in SliceFromReadCommand (CASSANDRA-5284)
 * cqlsh: Add inet type support on Windows (ipv4-only) (CASSANDRA-4801)
 * Fix race when initializing ColumnFamilyStore (CASSANDRA-5350)
 * Add UseTLAB JVM flag (CASSANDRA-5361)


1.2.2
 * fix potential for multiple concurrent compactions of the same sstables
   (CASSANDRA-5256)
 * avoid no-op caching of byte[] on commitlog append (CASSANDRA-5199)
 * fix symlinks under data dir not working (CASSANDRA-5185)
 * fix bug in compact storage metadata handling (CASSANDRA-5189)
 * Validate login for USE queries (CASSANDRA-5207)
 * cli: remove default username and password (CASSANDRA-5208)
 * configure populate_io_cache_on_flush per-CF (CASSANDRA-4694)
 * allow configuration of internode socket buffer (CASSANDRA-3378)
 * Make sstable directory picking blacklist-aware again (CASSANDRA-5193)
 * Correctly expire gossip states for edge cases (CASSANDRA-5216)
 * Improve handling of directory creation failures (CASSANDRA-5196)
 * Expose secondary indicies to the rest of nodetool (CASSANDRA-4464)
 * Binary protocol: avoid sending notification for 0.0.0.0 (CASSANDRA-5227)
 * add UseCondCardMark XX jvm settings on jdk 1.7 (CASSANDRA-4366)
 * CQL3 refactor to allow conversion function (CASSANDRA-5226)
 * Fix drop of sstables in some circumstance (CASSANDRA-5232)
 * Implement caching of authorization results (CASSANDRA-4295)
 * Add support for LZ4 compression (CASSANDRA-5038)
 * Fix missing columns in wide rows queries (CASSANDRA-5225)
 * Simplify auth setup and make system_auth ks alterable (CASSANDRA-5112)
 * Stop compactions from hanging during bootstrap (CASSANDRA-5244)
 * fix compressed streaming sending extra chunk (CASSANDRA-5105)
 * Add CQL3-based implementations of IAuthenticator and IAuthorizer
   (CASSANDRA-4898)
 * Fix timestamp-based tomstone removal logic (CASSANDRA-5248)
 * cli: Add JMX authentication support (CASSANDRA-5080)
 * Fix forceFlush behavior (CASSANDRA-5241)
 * cqlsh: Add username autocompletion (CASSANDRA-5231)
 * Fix CQL3 composite partition key error (CASSANDRA-5240)
 * Allow IN clause on last clustering key (CASSANDRA-5230)
Merged from 1.1:
 * fix start key/end token validation for wide row iteration (CASSANDRA-5168)
 * add ConfigHelper support for Thrift frame and max message sizes (CASSANDRA-5188)
 * fix nodetool repair not fail on node down (CASSANDRA-5203)
 * always collect tombstone hints (CASSANDRA-5068)
 * Fix error when sourcing file in cqlsh (CASSANDRA-5235)


1.2.1
 * stream undelivered hints on decommission (CASSANDRA-5128)
 * GossipingPropertyFileSnitch loads saved dc/rack info if needed (CASSANDRA-5133)
 * drain should flush system CFs too (CASSANDRA-4446)
 * add inter_dc_tcp_nodelay setting (CASSANDRA-5148)
 * re-allow wrapping ranges for start_token/end_token range pairitspwng (CASSANDRA-5106)
 * fix validation compaction of empty rows (CASSANDRA-5136)
 * nodetool methods to enable/disable hint storage/delivery (CASSANDRA-4750)
 * disallow bloom filter false positive chance of 0 (CASSANDRA-5013)
 * add threadpool size adjustment methods to JMXEnabledThreadPoolExecutor and 
   CompactionManagerMBean (CASSANDRA-5044)
 * fix hinting for dropped local writes (CASSANDRA-4753)
 * off-heap cache doesn't need mutable column container (CASSANDRA-5057)
 * apply disk_failure_policy to bad disks on initial directory creation 
   (CASSANDRA-4847)
 * Optimize name-based queries to use ArrayBackedSortedColumns (CASSANDRA-5043)
 * Fall back to old manifest if most recent is unparseable (CASSANDRA-5041)
 * pool [Compressed]RandomAccessReader objects on the partitioned read path
   (CASSANDRA-4942)
 * Add debug logging to list filenames processed by Directories.migrateFile 
   method (CASSANDRA-4939)
 * Expose black-listed directories via JMX (CASSANDRA-4848)
 * Log compaction merge counts (CASSANDRA-4894)
 * Minimize byte array allocation by AbstractData{Input,Output} (CASSANDRA-5090)
 * Add SSL support for the binary protocol (CASSANDRA-5031)
 * Allow non-schema system ks modification for shuffle to work (CASSANDRA-5097)
 * cqlsh: Add default limit to SELECT statements (CASSANDRA-4972)
 * cqlsh: fix DESCRIBE for 1.1 cfs in CQL3 (CASSANDRA-5101)
 * Correctly gossip with nodes >= 1.1.7 (CASSANDRA-5102)
 * Ensure CL guarantees on digest mismatch (CASSANDRA-5113)
 * Validate correctly selects on composite partition key (CASSANDRA-5122)
 * Fix exception when adding collection (CASSANDRA-5117)
 * Handle states for non-vnode clusters correctly (CASSANDRA-5127)
 * Refuse unrecognized replication and compaction strategy options (CASSANDRA-4795)
 * Pick the correct value validator in sstable2json for cql3 tables (CASSANDRA-5134)
 * Validate login for describe_keyspace, describe_keyspaces and set_keyspace
   (CASSANDRA-5144)
 * Fix inserting empty maps (CASSANDRA-5141)
 * Don't remove tokens from System table for node we know (CASSANDRA-5121)
 * fix streaming progress report for compresed files (CASSANDRA-5130)
 * Coverage analysis for low-CL queries (CASSANDRA-4858)
 * Stop interpreting dates as valid timeUUID value (CASSANDRA-4936)
 * Adds E notation for floating point numbers (CASSANDRA-4927)
 * Detect (and warn) unintentional use of the cql2 thrift methods when cql3 was
   intended (CASSANDRA-5172)
 * cli: Quote ks and cf names in schema output when needed (CASSANDRA-5052)
 * Fix cf name extraction from manifest in Directories.migrateFile() (CASSANDRA-5242)
 * Replace mistaken usage of commons-logging with slf4j (CASSANDRA-5464)
 * Ensure Jackson dependency matches lib (CASSANDRA-5126)
 * Expose droppable tombstone ratio stats over JMX (CASSANDRA-5159)
Merged from 1.1:
 * Simplify CompressedRandomAccessReader to work around JDK FD bug (CASSANDRA-5088)
 * Improve handling a changing target throttle rate mid-compaction (CASSANDRA-5087)
 * Pig: correctly decode row keys in widerow mode (CASSANDRA-5098)
 * nodetool repair command now prints progress (CASSANDRA-4767)
 * fix user defined compaction to run against 1.1 data directory (CASSANDRA-5118)
 * Fix CQL3 BATCH authorization caching (CASSANDRA-5145)
 * fix get_count returns incorrect value with TTL (CASSANDRA-5099)
 * better handling for mid-compaction failure (CASSANDRA-5137)
 * convert default marshallers list to map for better readability (CASSANDRA-5109)
 * fix ConcurrentModificationException in getBootstrapSource (CASSANDRA-5170)
 * fix sstable maxtimestamp for row deletes and pre-1.1.1 sstables (CASSANDRA-5153)
 * Fix thread growth on node removal (CASSANDRA-5175)
 * Make Ec2Region's datacenter name configurable (CASSANDRA-5155)


1.2.0
 * Disallow counters in collections (CASSANDRA-5082)
 * cqlsh: add unit tests (CASSANDRA-3920)
 * fix default bloom_filter_fp_chance for LeveledCompactionStrategy (CASSANDRA-5093)
Merged from 1.1:
 * add validation for get_range_slices with start_key and end_token (CASSANDRA-5089)


1.2.0-rc2
 * fix nodetool ownership display with vnodes (CASSANDRA-5065)
 * cqlsh: add DESCRIBE KEYSPACES command (CASSANDRA-5060)
 * Fix potential infinite loop when reloading CFS (CASSANDRA-5064)
 * Fix SimpleAuthorizer example (CASSANDRA-5072)
 * cqlsh: force CL.ONE for tracing and system.schema* queries (CASSANDRA-5070)
 * Includes cassandra-shuffle in the debian package (CASSANDRA-5058)
Merged from 1.1:
 * fix multithreaded compaction deadlock (CASSANDRA-4492)
 * fix temporarily missing schema after upgrade from pre-1.1.5 (CASSANDRA-5061)
 * Fix ALTER TABLE overriding compression options with defaults
   (CASSANDRA-4996, 5066)
 * fix specifying and altering crc_check_chance (CASSANDRA-5053)
 * fix Murmur3Partitioner ownership% calculation (CASSANDRA-5076)
 * Don't expire columns sooner than they should in 2ndary indexes (CASSANDRA-5079)


1.2-rc1
 * rename rpc_timeout settings to request_timeout (CASSANDRA-5027)
 * add BF with 0.1 FP to LCS by default (CASSANDRA-5029)
 * Fix preparing insert queries (CASSANDRA-5016)
 * Fix preparing queries with counter increment (CASSANDRA-5022)
 * Fix preparing updates with collections (CASSANDRA-5017)
 * Don't generate UUID based on other node address (CASSANDRA-5002)
 * Fix message when trying to alter a clustering key type (CASSANDRA-5012)
 * Update IAuthenticator to match the new IAuthorizer (CASSANDRA-5003)
 * Fix inserting only a key in CQL3 (CASSANDRA-5040)
 * Fix CQL3 token() function when used with strings (CASSANDRA-5050)
Merged from 1.1:
 * reduce log spam from invalid counter shards (CASSANDRA-5026)
 * Improve schema propagation performance (CASSANDRA-5025)
 * Fix for IndexHelper.IndexFor throws OOB Exception (CASSANDRA-5030)
 * cqlsh: make it possible to describe thrift CFs (CASSANDRA-4827)
 * cqlsh: fix timestamp formatting on some platforms (CASSANDRA-5046)


1.2-beta3
 * make consistency level configurable in cqlsh (CASSANDRA-4829)
 * fix cqlsh rendering of blob fields (CASSANDRA-4970)
 * fix cqlsh DESCRIBE command (CASSANDRA-4913)
 * save truncation position in system table (CASSANDRA-4906)
 * Move CompressionMetadata off-heap (CASSANDRA-4937)
 * allow CLI to GET cql3 columnfamily data (CASSANDRA-4924)
 * Fix rare race condition in getExpireTimeForEndpoint (CASSANDRA-4402)
 * acquire references to overlapping sstables during compaction so bloom filter
   doesn't get free'd prematurely (CASSANDRA-4934)
 * Don't share slice query filter in CQL3 SelectStatement (CASSANDRA-4928)
 * Separate tracing from Log4J (CASSANDRA-4861)
 * Exclude gcable tombstones from merkle-tree computation (CASSANDRA-4905)
 * Better printing of AbstractBounds for tracing (CASSANDRA-4931)
 * Optimize mostRecentTombstone check in CC.collectAllData (CASSANDRA-4883)
 * Change stream session ID to UUID to avoid collision from same node (CASSANDRA-4813)
 * Use Stats.db when bulk loading if present (CASSANDRA-4957)
 * Skip repair on system_trace and keyspaces with RF=1 (CASSANDRA-4956)
 * (cql3) Remove arbitrary SELECT limit (CASSANDRA-4918)
 * Correctly handle prepared operation on collections (CASSANDRA-4945)
 * Fix CQL3 LIMIT (CASSANDRA-4877)
 * Fix Stress for CQL3 (CASSANDRA-4979)
 * Remove cassandra specific exceptions from JMX interface (CASSANDRA-4893)
 * (CQL3) Force using ALLOW FILTERING on potentially inefficient queries (CASSANDRA-4915)
 * (cql3) Fix adding column when the table has collections (CASSANDRA-4982)
 * (cql3) Fix allowing collections with compact storage (CASSANDRA-4990)
 * (cql3) Refuse ttl/writetime function on collections (CASSANDRA-4992)
 * Replace IAuthority with new IAuthorizer (CASSANDRA-4874)
 * clqsh: fix KEY pseudocolumn escaping when describing Thrift tables
   in CQL3 mode (CASSANDRA-4955)
 * add basic authentication support for Pig CassandraStorage (CASSANDRA-3042)
 * fix CQL2 ALTER TABLE compaction_strategy_class altering (CASSANDRA-4965)
Merged from 1.1:
 * Fall back to old describe_splits if d_s_ex is not available (CASSANDRA-4803)
 * Improve error reporting when streaming ranges fail (CASSANDRA-5009)
 * Fix cqlsh timestamp formatting of timezone info (CASSANDRA-4746)
 * Fix assertion failure with leveled compaction (CASSANDRA-4799)
 * Check for null end_token in get_range_slice (CASSANDRA-4804)
 * Remove all remnants of removed nodes (CASSANDRA-4840)
 * Add aut-reloading of the log4j file in debian package (CASSANDRA-4855)
 * Fix estimated row cache entry size (CASSANDRA-4860)
 * reset getRangeSlice filter after finishing a row for get_paged_slice
   (CASSANDRA-4919)
 * expunge row cache post-truncate (CASSANDRA-4940)
 * Allow static CF definition with compact storage (CASSANDRA-4910)
 * Fix endless loop/compaction of schema_* CFs due to broken timestamps (CASSANDRA-4880)
 * Fix 'wrong class type' assertion in CounterColumn (CASSANDRA-4976)


1.2-beta2
 * fp rate of 1.0 disables BF entirely; LCS defaults to 1.0 (CASSANDRA-4876)
 * off-heap bloom filters for row keys (CASSANDRA_4865)
 * add extension point for sstable components (CASSANDRA-4049)
 * improve tracing output (CASSANDRA-4852, 4862)
 * make TRACE verb droppable (CASSANDRA-4672)
 * fix BulkLoader recognition of CQL3 columnfamilies (CASSANDRA-4755)
 * Sort commitlog segments for replay by id instead of mtime (CASSANDRA-4793)
 * Make hint delivery asynchronous (CASSANDRA-4761)
 * Pluggable Thrift transport factories for CLI and cqlsh (CASSANDRA-4609, 4610)
 * cassandra-cli: allow Double value type to be inserted to a column (CASSANDRA-4661)
 * Add ability to use custom TServerFactory implementations (CASSANDRA-4608)
 * optimize batchlog flushing to skip successful batches (CASSANDRA-4667)
 * include metadata for system keyspace itself in schema tables (CASSANDRA-4416)
 * add check to PropertyFileSnitch to verify presence of location for
   local node (CASSANDRA-4728)
 * add PBSPredictor consistency modeler (CASSANDRA-4261)
 * remove vestiges of Thrift unframed mode (CASSANDRA-4729)
 * optimize single-row PK lookups (CASSANDRA-4710)
 * adjust blockFor calculation to account for pending ranges due to node 
   movement (CASSANDRA-833)
 * Change CQL version to 3.0.0 and stop accepting 3.0.0-beta1 (CASSANDRA-4649)
 * (CQL3) Make prepared statement global instead of per connection 
   (CASSANDRA-4449)
 * Fix scrubbing of CQL3 created tables (CASSANDRA-4685)
 * (CQL3) Fix validation when using counter and regular columns in the same 
   table (CASSANDRA-4706)
 * Fix bug starting Cassandra with simple authentication (CASSANDRA-4648)
 * Add support for batchlog in CQL3 (CASSANDRA-4545, 4738)
 * Add support for multiple column family outputs in CFOF (CASSANDRA-4208)
 * Support repairing only the local DC nodes (CASSANDRA-4747)
 * Use rpc_address for binary protocol and change default port (CASSANDRA-4751)
 * Fix use of collections in prepared statements (CASSANDRA-4739)
 * Store more information into peers table (CASSANDRA-4351, 4814)
 * Configurable bucket size for size tiered compaction (CASSANDRA-4704)
 * Run leveled compaction in parallel (CASSANDRA-4310)
 * Fix potential NPE during CFS reload (CASSANDRA-4786)
 * Composite indexes may miss results (CASSANDRA-4796)
 * Move consistency level to the protocol level (CASSANDRA-4734, 4824)
 * Fix Subcolumn slice ends not respected (CASSANDRA-4826)
 * Fix Assertion error in cql3 select (CASSANDRA-4783)
 * Fix list prepend logic (CQL3) (CASSANDRA-4835)
 * Add booleans as literals in CQL3 (CASSANDRA-4776)
 * Allow renaming PK columns in CQL3 (CASSANDRA-4822)
 * Fix binary protocol NEW_NODE event (CASSANDRA-4679)
 * Fix potential infinite loop in tombstone compaction (CASSANDRA-4781)
 * Remove system tables accounting from schema (CASSANDRA-4850)
 * (cql3) Force provided columns in clustering key order in 
   'CLUSTERING ORDER BY' (CASSANDRA-4881)
 * Fix composite index bug (CASSANDRA-4884)
 * Fix short read protection for CQL3 (CASSANDRA-4882)
 * Add tracing support to the binary protocol (CASSANDRA-4699)
 * (cql3) Don't allow prepared marker inside collections (CASSANDRA-4890)
 * Re-allow order by on non-selected columns (CASSANDRA-4645)
 * Bug when composite index is created in a table having collections (CASSANDRA-4909)
 * log index scan subject in CompositesSearcher (CASSANDRA-4904)
Merged from 1.1:
 * add get[Row|Key]CacheEntries to CacheServiceMBean (CASSANDRA-4859)
 * fix get_paged_slice to wrap to next row correctly (CASSANDRA-4816)
 * fix indexing empty column values (CASSANDRA-4832)
 * allow JdbcDate to compose null Date objects (CASSANDRA-4830)
 * fix possible stackoverflow when compacting 1000s of sstables
   (CASSANDRA-4765)
 * fix wrong leveled compaction progress calculation (CASSANDRA-4807)
 * add a close() method to CRAR to prevent leaking file descriptors (CASSANDRA-4820)
 * fix potential infinite loop in get_count (CASSANDRA-4833)
 * fix compositeType.{get/from}String methods (CASSANDRA-4842)
 * (CQL) fix CREATE COLUMNFAMILY permissions check (CASSANDRA-4864)
 * Fix DynamicCompositeType same type comparison (CASSANDRA-4711)
 * Fix duplicate SSTable reference when stream session failed (CASSANDRA-3306)
 * Allow static CF definition with compact storage (CASSANDRA-4910)
 * Fix endless loop/compaction of schema_* CFs due to broken timestamps (CASSANDRA-4880)
 * Fix 'wrong class type' assertion in CounterColumn (CASSANDRA-4976)


1.2-beta1
 * add atomic_batch_mutate (CASSANDRA-4542, -4635)
 * increase default max_hint_window_in_ms to 3h (CASSANDRA-4632)
 * include message initiation time to replicas so they can more
   accurately drop timed-out requests (CASSANDRA-2858)
 * fix clientutil.jar dependencies (CASSANDRA-4566)
 * optimize WriteResponse (CASSANDRA-4548)
 * new metrics (CASSANDRA-4009)
 * redesign KEYS indexes to avoid read-before-write (CASSANDRA-2897)
 * debug tracing (CASSANDRA-1123)
 * parallelize row cache loading (CASSANDRA-4282)
 * Make compaction, flush JBOD-aware (CASSANDRA-4292)
 * run local range scans on the read stage (CASSANDRA-3687)
 * clean up ioexceptions (CASSANDRA-2116)
 * add disk_failure_policy (CASSANDRA-2118)
 * Introduce new json format with row level deletion (CASSANDRA-4054)
 * remove redundant "name" column from schema_keyspaces (CASSANDRA-4433)
 * improve "nodetool ring" handling of multi-dc clusters (CASSANDRA-3047)
 * update NTS calculateNaturalEndpoints to be O(N log N) (CASSANDRA-3881)
 * split up rpc timeout by operation type (CASSANDRA-2819)
 * rewrite key cache save/load to use only sequential i/o (CASSANDRA-3762)
 * update MS protocol with a version handshake + broadcast address id
   (CASSANDRA-4311)
 * multithreaded hint replay (CASSANDRA-4189)
 * add inter-node message compression (CASSANDRA-3127)
 * remove COPP (CASSANDRA-2479)
 * Track tombstone expiration and compact when tombstone content is
   higher than a configurable threshold, default 20% (CASSANDRA-3442, 4234)
 * update MurmurHash to version 3 (CASSANDRA-2975)
 * (CLI) track elapsed time for `delete' operation (CASSANDRA-4060)
 * (CLI) jline version is bumped to 1.0 to properly  support
   'delete' key function (CASSANDRA-4132)
 * Save IndexSummary into new SSTable 'Summary' component (CASSANDRA-2392, 4289)
 * Add support for range tombstones (CASSANDRA-3708)
 * Improve MessagingService efficiency (CASSANDRA-3617)
 * Avoid ID conflicts from concurrent schema changes (CASSANDRA-3794)
 * Set thrift HSHA server thread limit to unlimited by default (CASSANDRA-4277)
 * Avoids double serialization of CF id in RowMutation messages
   (CASSANDRA-4293)
 * stream compressed sstables directly with java nio (CASSANDRA-4297)
 * Support multiple ranges in SliceQueryFilter (CASSANDRA-3885)
 * Add column metadata to system column families (CASSANDRA-4018)
 * (cql3) Always use composite types by default (CASSANDRA-4329)
 * (cql3) Add support for set, map and list (CASSANDRA-3647)
 * Validate date type correctly (CASSANDRA-4441)
 * (cql3) Allow definitions with only a PK (CASSANDRA-4361)
 * (cql3) Add support for row key composites (CASSANDRA-4179)
 * improve DynamicEndpointSnitch by using reservoir sampling (CASSANDRA-4038)
 * (cql3) Add support for 2ndary indexes (CASSANDRA-3680)
 * (cql3) fix defining more than one PK to be invalid (CASSANDRA-4477)
 * remove schema agreement checking from all external APIs (Thrift, CQL and CQL3) (CASSANDRA-4487)
 * add Murmur3Partitioner and make it default for new installations (CASSANDRA-3772, 4621)
 * (cql3) update pseudo-map syntax to use map syntax (CASSANDRA-4497)
 * Finer grained exceptions hierarchy and provides error code with exceptions (CASSANDRA-3979)
 * Adds events push to binary protocol (CASSANDRA-4480)
 * Rewrite nodetool help (CASSANDRA-2293)
 * Make CQL3 the default for CQL (CASSANDRA-4640)
 * update stress tool to be able to use CQL3 (CASSANDRA-4406)
 * Accept all thrift update on CQL3 cf but don't expose their metadata (CASSANDRA-4377)
 * Replace Throttle with Guava's RateLimiter for HintedHandOff (CASSANDRA-4541)
 * fix counter add/get using CQL2 and CQL3 in stress tool (CASSANDRA-4633)
 * Add sstable count per level to cfstats (CASSANDRA-4537)
 * (cql3) Add ALTER KEYSPACE statement (CASSANDRA-4611)
 * (cql3) Allow defining default consistency levels (CASSANDRA-4448)
 * (cql3) Fix queries using LIMIT missing results (CASSANDRA-4579)
 * fix cross-version gossip messaging (CASSANDRA-4576)
 * added inet data type (CASSANDRA-4627)


1.1.6
 * Wait for writes on synchronous read digest mismatch (CASSANDRA-4792)
 * fix commitlog replay for nanotime-infected sstables (CASSANDRA-4782)
 * preflight check ttl for maximum of 20 years (CASSANDRA-4771)
 * (Pig) fix widerow input with single column rows (CASSANDRA-4789)
 * Fix HH to compact with correct gcBefore, which avoids wiping out
   undelivered hints (CASSANDRA-4772)
 * LCS will merge up to 32 L0 sstables as intended (CASSANDRA-4778)
 * NTS will default unconfigured DC replicas to zero (CASSANDRA-4675)
 * use default consistency level in counter validation if none is
   explicitly provide (CASSANDRA-4700)
 * Improve IAuthority interface by introducing fine-grained
   access permissions and grant/revoke commands (CASSANDRA-4490, 4644)
 * fix assumption error in CLI when updating/describing keyspace 
   (CASSANDRA-4322)
 * Adds offline sstablescrub to debian packaging (CASSANDRA-4642)
 * Automatic fixing of overlapping leveled sstables (CASSANDRA-4644)
 * fix error when using ORDER BY with extended selections (CASSANDRA-4689)
 * (CQL3) Fix validation for IN queries for non-PK cols (CASSANDRA-4709)
 * fix re-created keyspace disappering after 1.1.5 upgrade 
   (CASSANDRA-4698, 4752)
 * (CLI) display elapsed time in 2 fraction digits (CASSANDRA-3460)
 * add authentication support to sstableloader (CASSANDRA-4712)
 * Fix CQL3 'is reversed' logic (CASSANDRA-4716, 4759)
 * (CQL3) Don't return ReversedType in result set metadata (CASSANDRA-4717)
 * Backport adding AlterKeyspace statement (CASSANDRA-4611)
 * (CQL3) Correcty accept upper-case data types (CASSANDRA-4770)
 * Add binary protocol events for schema changes (CASSANDRA-4684)
Merged from 1.0:
 * Switch from NBHM to CHM in MessagingService's callback map, which
   prevents OOM in long-running instances (CASSANDRA-4708)


1.1.5
 * add SecondaryIndex.reload API (CASSANDRA-4581)
 * use millis + atomicint for commitlog segment creation instead of
   nanotime, which has issues under some hypervisors (CASSANDRA-4601)
 * fix FD leak in slice queries (CASSANDRA-4571)
 * avoid recursion in leveled compaction (CASSANDRA-4587)
 * increase stack size under Java7 to 180K
 * Log(info) schema changes (CASSANDRA-4547)
 * Change nodetool setcachecapcity to manipulate global caches (CASSANDRA-4563)
 * (cql3) fix setting compaction strategy (CASSANDRA-4597)
 * fix broken system.schema_* timestamps on system startup (CASSANDRA-4561)
 * fix wrong skip of cache saving (CASSANDRA-4533)
 * Avoid NPE when lost+found is in data dir (CASSANDRA-4572)
 * Respect five-minute flush moratorium after initial CL replay (CASSANDRA-4474)
 * Adds ntp as recommended in debian packaging (CASSANDRA-4606)
 * Configurable transport in CF Record{Reader|Writer} (CASSANDRA-4558)
 * (cql3) fix potential NPE with both equal and unequal restriction (CASSANDRA-4532)
 * (cql3) improves ORDER BY validation (CASSANDRA-4624)
 * Fix potential deadlock during counter writes (CASSANDRA-4578)
 * Fix cql error with ORDER BY when using IN (CASSANDRA-4612)
Merged from 1.0:
 * increase Xss to 160k to accomodate latest 1.6 JVMs (CASSANDRA-4602)
 * fix toString of hint destination tokens (CASSANDRA-4568)
 * Fix multiple values for CurrentLocal NodeID (CASSANDRA-4626)


1.1.4
 * fix offline scrub to catch >= out of order rows (CASSANDRA-4411)
 * fix cassandra-env.sh on RHEL and other non-dash-based systems 
   (CASSANDRA-4494)
Merged from 1.0:
 * (Hadoop) fix setting key length for old-style mapred api (CASSANDRA-4534)
 * (Hadoop) fix iterating through a resultset consisting entirely
   of tombstoned rows (CASSANDRA-4466)


1.1.3
 * (cqlsh) add COPY TO (CASSANDRA-4434)
 * munmap commitlog segments before rename (CASSANDRA-4337)
 * (JMX) rename getRangeKeySample to sampleKeyRange to avoid returning
   multi-MB results as an attribute (CASSANDRA-4452)
 * flush based on data size, not throughput; overwritten columns no 
   longer artificially inflate liveRatio (CASSANDRA-4399)
 * update default commitlog segment size to 32MB and total commitlog
   size to 32/1024 MB for 32/64 bit JVMs, respectively (CASSANDRA-4422)
 * avoid using global partitioner to estimate ranges in index sstables
   (CASSANDRA-4403)
 * restore pre-CASSANDRA-3862 approach to removing expired tombstones
   from row cache during compaction (CASSANDRA-4364)
 * (stress) support for CQL prepared statements (CASSANDRA-3633)
 * Correctly catch exception when Snappy cannot be loaded (CASSANDRA-4400)
 * (cql3) Support ORDER BY when IN condition is given in WHERE clause (CASSANDRA-4327)
 * (cql3) delete "component_index" column on DROP TABLE call (CASSANDRA-4420)
 * change nanoTime() to currentTimeInMillis() in schema related code (CASSANDRA-4432)
 * add a token generation tool (CASSANDRA-3709)
 * Fix LCS bug with sstable containing only 1 row (CASSANDRA-4411)
 * fix "Can't Modify Index Name" problem on CF update (CASSANDRA-4439)
 * Fix assertion error in getOverlappingSSTables during repair (CASSANDRA-4456)
 * fix nodetool's setcompactionthreshold command (CASSANDRA-4455)
 * Ensure compacted files are never used, to avoid counter overcount (CASSANDRA-4436)
Merged from 1.0:
 * Push the validation of secondary index values to the SecondaryIndexManager (CASSANDRA-4240)
 * allow dropping columns shadowed by not-yet-expired supercolumn or row
   tombstones in PrecompactedRow (CASSANDRA-4396)


1.1.2
 * Fix cleanup not deleting index entries (CASSANDRA-4379)
 * Use correct partitioner when saving + loading caches (CASSANDRA-4331)
 * Check schema before trying to export sstable (CASSANDRA-2760)
 * Raise a meaningful exception instead of NPE when PFS encounters
   an unconfigured node + no default (CASSANDRA-4349)
 * fix bug in sstable blacklisting with LCS (CASSANDRA-4343)
 * LCS no longer promotes tiny sstables out of L0 (CASSANDRA-4341)
 * skip tombstones during hint replay (CASSANDRA-4320)
 * fix NPE in compactionstats (CASSANDRA-4318)
 * enforce 1m min keycache for auto (CASSANDRA-4306)
 * Have DeletedColumn.isMFD always return true (CASSANDRA-4307)
 * (cql3) exeption message for ORDER BY constraints said primary filter can be
    an IN clause, which is misleading (CASSANDRA-4319)
 * (cql3) Reject (not yet supported) creation of 2ndardy indexes on tables with
   composite primary keys (CASSANDRA-4328)
 * Set JVM stack size to 160k for java 7 (CASSANDRA-4275)
 * cqlsh: add COPY command to load data from CSV flat files (CASSANDRA-4012)
 * CFMetaData.fromThrift to throw ConfigurationException upon error (CASSANDRA-4353)
 * Use CF comparator to sort indexed columns in SecondaryIndexManager
   (CASSANDRA-4365)
 * add strategy_options to the KSMetaData.toString() output (CASSANDRA-4248)
 * (cql3) fix range queries containing unqueried results (CASSANDRA-4372)
 * (cql3) allow updating column_alias types (CASSANDRA-4041)
 * (cql3) Fix deletion bug (CASSANDRA-4193)
 * Fix computation of overlapping sstable for leveled compaction (CASSANDRA-4321)
 * Improve scrub and allow to run it offline (CASSANDRA-4321)
 * Fix assertionError in StorageService.bulkLoad (CASSANDRA-4368)
 * (cqlsh) add option to authenticate to a keyspace at startup (CASSANDRA-4108)
 * (cqlsh) fix ASSUME functionality (CASSANDRA-4352)
 * Fix ColumnFamilyRecordReader to not return progress > 100% (CASSANDRA-3942)
Merged from 1.0:
 * Set gc_grace on index CF to 0 (CASSANDRA-4314)


1.1.1
 * add populate_io_cache_on_flush option (CASSANDRA-2635)
 * allow larger cache capacities than 2GB (CASSANDRA-4150)
 * add getsstables command to nodetool (CASSANDRA-4199)
 * apply parent CF compaction settings to secondary index CFs (CASSANDRA-4280)
 * preserve commitlog size cap when recycling segments at startup
   (CASSANDRA-4201)
 * (Hadoop) fix split generation regression (CASSANDRA-4259)
 * ignore min/max compactions settings in LCS, while preserving
   behavior that min=max=0 disables autocompaction (CASSANDRA-4233)
 * log number of rows read from saved cache (CASSANDRA-4249)
 * calculate exact size required for cleanup operations (CASSANDRA-1404)
 * avoid blocking additional writes during flush when the commitlog
   gets behind temporarily (CASSANDRA-1991)
 * enable caching on index CFs based on data CF cache setting (CASSANDRA-4197)
 * warn on invalid replication strategy creation options (CASSANDRA-4046)
 * remove [Freeable]Memory finalizers (CASSANDRA-4222)
 * include tombstone size in ColumnFamily.size, which can prevent OOM
   during sudden mass delete operations by yielding a nonzero liveRatio
   (CASSANDRA-3741)
 * Open 1 sstableScanner per level for leveled compaction (CASSANDRA-4142)
 * Optimize reads when row deletion timestamps allow us to restrict
   the set of sstables we check (CASSANDRA-4116)
 * add support for commitlog archiving and point-in-time recovery
   (CASSANDRA-3690)
 * avoid generating redundant compaction tasks during streaming
   (CASSANDRA-4174)
 * add -cf option to nodetool snapshot, and takeColumnFamilySnapshot to
   StorageService mbean (CASSANDRA-556)
 * optimize cleanup to drop entire sstables where possible (CASSANDRA-4079)
 * optimize truncate when autosnapshot is disabled (CASSANDRA-4153)
 * update caches to use byte[] keys to reduce memory overhead (CASSANDRA-3966)
 * add column limit to cli (CASSANDRA-3012, 4098)
 * clean up and optimize DataOutputBuffer, used by CQL compression and
   CompositeType (CASSANDRA-4072)
 * optimize commitlog checksumming (CASSANDRA-3610)
 * identify and blacklist corrupted SSTables from future compactions 
   (CASSANDRA-2261)
 * Move CfDef and KsDef validation out of thrift (CASSANDRA-4037)
 * Expose API to repair a user provided range (CASSANDRA-3912)
 * Add way to force the cassandra-cli to refresh its schema (CASSANDRA-4052)
 * Avoid having replicate on write tasks stacking up at CL.ONE (CASSANDRA-2889)
 * (cql3) Backwards compatibility for composite comparators in non-cql3-aware
   clients (CASSANDRA-4093)
 * (cql3) Fix order by for reversed queries (CASSANDRA-4160)
 * (cql3) Add ReversedType support (CASSANDRA-4004)
 * (cql3) Add timeuuid type (CASSANDRA-4194)
 * (cql3) Minor fixes (CASSANDRA-4185)
 * (cql3) Fix prepared statement in BATCH (CASSANDRA-4202)
 * (cql3) Reduce the list of reserved keywords (CASSANDRA-4186)
 * (cql3) Move max/min compaction thresholds to compaction strategy options
   (CASSANDRA-4187)
 * Fix exception during move when localhost is the only source (CASSANDRA-4200)
 * (cql3) Allow paging through non-ordered partitioner results (CASSANDRA-3771)
 * (cql3) Fix drop index (CASSANDRA-4192)
 * (cql3) Don't return range ghosts anymore (CASSANDRA-3982)
 * fix re-creating Keyspaces/ColumnFamilies with the same name as dropped
   ones (CASSANDRA-4219)
 * fix SecondaryIndex LeveledManifest save upon snapshot (CASSANDRA-4230)
 * fix missing arrayOffset in FBUtilities.hash (CASSANDRA-4250)
 * (cql3) Add name of parameters in CqlResultSet (CASSANDRA-4242)
 * (cql3) Correctly validate order by queries (CASSANDRA-4246)
 * rename stress to cassandra-stress for saner packaging (CASSANDRA-4256)
 * Fix exception on colum metadata with non-string comparator (CASSANDRA-4269)
 * Check for unknown/invalid compression options (CASSANDRA-4266)
 * (cql3) Adds simple access to column timestamp and ttl (CASSANDRA-4217)
 * (cql3) Fix range queries with secondary indexes (CASSANDRA-4257)
 * Better error messages from improper input in cli (CASSANDRA-3865)
 * Try to stop all compaction upon Keyspace or ColumnFamily drop (CASSANDRA-4221)
 * (cql3) Allow keyspace properties to contain hyphens (CASSANDRA-4278)
 * (cql3) Correctly validate keyspace access in create table (CASSANDRA-4296)
 * Avoid deadlock in migration stage (CASSANDRA-3882)
 * Take supercolumn names and deletion info into account in memtable throughput
   (CASSANDRA-4264)
 * Add back backward compatibility for old style replication factor (CASSANDRA-4294)
 * Preserve compatibility with pre-1.1 index queries (CASSANDRA-4262)
Merged from 1.0:
 * Fix super columns bug where cache is not updated (CASSANDRA-4190)
 * fix maxTimestamp to include row tombstones (CASSANDRA-4116)
 * (CLI) properly handle quotes in create/update keyspace commands (CASSANDRA-4129)
 * Avoids possible deadlock during bootstrap (CASSANDRA-4159)
 * fix stress tool that hangs forever on timeout or error (CASSANDRA-4128)
 * stress tool to return appropriate exit code on failure (CASSANDRA-4188)
 * fix compaction NPE when out of disk space and assertions disabled
   (CASSANDRA-3985)
 * synchronize LCS getEstimatedTasks to avoid CME (CASSANDRA-4255)
 * ensure unique streaming session id's (CASSANDRA-4223)
 * kick off background compaction when min/max thresholds change 
   (CASSANDRA-4279)
 * improve ability of STCS.getBuckets to deal with 100s of 1000s of
   sstables, such as when convertinb back from LCS (CASSANDRA-4287)
 * Oversize integer in CQL throws NumberFormatException (CASSANDRA-4291)
 * fix 1.0.x node join to mixed version cluster, other nodes >= 1.1 (CASSANDRA-4195)
 * Fix LCS splitting sstable base on uncompressed size (CASSANDRA-4419)
 * Push the validation of secondary index values to the SecondaryIndexManager (CASSANDRA-4240)
 * Don't purge columns during upgradesstables (CASSANDRA-4462)
 * Make cqlsh work with piping (CASSANDRA-4113)
 * Validate arguments for nodetool decommission (CASSANDRA-4061)
 * Report thrift status in nodetool info (CASSANDRA-4010)


1.1.0-final
 * average a reduced liveRatio estimate with the previous one (CASSANDRA-4065)
 * Allow KS and CF names up to 48 characters (CASSANDRA-4157)
 * fix stress build (CASSANDRA-4140)
 * add time remaining estimate to nodetool compactionstats (CASSANDRA-4167)
 * (cql) fix NPE in cql3 ALTER TABLE (CASSANDRA-4163)
 * (cql) Add support for CL.TWO and CL.THREE in CQL (CASSANDRA-4156)
 * (cql) Fix type in CQL3 ALTER TABLE preventing update (CASSANDRA-4170)
 * (cql) Throw invalid exception from CQL3 on obsolete options (CASSANDRA-4171)
 * (cqlsh) fix recognizing uppercase SELECT keyword (CASSANDRA-4161)
 * Pig: wide row support (CASSANDRA-3909)
Merged from 1.0:
 * avoid streaming empty files with bulk loader if sstablewriter errors out
   (CASSANDRA-3946)


1.1-rc1
 * Include stress tool in binary builds (CASSANDRA-4103)
 * (Hadoop) fix wide row iteration when last row read was deleted
   (CASSANDRA-4154)
 * fix read_repair_chance to really default to 0.1 in the cli (CASSANDRA-4114)
 * Adds caching and bloomFilterFpChange to CQL options (CASSANDRA-4042)
 * Adds posibility to autoconfigure size of the KeyCache (CASSANDRA-4087)
 * fix KEYS index from skipping results (CASSANDRA-3996)
 * Remove sliced_buffer_size_in_kb dead option (CASSANDRA-4076)
 * make loadNewSStable preserve sstable version (CASSANDRA-4077)
 * Respect 1.0 cache settings as much as possible when upgrading 
   (CASSANDRA-4088)
 * relax path length requirement for sstable files when upgrading on 
   non-Windows platforms (CASSANDRA-4110)
 * fix terminination of the stress.java when errors were encountered
   (CASSANDRA-4128)
 * Move CfDef and KsDef validation out of thrift (CASSANDRA-4037)
 * Fix get_paged_slice (CASSANDRA-4136)
 * CQL3: Support slice with exclusive start and stop (CASSANDRA-3785)
Merged from 1.0:
 * support PropertyFileSnitch in bulk loader (CASSANDRA-4145)
 * add auto_snapshot option allowing disabling snapshot before drop/truncate
   (CASSANDRA-3710)
 * allow short snitch names (CASSANDRA-4130)


1.1-beta2
 * rename loaded sstables to avoid conflicts with local snapshots
   (CASSANDRA-3967)
 * start hint replay as soon as FD notifies that the target is back up
   (CASSANDRA-3958)
 * avoid unproductive deserializing of cached rows during compaction
   (CASSANDRA-3921)
 * fix concurrency issues with CQL keyspace creation (CASSANDRA-3903)
 * Show Effective Owership via Nodetool ring <keyspace> (CASSANDRA-3412)
 * Update ORDER BY syntax for CQL3 (CASSANDRA-3925)
 * Fix BulkRecordWriter to not throw NPE if reducer gets no map data from Hadoop (CASSANDRA-3944)
 * Fix bug with counters in super columns (CASSANDRA-3821)
 * Remove deprecated merge_shard_chance (CASSANDRA-3940)
 * add a convenient way to reset a node's schema (CASSANDRA-2963)
 * fix for intermittent SchemaDisagreementException (CASSANDRA-3884)
 * CLI `list <CF>` to limit number of columns and their order (CASSANDRA-3012)
 * ignore deprecated KsDef/CfDef/ColumnDef fields in native schema (CASSANDRA-3963)
 * CLI to report when unsupported column_metadata pair was given (CASSANDRA-3959)
 * reincarnate removed and deprecated KsDef/CfDef attributes (CASSANDRA-3953)
 * Fix race between writes and read for cache (CASSANDRA-3862)
 * perform static initialization of StorageProxy on start-up (CASSANDRA-3797)
 * support trickling fsync() on writes (CASSANDRA-3950)
 * expose counters for unavailable/timeout exceptions given to thrift clients (CASSANDRA-3671)
 * avoid quadratic startup time in LeveledManifest (CASSANDRA-3952)
 * Add type information to new schema_ columnfamilies and remove thrift
   serialization for schema (CASSANDRA-3792)
 * add missing column validator options to the CLI help (CASSANDRA-3926)
 * skip reading saved key cache if CF's caching strategy is NONE or ROWS_ONLY (CASSANDRA-3954)
 * Unify migration code (CASSANDRA-4017)
Merged from 1.0:
 * cqlsh: guess correct version of Python for Arch Linux (CASSANDRA-4090)
 * (CLI) properly handle quotes in create/update keyspace commands (CASSANDRA-4129)
 * Avoids possible deadlock during bootstrap (CASSANDRA-4159)
 * fix stress tool that hangs forever on timeout or error (CASSANDRA-4128)
 * Fix super columns bug where cache is not updated (CASSANDRA-4190)
 * stress tool to return appropriate exit code on failure (CASSANDRA-4188)


1.0.9
 * improve index sampling performance (CASSANDRA-4023)
 * always compact away deleted hints immediately after handoff (CASSANDRA-3955)
 * delete hints from dropped ColumnFamilies on handoff instead of
   erroring out (CASSANDRA-3975)
 * add CompositeType ref to the CLI doc for create/update column family (CASSANDRA-3980)
 * Pig: support Counter ColumnFamilies (CASSANDRA-3973)
 * Pig: Composite column support (CASSANDRA-3684)
 * Avoid NPE during repair when a keyspace has no CFs (CASSANDRA-3988)
 * Fix division-by-zero error on get_slice (CASSANDRA-4000)
 * don't change manifest level for cleanup, scrub, and upgradesstables
   operations under LeveledCompactionStrategy (CASSANDRA-3989, 4112)
 * fix race leading to super columns assertion failure (CASSANDRA-3957)
 * fix NPE on invalid CQL delete command (CASSANDRA-3755)
 * allow custom types in CLI's assume command (CASSANDRA-4081)
 * fix totalBytes count for parallel compactions (CASSANDRA-3758)
 * fix intermittent NPE in get_slice (CASSANDRA-4095)
 * remove unnecessary asserts in native code interfaces (CASSANDRA-4096)
 * Validate blank keys in CQL to avoid assertion errors (CASSANDRA-3612)
 * cqlsh: fix bad decoding of some column names (CASSANDRA-4003)
 * cqlsh: fix incorrect padding with unicode chars (CASSANDRA-4033)
 * Fix EC2 snitch incorrectly reporting region (CASSANDRA-4026)
 * Shut down thrift during decommission (CASSANDRA-4086)
 * Expose nodetool cfhistograms for 2ndary indexes (CASSANDRA-4063)
Merged from 0.8:
 * Fix ConcurrentModificationException in gossiper (CASSANDRA-4019)


1.1-beta1
 * (cqlsh)
   + add SOURCE and CAPTURE commands, and --file option (CASSANDRA-3479)
   + add ALTER COLUMNFAMILY WITH (CASSANDRA-3523)
   + bundle Python dependencies with Cassandra (CASSANDRA-3507)
   + added to Debian package (CASSANDRA-3458)
   + display byte data instead of erroring out on decode failure 
     (CASSANDRA-3874)
 * add nodetool rebuild_index (CASSANDRA-3583)
 * add nodetool rangekeysample (CASSANDRA-2917)
 * Fix streaming too much data during move operations (CASSANDRA-3639)
 * Nodetool and CLI connect to localhost by default (CASSANDRA-3568)
 * Reduce memory used by primary index sample (CASSANDRA-3743)
 * (Hadoop) separate input/output configurations (CASSANDRA-3197, 3765)
 * avoid returning internal Cassandra classes over JMX (CASSANDRA-2805)
 * add row-level isolation via SnapTree (CASSANDRA-2893)
 * Optimize key count estimation when opening sstable on startup
   (CASSANDRA-2988)
 * multi-dc replication optimization supporting CL > ONE (CASSANDRA-3577)
 * add command to stop compactions (CASSANDRA-1740, 3566, 3582)
 * multithreaded streaming (CASSANDRA-3494)
 * removed in-tree redhat spec (CASSANDRA-3567)
 * "defragment" rows for name-based queries under STCS, again (CASSANDRA-2503)
 * Recycle commitlog segments for improved performance 
   (CASSANDRA-3411, 3543, 3557, 3615)
 * update size-tiered compaction to prioritize small tiers (CASSANDRA-2407)
 * add message expiration logic to OutboundTcpConnection (CASSANDRA-3005)
 * off-heap cache to use sun.misc.Unsafe instead of JNA (CASSANDRA-3271)
 * EACH_QUORUM is only supported for writes (CASSANDRA-3272)
 * replace compactionlock use in schema migration by checking CFS.isValid
   (CASSANDRA-3116)
 * recognize that "SELECT first ... *" isn't really "SELECT *" (CASSANDRA-3445)
 * Use faster bytes comparison (CASSANDRA-3434)
 * Bulk loader is no longer a fat client, (HADOOP) bulk load output format
   (CASSANDRA-3045)
 * (Hadoop) add support for KeyRange.filter
 * remove assumption that keys and token are in bijection
   (CASSANDRA-1034, 3574, 3604)
 * always remove endpoints from delevery queue in HH (CASSANDRA-3546)
 * fix race between cf flush and its 2ndary indexes flush (CASSANDRA-3547)
 * fix potential race in AES when a repair fails (CASSANDRA-3548)
 * Remove columns shadowed by a deleted container even when we cannot purge
   (CASSANDRA-3538)
 * Improve memtable slice iteration performance (CASSANDRA-3545)
 * more efficient allocation of small bloom filters (CASSANDRA-3618)
 * Use separate writer thread in SSTableSimpleUnsortedWriter (CASSANDRA-3619)
 * fsync the directory after new sstable or commitlog segment are created (CASSANDRA-3250)
 * fix minor issues reported by FindBugs (CASSANDRA-3658)
 * global key/row caches (CASSANDRA-3143, 3849)
 * optimize memtable iteration during range scan (CASSANDRA-3638)
 * introduce 'crc_check_chance' in CompressionParameters to support
   a checksum percentage checking chance similarly to read-repair (CASSANDRA-3611)
 * a way to deactivate global key/row cache on per-CF basis (CASSANDRA-3667)
 * fix LeveledCompactionStrategy broken because of generation pre-allocation
   in LeveledManifest (CASSANDRA-3691)
 * finer-grained control over data directories (CASSANDRA-2749)
 * Fix ClassCastException during hinted handoff (CASSANDRA-3694)
 * Upgrade Thrift to 0.7 (CASSANDRA-3213)
 * Make stress.java insert operation to use microseconds (CASSANDRA-3725)
 * Allows (internally) doing a range query with a limit of columns instead of
   rows (CASSANDRA-3742)
 * Allow rangeSlice queries to be start/end inclusive/exclusive (CASSANDRA-3749)
 * Fix BulkLoader to support new SSTable layout and add stream
   throttling to prevent an NPE when there is no yaml config (CASSANDRA-3752)
 * Allow concurrent schema migrations (CASSANDRA-1391, 3832)
 * Add SnapshotCommand to trigger snapshot on remote node (CASSANDRA-3721)
 * Make CFMetaData conversions to/from thrift/native schema inverses
   (CASSANDRA_3559)
 * Add initial code for CQL 3.0-beta (CASSANDRA-2474, 3781, 3753)
 * Add wide row support for ColumnFamilyInputFormat (CASSANDRA-3264)
 * Allow extending CompositeType comparator (CASSANDRA-3657)
 * Avoids over-paging during get_count (CASSANDRA-3798)
 * Add new command to rebuild a node without (repair) merkle tree calculations
   (CASSANDRA-3483, 3922)
 * respect not only row cache capacity but caching mode when
   trying to read data (CASSANDRA-3812)
 * fix system tests (CASSANDRA-3827)
 * CQL support for altering row key type in ALTER TABLE (CASSANDRA-3781)
 * turn compression on by default (CASSANDRA-3871)
 * make hexToBytes refuse invalid input (CASSANDRA-2851)
 * Make secondary indexes CF inherit compression and compaction from their
   parent CF (CASSANDRA-3877)
 * Finish cleanup up tombstone purge code (CASSANDRA-3872)
 * Avoid NPE on aboarted stream-out sessions (CASSANDRA-3904)
 * BulkRecordWriter throws NPE for counter columns (CASSANDRA-3906)
 * Support compression using BulkWriter (CASSANDRA-3907)


1.0.8
 * fix race between cleanup and flush on secondary index CFSes (CASSANDRA-3712)
 * avoid including non-queried nodes in rangeslice read repair
   (CASSANDRA-3843)
 * Only snapshot CF being compacted for snapshot_before_compaction 
   (CASSANDRA-3803)
 * Log active compactions in StatusLogger (CASSANDRA-3703)
 * Compute more accurate compaction score per level (CASSANDRA-3790)
 * Return InvalidRequest when using a keyspace that doesn't exist
   (CASSANDRA-3764)
 * disallow user modification of System keyspace (CASSANDRA-3738)
 * allow using sstable2json on secondary index data (CASSANDRA-3738)
 * (cqlsh) add DESCRIBE COLUMNFAMILIES (CASSANDRA-3586)
 * (cqlsh) format blobs correctly and use colors to improve output
   readability (CASSANDRA-3726)
 * synchronize BiMap of bootstrapping tokens (CASSANDRA-3417)
 * show index options in CLI (CASSANDRA-3809)
 * add optional socket timeout for streaming (CASSANDRA-3838)
 * fix truncate not to leave behind non-CFS backed secondary indexes
   (CASSANDRA-3844)
 * make CLI `show schema` to use output stream directly instead
   of StringBuilder (CASSANDRA-3842)
 * remove the wait on hint future during write (CASSANDRA-3870)
 * (cqlsh) ignore missing CfDef opts (CASSANDRA-3933)
 * (cqlsh) look for cqlshlib relative to realpath (CASSANDRA-3767)
 * Fix short read protection (CASSANDRA-3934)
 * Make sure infered and actual schema match (CASSANDRA-3371)
 * Fix NPE during HH delivery (CASSANDRA-3677)
 * Don't put boostrapping node in 'hibernate' status (CASSANDRA-3737)
 * Fix double quotes in windows bat files (CASSANDRA-3744)
 * Fix bad validator lookup (CASSANDRA-3789)
 * Fix soft reset in EC2MultiRegionSnitch (CASSANDRA-3835)
 * Don't leave zombie connections with THSHA thrift server (CASSANDRA-3867)
 * (cqlsh) fix deserialization of data (CASSANDRA-3874)
 * Fix removetoken force causing an inconsistent state (CASSANDRA-3876)
 * Fix ahndling of some types with Pig (CASSANDRA-3886)
 * Don't allow to drop the system keyspace (CASSANDRA-3759)
 * Make Pig deletes disabled by default and configurable (CASSANDRA-3628)
Merged from 0.8:
 * (Pig) fix CassandraStorage to use correct comparator in Super ColumnFamily
   case (CASSANDRA-3251)
 * fix thread safety issues in commitlog replay, primarily affecting
   systems with many (100s) of CF definitions (CASSANDRA-3751)
 * Fix relevant tombstone ignored with super columns (CASSANDRA-3875)


1.0.7
 * fix regression in HH page size calculation (CASSANDRA-3624)
 * retry failed stream on IOException (CASSANDRA-3686)
 * allow configuring bloom_filter_fp_chance (CASSANDRA-3497)
 * attempt hint delivery every ten minutes, or when failure detector
   notifies us that a node is back up, whichever comes first.  hint
   handoff throttle delay default changed to 1ms, from 50 (CASSANDRA-3554)
 * add nodetool setstreamthroughput (CASSANDRA-3571)
 * fix assertion when dropping a columnfamily with no sstables (CASSANDRA-3614)
 * more efficient allocation of small bloom filters (CASSANDRA-3618)
 * CLibrary.createHardLinkWithExec() to check for errors (CASSANDRA-3101)
 * Avoid creating empty and non cleaned writer during compaction (CASSANDRA-3616)
 * stop thrift service in shutdown hook so we can quiesce MessagingService
   (CASSANDRA-3335)
 * (CQL) compaction_strategy_options and compression_parameters for
   CREATE COLUMNFAMILY statement (CASSANDRA-3374)
 * Reset min/max compaction threshold when creating size tiered compaction
   strategy (CASSANDRA-3666)
 * Don't ignore IOException during compaction (CASSANDRA-3655)
 * Fix assertion error for CF with gc_grace=0 (CASSANDRA-3579)
 * Shutdown ParallelCompaction reducer executor after use (CASSANDRA-3711)
 * Avoid < 0 value for pending tasks in leveled compaction (CASSANDRA-3693)
 * (Hadoop) Support TimeUUID in Pig CassandraStorage (CASSANDRA-3327)
 * Check schema is ready before continuing boostrapping (CASSANDRA-3629)
 * Catch overflows during parsing of chunk_length_kb (CASSANDRA-3644)
 * Improve stream protocol mismatch errors (CASSANDRA-3652)
 * Avoid multiple thread doing HH to the same target (CASSANDRA-3681)
 * Add JMX property for rp_timeout_in_ms (CASSANDRA-2940)
 * Allow DynamicCompositeType to compare component of different types
   (CASSANDRA-3625)
 * Flush non-cfs backed secondary indexes (CASSANDRA-3659)
 * Secondary Indexes should report memory consumption (CASSANDRA-3155)
 * fix for SelectStatement start/end key are not set correctly
   when a key alias is involved (CASSANDRA-3700)
 * fix CLI `show schema` command insert of an extra comma in
   column_metadata (CASSANDRA-3714)
Merged from 0.8:
 * avoid logging (harmless) exception when GC takes < 1ms (CASSANDRA-3656)
 * prevent new nodes from thinking down nodes are up forever (CASSANDRA-3626)
 * use correct list of replicas for LOCAL_QUORUM reads when read repair
   is disabled (CASSANDRA-3696)
 * block on flush before compacting hints (may prevent OOM) (CASSANDRA-3733)


1.0.6
 * (CQL) fix cqlsh support for replicate_on_write (CASSANDRA-3596)
 * fix adding to leveled manifest after streaming (CASSANDRA-3536)
 * filter out unavailable cipher suites when using encryption (CASSANDRA-3178)
 * (HADOOP) add old-style api support for CFIF and CFRR (CASSANDRA-2799)
 * Support TimeUUIDType column names in Stress.java tool (CASSANDRA-3541)
 * (CQL) INSERT/UPDATE/DELETE/TRUNCATE commands should allow CF names to
   be qualified by keyspace (CASSANDRA-3419)
 * always remove endpoints from delevery queue in HH (CASSANDRA-3546)
 * fix race between cf flush and its 2ndary indexes flush (CASSANDRA-3547)
 * fix potential race in AES when a repair fails (CASSANDRA-3548)
 * fix default value validation usage in CLI SET command (CASSANDRA-3553)
 * Optimize componentsFor method for compaction and startup time
   (CASSANDRA-3532)
 * (CQL) Proper ColumnFamily metadata validation on CREATE COLUMNFAMILY 
   (CASSANDRA-3565)
 * fix compression "chunk_length_kb" option to set correct kb value for 
   thrift/avro (CASSANDRA-3558)
 * fix missing response during range slice repair (CASSANDRA-3551)
 * 'describe ring' moved from CLI to nodetool and available through JMX (CASSANDRA-3220)
 * add back partitioner to sstable metadata (CASSANDRA-3540)
 * fix NPE in get_count for counters (CASSANDRA-3601)
Merged from 0.8:
 * remove invalid assertion that table was opened before dropping it
   (CASSANDRA-3580)
 * range and index scans now only send requests to enough replicas to
   satisfy requested CL + RR (CASSANDRA-3598)
 * use cannonical host for local node in nodetool info (CASSANDRA-3556)
 * remove nonlocal DC write optimization since it only worked with
   CL.ONE or CL.LOCAL_QUORUM (CASSANDRA-3577, 3585)
 * detect misuses of CounterColumnType (CASSANDRA-3422)
 * turn off string interning in json2sstable, take 2 (CASSANDRA-2189)
 * validate compression parameters on add/update of the ColumnFamily 
   (CASSANDRA-3573)
 * Check for 0.0.0.0 is incorrect in CFIF (CASSANDRA-3584)
 * Increase vm.max_map_count in debian packaging (CASSANDRA-3563)
 * gossiper will never add itself to saved endpoints (CASSANDRA-3485)


1.0.5
 * revert CASSANDRA-3407 (see CASSANDRA-3540)
 * fix assertion error while forwarding writes to local nodes (CASSANDRA-3539)


1.0.4
 * fix self-hinting of timed out read repair updates and make hinted handoff
   less prone to OOMing a coordinator (CASSANDRA-3440)
 * expose bloom filter sizes via JMX (CASSANDRA-3495)
 * enforce RP tokens 0..2**127 (CASSANDRA-3501)
 * canonicalize paths exposed through JMX (CASSANDRA-3504)
 * fix "liveSize" stat when sstables are removed (CASSANDRA-3496)
 * add bloom filter FP rates to nodetool cfstats (CASSANDRA-3347)
 * record partitioner in sstable metadata component (CASSANDRA-3407)
 * add new upgradesstables nodetool command (CASSANDRA-3406)
 * skip --debug requirement to see common exceptions in CLI (CASSANDRA-3508)
 * fix incorrect query results due to invalid max timestamp (CASSANDRA-3510)
 * make sstableloader recognize compressed sstables (CASSANDRA-3521)
 * avoids race in OutboundTcpConnection in multi-DC setups (CASSANDRA-3530)
 * use SETLOCAL in cassandra.bat (CASSANDRA-3506)
 * fix ConcurrentModificationException in Table.all() (CASSANDRA-3529)
Merged from 0.8:
 * fix concurrence issue in the FailureDetector (CASSANDRA-3519)
 * fix array out of bounds error in counter shard removal (CASSANDRA-3514)
 * avoid dropping tombstones when they might still be needed to shadow
   data in a different sstable (CASSANDRA-2786)


1.0.3
 * revert name-based query defragmentation aka CASSANDRA-2503 (CASSANDRA-3491)
 * fix invalidate-related test failures (CASSANDRA-3437)
 * add next-gen cqlsh to bin/ (CASSANDRA-3188, 3131, 3493)
 * (CQL) fix handling of rows with no columns (CASSANDRA-3424, 3473)
 * fix querying supercolumns by name returning only a subset of
   subcolumns or old subcolumn versions (CASSANDRA-3446)
 * automatically compute sha1 sum for uncompressed data files (CASSANDRA-3456)
 * fix reading metadata/statistics component for version < h (CASSANDRA-3474)
 * add sstable forward-compatibility (CASSANDRA-3478)
 * report compression ratio in CFSMBean (CASSANDRA-3393)
 * fix incorrect size exception during streaming of counters (CASSANDRA-3481)
 * (CQL) fix for counter decrement syntax (CASSANDRA-3418)
 * Fix race introduced by CASSANDRA-2503 (CASSANDRA-3482)
 * Fix incomplete deletion of delivered hints (CASSANDRA-3466)
 * Avoid rescheduling compactions when no compaction was executed 
   (CASSANDRA-3484)
 * fix handling of the chunk_length_kb compression options (CASSANDRA-3492)
Merged from 0.8:
 * fix updating CF row_cache_provider (CASSANDRA-3414)
 * CFMetaData.convertToThrift method to set RowCacheProvider (CASSANDRA-3405)
 * acquire compactionlock during truncate (CASSANDRA-3399)
 * fix displaying cfdef entries for super columnfamilies (CASSANDRA-3415)
 * Make counter shard merging thread safe (CASSANDRA-3178)
 * Revert CASSANDRA-2855
 * Fix bug preventing the use of efficient cross-DC writes (CASSANDRA-3472)
 * `describe ring` command for CLI (CASSANDRA-3220)
 * (Hadoop) skip empty rows when entire row is requested, redux (CASSANDRA-2855)


1.0.2
 * "defragment" rows for name-based queries under STCS (CASSANDRA-2503)
 * Add timing information to cassandra-cli GET/SET/LIST queries (CASSANDRA-3326)
 * Only create one CompressionMetadata object per sstable (CASSANDRA-3427)
 * cleanup usage of StorageService.setMode() (CASSANDRA-3388)
 * Avoid large array allocation for compressed chunk offsets (CASSANDRA-3432)
 * fix DecimalType bytebuffer marshalling (CASSANDRA-3421)
 * fix bug that caused first column in per row indexes to be ignored 
   (CASSANDRA-3441)
 * add JMX call to clean (failed) repair sessions (CASSANDRA-3316)
 * fix sstableloader reference acquisition bug (CASSANDRA-3438)
 * fix estimated row size regression (CASSANDRA-3451)
 * make sure we don't return more columns than asked (CASSANDRA-3303, 3395)
Merged from 0.8:
 * acquire compactionlock during truncate (CASSANDRA-3399)
 * fix displaying cfdef entries for super columnfamilies (CASSANDRA-3415)


1.0.1
 * acquire references during index build to prevent delete problems
   on Windows (CASSANDRA-3314)
 * describe_ring should include datacenter/topology information (CASSANDRA-2882)
 * Thrift sockets are not properly buffered (CASSANDRA-3261)
 * performance improvement for bytebufferutil compare function (CASSANDRA-3286)
 * add system.versions ColumnFamily (CASSANDRA-3140)
 * reduce network copies (CASSANDRA-3333, 3373)
 * limit nodetool to 32MB of heap (CASSANDRA-3124)
 * (CQL) update parser to accept "timestamp" instead of "date" (CASSANDRA-3149)
 * Fix CLI `show schema` to include "compression_options" (CASSANDRA-3368)
 * Snapshot to include manifest under LeveledCompactionStrategy (CASSANDRA-3359)
 * (CQL) SELECT query should allow CF name to be qualified by keyspace (CASSANDRA-3130)
 * (CQL) Fix internal application error specifying 'using consistency ...'
   in lower case (CASSANDRA-3366)
 * fix Deflate compression when compression actually makes the data bigger
   (CASSANDRA-3370)
 * optimize UUIDGen to avoid lock contention on InetAddress.getLocalHost 
   (CASSANDRA-3387)
 * tolerate index being dropped mid-mutation (CASSANDRA-3334, 3313)
 * CompactionManager is now responsible for checking for new candidates
   post-task execution, enabling more consistent leveled compaction 
   (CASSANDRA-3391)
 * Cache HSHA threads (CASSANDRA-3372)
 * use CF/KS names as snapshot prefix for drop + truncate operations
   (CASSANDRA-2997)
 * Break bloom filters up to avoid heap fragmentation (CASSANDRA-2466)
 * fix cassandra hanging on jsvc stop (CASSANDRA-3302)
 * Avoid leveled compaction getting blocked on errors (CASSANDRA-3408)
 * Make reloading the compaction strategy safe (CASSANDRA-3409)
 * ignore 0.8 hints even if compaction begins before we try to purge
   them (CASSANDRA-3385)
 * remove procrun (bin\daemon) from Cassandra source tree and 
   artifacts (CASSANDRA-3331)
 * make cassandra compile under JDK7 (CASSANDRA-3275)
 * remove dependency of clientutil.jar to FBUtilities (CASSANDRA-3299)
 * avoid truncation errors by using long math on long values (CASSANDRA-3364)
 * avoid clock drift on some Windows machine (CASSANDRA-3375)
 * display cache provider in cli 'describe keyspace' command (CASSANDRA-3384)
 * fix incomplete topology information in describe_ring (CASSANDRA-3403)
 * expire dead gossip states based on time (CASSANDRA-2961)
 * improve CompactionTask extensibility (CASSANDRA-3330)
 * Allow one leveled compaction task to kick off another (CASSANDRA-3363)
 * allow encryption only between datacenters (CASSANDRA-2802)
Merged from 0.8:
 * fix truncate allowing data to be replayed post-restart (CASSANDRA-3297)
 * make iwriter final in IndexWriter to avoid NPE (CASSANDRA-2863)
 * (CQL) update grammar to require key clause in DELETE statement
   (CASSANDRA-3349)
 * (CQL) allow numeric keyspace names in USE statement (CASSANDRA-3350)
 * (Hadoop) skip empty rows when slicing the entire row (CASSANDRA-2855)
 * Fix handling of tombstone by SSTableExport/Import (CASSANDRA-3357)
 * fix ColumnIndexer to use long offsets (CASSANDRA-3358)
 * Improved CLI exceptions (CASSANDRA-3312)
 * Fix handling of tombstone by SSTableExport/Import (CASSANDRA-3357)
 * Only count compaction as active (for throttling) when they have
   successfully acquired the compaction lock (CASSANDRA-3344)
 * Display CLI version string on startup (CASSANDRA-3196)
 * (Hadoop) make CFIF try rpc_address or fallback to listen_address
   (CASSANDRA-3214)
 * (Hadoop) accept comma delimited lists of initial thrift connections
   (CASSANDRA-3185)
 * ColumnFamily min_compaction_threshold should be >= 2 (CASSANDRA-3342)
 * (Pig) add 0.8+ types and key validation type in schema (CASSANDRA-3280)
 * Fix completely removing column metadata using CLI (CASSANDRA-3126)
 * CLI `describe cluster;` output should be on separate lines for separate versions
   (CASSANDRA-3170)
 * fix changing durable_writes keyspace option during CF creation
   (CASSANDRA-3292)
 * avoid locking on update when no indexes are involved (CASSANDRA-3386)
 * fix assertionError during repair with ordered partitioners (CASSANDRA-3369)
 * correctly serialize key_validation_class for avro (CASSANDRA-3391)
 * don't expire counter tombstone after streaming (CASSANDRA-3394)
 * prevent nodes that failed to join from hanging around forever 
   (CASSANDRA-3351)
 * remove incorrect optimization from slice read path (CASSANDRA-3390)
 * Fix race in AntiEntropyService (CASSANDRA-3400)


1.0.0-final
 * close scrubbed sstable fd before deleting it (CASSANDRA-3318)
 * fix bug preventing obsolete commitlog segments from being removed
   (CASSANDRA-3269)
 * tolerate whitespace in seed CDL (CASSANDRA-3263)
 * Change default heap thresholds to max(min(1/2 ram, 1G), min(1/4 ram, 8GB))
   (CASSANDRA-3295)
 * Fix broken CompressedRandomAccessReaderTest (CASSANDRA-3298)
 * (CQL) fix type information returned for wildcard queries (CASSANDRA-3311)
 * add estimated tasks to LeveledCompactionStrategy (CASSANDRA-3322)
 * avoid including compaction cache-warming in keycache stats (CASSANDRA-3325)
 * run compaction and hinted handoff threads at MIN_PRIORITY (CASSANDRA-3308)
 * default hsha thrift server to cpu core count in rpc pool (CASSANDRA-3329)
 * add bin\daemon to binary tarball for Windows service (CASSANDRA-3331)
 * Fix places where uncompressed size of sstables was use in place of the
   compressed one (CASSANDRA-3338)
 * Fix hsha thrift server (CASSANDRA-3346)
 * Make sure repair only stream needed sstables (CASSANDRA-3345)


1.0.0-rc2
 * Log a meaningful warning when a node receives a message for a repair session
   that doesn't exist anymore (CASSANDRA-3256)
 * test for NUMA policy support as well as numactl presence (CASSANDRA-3245)
 * Fix FD leak when internode encryption is enabled (CASSANDRA-3257)
 * Remove incorrect assertion in mergeIterator (CASSANDRA-3260)
 * FBUtilities.hexToBytes(String) to throw NumberFormatException when string
   contains non-hex characters (CASSANDRA-3231)
 * Keep SimpleSnitch proximity ordering unchanged from what the Strategy
   generates, as intended (CASSANDRA-3262)
 * remove Scrub from compactionstats when finished (CASSANDRA-3255)
 * fix counter entry in jdbc TypesMap (CASSANDRA-3268)
 * fix full queue scenario for ParallelCompactionIterator (CASSANDRA-3270)
 * fix bootstrap process (CASSANDRA-3285)
 * don't try delivering hints if when there isn't any (CASSANDRA-3176)
 * CLI documentation change for ColumnFamily `compression_options` (CASSANDRA-3282)
 * ignore any CF ids sent by client for adding CF/KS (CASSANDRA-3288)
 * remove obsolete hints on first startup (CASSANDRA-3291)
 * use correct ISortedColumns for time-optimized reads (CASSANDRA-3289)
 * Evict gossip state immediately when a token is taken over by a new IP 
   (CASSANDRA-3259)


1.0.0-rc1
 * Update CQL to generate microsecond timestamps by default (CASSANDRA-3227)
 * Fix counting CFMetadata towards Memtable liveRatio (CASSANDRA-3023)
 * Kill server on wrapped OOME such as from FileChannel.map (CASSANDRA-3201)
 * remove unnecessary copy when adding to row cache (CASSANDRA-3223)
 * Log message when a full repair operation completes (CASSANDRA-3207)
 * Fix streamOutSession keeping sstables references forever if the remote end
   dies (CASSANDRA-3216)
 * Remove dynamic_snitch boolean from example configuration (defaulting to 
   true) and set default badness threshold to 0.1 (CASSANDRA-3229)
 * Base choice of random or "balanced" token on bootstrap on whether
   schema definitions were found (CASSANDRA-3219)
 * Fixes for LeveledCompactionStrategy score computation, prioritization,
   scheduling, and performance (CASSANDRA-3224, 3234)
 * parallelize sstable open at server startup (CASSANDRA-2988)
 * fix handling of exceptions writing to OutboundTcpConnection (CASSANDRA-3235)
 * Allow using quotes in "USE <keyspace>;" CLI command (CASSANDRA-3208)
 * Don't allow any cache loading exceptions to halt startup (CASSANDRA-3218)
 * Fix sstableloader --ignores option (CASSANDRA-3247)
 * File descriptor limit increased in packaging (CASSANDRA-3206)
 * Fix deadlock in commit log during flush (CASSANDRA-3253) 


1.0.0-beta1
 * removed binarymemtable (CASSANDRA-2692)
 * add commitlog_total_space_in_mb to prevent fragmented logs (CASSANDRA-2427)
 * removed commitlog_rotation_threshold_in_mb configuration (CASSANDRA-2771)
 * make AbstractBounds.normalize de-overlapp overlapping ranges (CASSANDRA-2641)
 * replace CollatingIterator, ReducingIterator with MergeIterator 
   (CASSANDRA-2062)
 * Fixed the ability to set compaction strategy in cli using create column 
   family command (CASSANDRA-2778)
 * clean up tmp files after failed compaction (CASSANDRA-2468)
 * restrict repair streaming to specific columnfamilies (CASSANDRA-2280)
 * don't bother persisting columns shadowed by a row tombstone (CASSANDRA-2589)
 * reset CF and SC deletion times after gc_grace (CASSANDRA-2317)
 * optimize away seek when compacting wide rows (CASSANDRA-2879)
 * single-pass streaming (CASSANDRA-2677, 2906, 2916, 3003)
 * use reference counting for deleting sstables instead of relying on GC
   (CASSANDRA-2521, 3179)
 * store hints as serialized mutations instead of pointers to data row
   (CASSANDRA-2045)
 * store hints in the coordinator node instead of in the closest replica 
   (CASSANDRA-2914)
 * add row_cache_keys_to_save CF option (CASSANDRA-1966)
 * check column family validity in nodetool repair (CASSANDRA-2933)
 * use lazy initialization instead of class initialization in NodeId
   (CASSANDRA-2953)
 * add paging to get_count (CASSANDRA-2894)
 * fix "short reads" in [multi]get (CASSANDRA-2643, 3157, 3192)
 * add optional compression for sstables (CASSANDRA-47, 2994, 3001, 3128)
 * add scheduler JMX metrics (CASSANDRA-2962)
 * add block level checksum for compressed data (CASSANDRA-1717)
 * make column family backed column map pluggable and introduce unsynchronized
   ArrayList backed one to speedup reads (CASSANDRA-2843, 3165, 3205)
 * refactoring of the secondary index api (CASSANDRA-2982)
 * make CL > ONE reads wait for digest reconciliation before returning
   (CASSANDRA-2494)
 * fix missing logging for some exceptions (CASSANDRA-2061)
 * refactor and optimize ColumnFamilyStore.files(...) and Descriptor.fromFilename(String)
   and few other places responsible for work with SSTable files (CASSANDRA-3040)
 * Stop reading from sstables once we know we have the most recent columns,
   for query-by-name requests (CASSANDRA-2498)
 * Add query-by-column mode to stress.java (CASSANDRA-3064)
 * Add "install" command to cassandra.bat (CASSANDRA-292)
 * clean up KSMetadata, CFMetadata from unnecessary
   Thrift<->Avro conversion methods (CASSANDRA-3032)
 * Add timeouts to client request schedulers (CASSANDRA-3079, 3096)
 * Cli to use hashes rather than array of hashes for strategy options (CASSANDRA-3081)
 * LeveledCompactionStrategy (CASSANDRA-1608, 3085, 3110, 3087, 3145, 3154, 3182)
 * Improvements of the CLI `describe` command (CASSANDRA-2630)
 * reduce window where dropped CF sstables may not be deleted (CASSANDRA-2942)
 * Expose gossip/FD info to JMX (CASSANDRA-2806)
 * Fix streaming over SSL when compressed SSTable involved (CASSANDRA-3051)
 * Add support for pluggable secondary index implementations (CASSANDRA-3078)
 * remove compaction_thread_priority setting (CASSANDRA-3104)
 * generate hints for replicas that timeout, not just replicas that are known
   to be down before starting (CASSANDRA-2034)
 * Add throttling for internode streaming (CASSANDRA-3080)
 * make the repair of a range repair all replica (CASSANDRA-2610, 3194)
 * expose the ability to repair the first range (as returned by the
   partitioner) of a node (CASSANDRA-2606)
 * Streams Compression (CASSANDRA-3015)
 * add ability to use multiple threads during a single compaction
   (CASSANDRA-2901)
 * make AbstractBounds.normalize support overlapping ranges (CASSANDRA-2641)
 * fix of the CQL count() behavior (CASSANDRA-3068)
 * use TreeMap backed column families for the SSTable simple writers
   (CASSANDRA-3148)
 * fix inconsistency of the CLI syntax when {} should be used instead of [{}]
   (CASSANDRA-3119)
 * rename CQL type names to match expected SQL behavior (CASSANDRA-3149, 3031)
 * Arena-based allocation for memtables (CASSANDRA-2252, 3162, 3163, 3168)
 * Default RR chance to 0.1 (CASSANDRA-3169)
 * Add RowLevel support to secondary index API (CASSANDRA-3147)
 * Make SerializingCacheProvider the default if JNA is available (CASSANDRA-3183)
 * Fix backwards compatibilty for CQL memtable properties (CASSANDRA-3190)
 * Add five-minute delay before starting compactions on a restarted server
   (CASSANDRA-3181)
 * Reduce copies done for intra-host messages (CASSANDRA-1788, 3144)
 * support of compaction strategy option for stress.java (CASSANDRA-3204)
 * make memtable throughput and column count thresholds no-ops (CASSANDRA-2449)
 * Return schema information along with the resultSet in CQL (CASSANDRA-2734)
 * Add new DecimalType (CASSANDRA-2883)
 * Fix assertion error in RowRepairResolver (CASSANDRA-3156)
 * Reduce unnecessary high buffer sizes (CASSANDRA-3171)
 * Pluggable compaction strategy (CASSANDRA-1610)
 * Add new broadcast_address config option (CASSANDRA-2491)


0.8.7
 * Kill server on wrapped OOME such as from FileChannel.map (CASSANDRA-3201)
 * Allow using quotes in "USE <keyspace>;" CLI command (CASSANDRA-3208)
 * Log message when a full repair operation completes (CASSANDRA-3207)
 * Don't allow any cache loading exceptions to halt startup (CASSANDRA-3218)
 * Fix sstableloader --ignores option (CASSANDRA-3247)
 * File descriptor limit increased in packaging (CASSANDRA-3206)
 * Log a meaningfull warning when a node receive a message for a repair session
   that doesn't exist anymore (CASSANDRA-3256)
 * Fix FD leak when internode encryption is enabled (CASSANDRA-3257)
 * FBUtilities.hexToBytes(String) to throw NumberFormatException when string
   contains non-hex characters (CASSANDRA-3231)
 * Keep SimpleSnitch proximity ordering unchanged from what the Strategy
   generates, as intended (CASSANDRA-3262)
 * remove Scrub from compactionstats when finished (CASSANDRA-3255)
 * Fix tool .bat files when CASSANDRA_HOME contains spaces (CASSANDRA-3258)
 * Force flush of status table when removing/updating token (CASSANDRA-3243)
 * Evict gossip state immediately when a token is taken over by a new IP (CASSANDRA-3259)
 * Fix bug where the failure detector can take too long to mark a host
   down (CASSANDRA-3273)
 * (Hadoop) allow wrapping ranges in queries (CASSANDRA-3137)
 * (Hadoop) check all interfaces for a match with split location
   before falling back to random replica (CASSANDRA-3211)
 * (Hadoop) Make Pig storage handle implements LoadMetadata (CASSANDRA-2777)
 * (Hadoop) Fix exception during PIG 'dump' (CASSANDRA-2810)
 * Fix stress COUNTER_GET option (CASSANDRA-3301)
 * Fix missing fields in CLI `show schema` output (CASSANDRA-3304)
 * Nodetool no longer leaks threads and closes JMX connections (CASSANDRA-3309)
 * fix truncate allowing data to be replayed post-restart (CASSANDRA-3297)
 * Move SimpleAuthority and SimpleAuthenticator to examples (CASSANDRA-2922)
 * Fix handling of tombstone by SSTableExport/Import (CASSANDRA-3357)
 * Fix transposition in cfHistograms (CASSANDRA-3222)
 * Allow using number as DC name when creating keyspace in CQL (CASSANDRA-3239)
 * Force flush of system table after updating/removing a token (CASSANDRA-3243)


0.8.6
 * revert CASSANDRA-2388
 * change TokenRange.endpoints back to listen/broadcast address to match
   pre-1777 behavior, and add TokenRange.rpc_endpoints instead (CASSANDRA-3187)
 * avoid trying to watch cassandra-topology.properties when loaded from jar
   (CASSANDRA-3138)
 * prevent users from creating keyspaces with LocalStrategy replication
   (CASSANDRA-3139)
 * fix CLI `show schema;` to output correct keyspace definition statement
   (CASSANDRA-3129)
 * CustomTThreadPoolServer to log TTransportException at DEBUG level
   (CASSANDRA-3142)
 * allow topology sort to work with non-unique rack names between 
   datacenters (CASSANDRA-3152)
 * Improve caching of same-version Messages on digest and repair paths
   (CASSANDRA-3158)
 * Randomize choice of first replica for counter increment (CASSANDRA-2890)
 * Fix using read_repair_chance instead of merge_shard_change (CASSANDRA-3202)
 * Avoid streaming data to nodes that already have it, on move as well as
   decommission (CASSANDRA-3041)
 * Fix divide by zero error in GCInspector (CASSANDRA-3164)
 * allow quoting of the ColumnFamily name in CLI `create column family`
   statement (CASSANDRA-3195)
 * Fix rolling upgrade from 0.7 to 0.8 problem (CASSANDRA-3166)
 * Accomodate missing encryption_options in IncomingTcpConnection.stream
   (CASSANDRA-3212)


0.8.5
 * fix NPE when encryption_options is unspecified (CASSANDRA-3007)
 * include column name in validation failure exceptions (CASSANDRA-2849)
 * make sure truncate clears out the commitlog so replay won't re-
   populate with truncated data (CASSANDRA-2950)
 * fix NPE when debug logging is enabled and dropped CF is present
   in a commitlog segment (CASSANDRA-3021)
 * fix cassandra.bat when CASSANDRA_HOME contains spaces (CASSANDRA-2952)
 * fix to SSTableSimpleUnsortedWriter bufferSize calculation (CASSANDRA-3027)
 * make cleanup and normal compaction able to skip empty rows
   (rows containing nothing but expired tombstones) (CASSANDRA-3039)
 * work around native memory leak in com.sun.management.GarbageCollectorMXBean
   (CASSANDRA-2868)
 * validate that column names in column_metadata are not equal to key_alias
   on create/update of the ColumnFamily and CQL 'ALTER' statement (CASSANDRA-3036)
 * return an InvalidRequestException if an indexed column is assigned
   a value larger than 64KB (CASSANDRA-3057)
 * fix of numeric-only and string column names handling in CLI "drop index" 
   (CASSANDRA-3054)
 * prune index scan resultset back to original request for lazy
   resultset expansion case (CASSANDRA-2964)
 * (Hadoop) fail jobs when Cassandra node has failed but TaskTracker
   has not (CASSANDRA-2388)
 * fix dynamic snitch ignoring nodes when read_repair_chance is zero
   (CASSANDRA-2662)
 * avoid retaining references to dropped CFS objects in 
   CompactionManager.estimatedCompactions (CASSANDRA-2708)
 * expose rpc timeouts per host in MessagingServiceMBean (CASSANDRA-2941)
 * avoid including cwd in classpath for deb and rpm packages (CASSANDRA-2881)
 * remove gossip state when a new IP takes over a token (CASSANDRA-3071)
 * allow sstable2json to work on index sstable files (CASSANDRA-3059)
 * always hint counters (CASSANDRA-3099)
 * fix log4j initialization in EmbeddedCassandraService (CASSANDRA-2857)
 * remove gossip state when a new IP takes over a token (CASSANDRA-3071)
 * work around native memory leak in com.sun.management.GarbageCollectorMXBean
    (CASSANDRA-2868)
 * fix UnavailableException with writes at CL.EACH_QUORM (CASSANDRA-3084)
 * fix parsing of the Keyspace and ColumnFamily names in numeric
   and string representations in CLI (CASSANDRA-3075)
 * fix corner cases in Range.differenceToFetch (CASSANDRA-3084)
 * fix ip address String representation in the ring cache (CASSANDRA-3044)
 * fix ring cache compatibility when mixing pre-0.8.4 nodes with post-
   in the same cluster (CASSANDRA-3023)
 * make repair report failure when a node participating dies (instead of
   hanging forever) (CASSANDRA-2433)
 * fix handling of the empty byte buffer by ReversedType (CASSANDRA-3111)
 * Add validation that Keyspace names are case-insensitively unique (CASSANDRA-3066)
 * catch invalid key_validation_class before instantiating UpdateColumnFamily (CASSANDRA-3102)
 * make Range and Bounds objects client-safe (CASSANDRA-3108)
 * optionally skip log4j configuration (CASSANDRA-3061)
 * bundle sstableloader with the debian package (CASSANDRA-3113)
 * don't try to build secondary indexes when there is none (CASSANDRA-3123)
 * improve SSTableSimpleUnsortedWriter speed for large rows (CASSANDRA-3122)
 * handle keyspace arguments correctly in nodetool snapshot (CASSANDRA-3038)
 * Fix SSTableImportTest on windows (CASSANDRA-3043)
 * expose compactionThroughputMbPerSec through JMX (CASSANDRA-3117)
 * log keyspace and CF of large rows being compacted


0.8.4
 * change TokenRing.endpoints to be a list of rpc addresses instead of 
   listen/broadcast addresses (CASSANDRA-1777)
 * include files-to-be-streamed in StreamInSession.getSources (CASSANDRA-2972)
 * use JAVA env var in cassandra-env.sh (CASSANDRA-2785, 2992)
 * avoid doing read for no-op replicate-on-write at CL=1 (CASSANDRA-2892)
 * refuse counter write for CL.ANY (CASSANDRA-2990)
 * switch back to only logging recent dropped messages (CASSANDRA-3004)
 * always deserialize RowMutation for counters (CASSANDRA-3006)
 * ignore saved replication_factor strategy_option for NTS (CASSANDRA-3011)
 * make sure pre-truncate CL segments are discarded (CASSANDRA-2950)


0.8.3
 * add ability to drop local reads/writes that are going to timeout
   (CASSANDRA-2943)
 * revamp token removal process, keep gossip states for 3 days (CASSANDRA-2496)
 * don't accept extra args for 0-arg nodetool commands (CASSANDRA-2740)
 * log unavailableexception details at debug level (CASSANDRA-2856)
 * expose data_dir though jmx (CASSANDRA-2770)
 * don't include tmp files as sstable when create cfs (CASSANDRA-2929)
 * log Java classpath on startup (CASSANDRA-2895)
 * keep gossipped version in sync with actual on migration coordinator 
   (CASSANDRA-2946)
 * use lazy initialization instead of class initialization in NodeId
   (CASSANDRA-2953)
 * check column family validity in nodetool repair (CASSANDRA-2933)
 * speedup bytes to hex conversions dramatically (CASSANDRA-2850)
 * Flush memtables on shutdown when durable writes are disabled 
   (CASSANDRA-2958)
 * improved POSIX compatibility of start scripts (CASsANDRA-2965)
 * add counter support to Hadoop InputFormat (CASSANDRA-2981)
 * fix bug where dirty commitlog segments were removed (and avoid keeping 
   segments with no post-flush activity permanently dirty) (CASSANDRA-2829)
 * fix throwing exception with batch mutation of counter super columns
   (CASSANDRA-2949)
 * ignore system tables during repair (CASSANDRA-2979)
 * throw exception when NTS is given replication_factor as an option
   (CASSANDRA-2960)
 * fix assertion error during compaction of counter CFs (CASSANDRA-2968)
 * avoid trying to create index names, when no index exists (CASSANDRA-2867)
 * don't sample the system table when choosing a bootstrap token
   (CASSANDRA-2825)
 * gossiper notifies of local state changes (CASSANDRA-2948)
 * add asynchronous and half-sync/half-async (hsha) thrift servers 
   (CASSANDRA-1405)
 * fix potential use of free'd native memory in SerializingCache 
   (CASSANDRA-2951)
 * prune index scan resultset back to original request for lazy
   resultset expansion case (CASSANDRA-2964)
 * (Hadoop) fail jobs when Cassandra node has failed but TaskTracker
    has not (CASSANDRA-2388)


0.8.2
 * CQL: 
   - include only one row per unique key for IN queries (CASSANDRA-2717)
   - respect client timestamp on full row deletions (CASSANDRA-2912)
 * improve thread-safety in StreamOutSession (CASSANDRA-2792)
 * allow deleting a row and updating indexed columns in it in the
   same mutation (CASSANDRA-2773)
 * Expose number of threads blocked on submitting memtable to flush
   in JMX (CASSANDRA-2817)
 * add ability to return "endpoints" to nodetool (CASSANDRA-2776)
 * Add support for multiple (comma-delimited) coordinator addresses
   to ColumnFamilyInputFormat (CASSANDRA-2807)
 * fix potential NPE while scheduling read repair for range slice
   (CASSANDRA-2823)
 * Fix race in SystemTable.getCurrentLocalNodeId (CASSANDRA-2824)
 * Correctly set default for replicate_on_write (CASSANDRA-2835)
 * improve nodetool compactionstats formatting (CASSANDRA-2844)
 * fix index-building status display (CASSANDRA-2853)
 * fix CLI perpetuating obsolete KsDef.replication_factor (CASSANDRA-2846)
 * improve cli treatment of multiline comments (CASSANDRA-2852)
 * handle row tombstones correctly in EchoedRow (CASSANDRA-2786)
 * add MessagingService.get[Recently]DroppedMessages and
   StorageService.getExceptionCount (CASSANDRA-2804)
 * fix possibility of spurious UnavailableException for LOCAL_QUORUM
   reads with dynamic snitch + read repair disabled (CASSANDRA-2870)
 * add ant-optional as dependence for the debian package (CASSANDRA-2164)
 * add option to specify limit for get_slice in the CLI (CASSANDRA-2646)
 * decrease HH page size (CASSANDRA-2832)
 * reset cli keyspace after dropping the current one (CASSANDRA-2763)
 * add KeyRange option to Hadoop inputformat (CASSANDRA-1125)
 * fix protocol versioning (CASSANDRA-2818, 2860)
 * support spaces in path to log4j configuration (CASSANDRA-2383)
 * avoid including inferred types in CF update (CASSANDRA-2809)
 * fix JMX bulkload call (CASSANDRA-2908)
 * fix updating KS with durable_writes=false (CASSANDRA-2907)
 * add simplified facade to SSTableWriter for bulk loading use
   (CASSANDRA-2911)
 * fix re-using index CF sstable names after drop/recreate (CASSANDRA-2872)
 * prepend CF to default index names (CASSANDRA-2903)
 * fix hint replay (CASSANDRA-2928)
 * Properly synchronize repair's merkle tree computation (CASSANDRA-2816)


0.8.1
 * CQL:
   - support for insert, delete in BATCH (CASSANDRA-2537)
   - support for IN to SELECT, UPDATE (CASSANDRA-2553)
   - timestamp support for INSERT, UPDATE, and BATCH (CASSANDRA-2555)
   - TTL support (CASSANDRA-2476)
   - counter support (CASSANDRA-2473)
   - ALTER COLUMNFAMILY (CASSANDRA-1709)
   - DROP INDEX (CASSANDRA-2617)
   - add SCHEMA/TABLE as aliases for KS/CF (CASSANDRA-2743)
   - server handles wait-for-schema-agreement (CASSANDRA-2756)
   - key alias support (CASSANDRA-2480)
 * add support for comparator parameters and a generic ReverseType
   (CASSANDRA-2355)
 * add CompositeType and DynamicCompositeType (CASSANDRA-2231)
 * optimize batches containing multiple updates to the same row
   (CASSANDRA-2583)
 * adjust hinted handoff page size to avoid OOM with large columns 
   (CASSANDRA-2652)
 * mark BRAF buffer invalid post-flush so we don't re-flush partial
   buffers again, especially on CL writes (CASSANDRA-2660)
 * add DROP INDEX support to CLI (CASSANDRA-2616)
 * don't perform HH to client-mode [storageproxy] nodes (CASSANDRA-2668)
 * Improve forceDeserialize/getCompactedRow encapsulation (CASSANDRA-2659)
 * Don't write CounterUpdateColumn to disk in tests (CASSANDRA-2650)
 * Add sstable bulk loading utility (CASSANDRA-1278)
 * avoid replaying hints to dropped columnfamilies (CASSANDRA-2685)
 * add placeholders for missing rows in range query pseudo-RR (CASSANDRA-2680)
 * remove no-op HHOM.renameHints (CASSANDRA-2693)
 * clone super columns to avoid modifying them during flush (CASSANDRA-2675)
 * allow writes to bypass the commitlog for certain keyspaces (CASSANDRA-2683)
 * avoid NPE when bypassing commitlog during memtable flush (CASSANDRA-2781)
 * Added support for making bootstrap retry if nodes flap (CASSANDRA-2644)
 * Added statusthrift to nodetool to report if thrift server is running (CASSANDRA-2722)
 * Fixed rows being cached if they do not exist (CASSANDRA-2723)
 * Support passing tableName and cfName to RowCacheProviders (CASSANDRA-2702)
 * close scrub file handles (CASSANDRA-2669)
 * throttle migration replay (CASSANDRA-2714)
 * optimize column serializer creation (CASSANDRA-2716)
 * Added support for making bootstrap retry if nodes flap (CASSANDRA-2644)
 * Added statusthrift to nodetool to report if thrift server is running
   (CASSANDRA-2722)
 * Fixed rows being cached if they do not exist (CASSANDRA-2723)
 * fix truncate/compaction race (CASSANDRA-2673)
 * workaround large resultsets causing large allocation retention
   by nio sockets (CASSANDRA-2654)
 * fix nodetool ring use with Ec2Snitch (CASSANDRA-2733)
 * fix removing columns and subcolumns that are supressed by a row or
   supercolumn tombstone during replica resolution (CASSANDRA-2590)
 * support sstable2json against snapshot sstables (CASSANDRA-2386)
 * remove active-pull schema requests (CASSANDRA-2715)
 * avoid marking entire list of sstables as actively being compacted
   in multithreaded compaction (CASSANDRA-2765)
 * seek back after deserializing a row to update cache with (CASSANDRA-2752)
 * avoid skipping rows in scrub for counter column family (CASSANDRA-2759)
 * fix ConcurrentModificationException in repair when dealing with 0.7 node
   (CASSANDRA-2767)
 * use threadsafe collections for StreamInSession (CASSANDRA-2766)
 * avoid infinite loop when creating merkle tree (CASSANDRA-2758)
 * avoids unmarking compacting sstable prematurely in cleanup (CASSANDRA-2769)
 * fix NPE when the commit log is bypassed (CASSANDRA-2718)
 * don't throw an exception in SS.isRPCServerRunning (CASSANDRA-2721)
 * make stress.jar executable (CASSANDRA-2744)
 * add daemon mode to java stress (CASSANDRA-2267)
 * expose the DC and rack of a node through JMX and nodetool ring (CASSANDRA-2531)
 * fix cache mbean getSize (CASSANDRA-2781)
 * Add Date, Float, Double, and Boolean types (CASSANDRA-2530)
 * Add startup flag to renew counter node id (CASSANDRA-2788)
 * add jamm agent to cassandra.bat (CASSANDRA-2787)
 * fix repair hanging if a neighbor has nothing to send (CASSANDRA-2797)
 * purge tombstone even if row is in only one sstable (CASSANDRA-2801)
 * Fix wrong purge of deleted cf during compaction (CASSANDRA-2786)
 * fix race that could result in Hadoop writer failing to throw an
   exception encountered after close() (CASSANDRA-2755)
 * fix scan wrongly throwing assertion error (CASSANDRA-2653)
 * Always use even distribution for merkle tree with RandomPartitionner
   (CASSANDRA-2841)
 * fix describeOwnership for OPP (CASSANDRA-2800)
 * ensure that string tokens do not contain commas (CASSANDRA-2762)


0.8.0-final
 * fix CQL grammar warning and cqlsh regression from CASSANDRA-2622
 * add ant generate-cql-html target (CASSANDRA-2526)
 * update CQL consistency levels (CASSANDRA-2566)
 * debian packaging fixes (CASSANDRA-2481, 2647)
 * fix UUIDType, IntegerType for direct buffers (CASSANDRA-2682, 2684)
 * switch to native Thrift for Hadoop map/reduce (CASSANDRA-2667)
 * fix StackOverflowError when building from eclipse (CASSANDRA-2687)
 * only provide replication_factor to strategy_options "help" for
   SimpleStrategy, OldNetworkTopologyStrategy (CASSANDRA-2678, 2713)
 * fix exception adding validators to non-string columns (CASSANDRA-2696)
 * avoid instantiating DatabaseDescriptor in JDBC (CASSANDRA-2694)
 * fix potential stack overflow during compaction (CASSANDRA-2626)
 * clone super columns to avoid modifying them during flush (CASSANDRA-2675)
 * reset underlying iterator in EchoedRow constructor (CASSANDRA-2653)


0.8.0-rc1
 * faster flushes and compaction from fixing excessively pessimistic 
   rebuffering in BRAF (CASSANDRA-2581)
 * fix returning null column values in the python cql driver (CASSANDRA-2593)
 * fix merkle tree splitting exiting early (CASSANDRA-2605)
 * snapshot_before_compaction directory name fix (CASSANDRA-2598)
 * Disable compaction throttling during bootstrap (CASSANDRA-2612) 
 * fix CQL treatment of > and < operators in range slices (CASSANDRA-2592)
 * fix potential double-application of counter updates on commitlog replay
   by moving replay position from header to sstable metadata (CASSANDRA-2419)
 * JDBC CQL driver exposes getColumn for access to timestamp
 * JDBC ResultSetMetadata properties added to AbstractType
 * r/m clustertool (CASSANDRA-2607)
 * add support for presenting row key as a column in CQL result sets 
   (CASSANDRA-2622)
 * Don't allow {LOCAL|EACH}_QUORUM unless strategy is NTS (CASSANDRA-2627)
 * validate keyspace strategy_options during CQL create (CASSANDRA-2624)
 * fix empty Result with secondary index when limit=1 (CASSANDRA-2628)
 * Fix regression where bootstrapping a node with no schema fails
   (CASSANDRA-2625)
 * Allow removing LocationInfo sstables (CASSANDRA-2632)
 * avoid attempting to replay mutations from dropped keyspaces (CASSANDRA-2631)
 * avoid using cached position of a key when GT is requested (CASSANDRA-2633)
 * fix counting bloom filter true positives (CASSANDRA-2637)
 * initialize local ep state prior to gossip startup if needed (CASSANDRA-2638)
 * fix counter increment lost after restart (CASSANDRA-2642)
 * add quote-escaping via backslash to CLI (CASSANDRA-2623)
 * fix pig example script (CASSANDRA-2487)
 * fix dynamic snitch race in adding latencies (CASSANDRA-2618)
 * Start/stop cassandra after more important services such as mdadm in
   debian packaging (CASSANDRA-2481)


0.8.0-beta2
 * fix NPE compacting index CFs (CASSANDRA-2528)
 * Remove checking all column families on startup for compaction candidates 
   (CASSANDRA-2444)
 * validate CQL create keyspace options (CASSANDRA-2525)
 * fix nodetool setcompactionthroughput (CASSANDRA-2550)
 * move	gossip heartbeat back to its own thread (CASSANDRA-2554)
 * validate cql TRUNCATE columnfamily before truncating (CASSANDRA-2570)
 * fix batch_mutate for mixed standard-counter mutations (CASSANDRA-2457)
 * disallow making schema changes to system keyspace (CASSANDRA-2563)
 * fix sending mutation messages multiple times (CASSANDRA-2557)
 * fix incorrect use of NBHM.size in ReadCallback that could cause
   reads to time out even when responses were received (CASSANDRA-2552)
 * trigger read repair correctly for LOCAL_QUORUM reads (CASSANDRA-2556)
 * Allow configuring the number of compaction thread (CASSANDRA-2558)
 * forceUserDefinedCompaction will attempt to compact what it is given
   even if the pessimistic estimate is that there is not enough disk space;
   automatic compactions will only compact 2 or more sstables (CASSANDRA-2575)
 * refuse to apply migrations with older timestamps than the current 
   schema (CASSANDRA-2536)
 * remove unframed Thrift transport option
 * include indexes in snapshots (CASSANDRA-2596)
 * improve ignoring of obsolete mutations in index maintenance (CASSANDRA-2401)
 * recognize attempt to drop just the index while leaving the column
   definition alone (CASSANDRA-2619)
  

0.8.0-beta1
 * remove Avro RPC support (CASSANDRA-926)
 * support for columns that act as incr/decr counters 
   (CASSANDRA-1072, 1937, 1944, 1936, 2101, 2093, 2288, 2105, 2384, 2236, 2342,
   2454)
 * CQL (CASSANDRA-1703, 1704, 1705, 1706, 1707, 1708, 1710, 1711, 1940, 
   2124, 2302, 2277, 2493)
 * avoid double RowMutation serialization on write path (CASSANDRA-1800)
 * make NetworkTopologyStrategy the default (CASSANDRA-1960)
 * configurable internode encryption (CASSANDRA-1567, 2152)
 * human readable column names in sstable2json output (CASSANDRA-1933)
 * change default JMX port to 7199 (CASSANDRA-2027)
 * backwards compatible internal messaging (CASSANDRA-1015)
 * atomic switch of memtables and sstables (CASSANDRA-2284)
 * add pluggable SeedProvider (CASSANDRA-1669)
 * Fix clustertool to not throw exception when calling get_endpoints (CASSANDRA-2437)
 * upgrade to thrift 0.6 (CASSANDRA-2412) 
 * repair works on a token range instead of full ring (CASSANDRA-2324)
 * purge tombstones from row cache (CASSANDRA-2305)
 * push replication_factor into strategy_options (CASSANDRA-1263)
 * give snapshots the same name on each node (CASSANDRA-1791)
 * remove "nodetool loadbalance" (CASSANDRA-2448)
 * multithreaded compaction (CASSANDRA-2191)
 * compaction throttling (CASSANDRA-2156)
 * add key type information and alias (CASSANDRA-2311, 2396)
 * cli no longer divides read_repair_chance by 100 (CASSANDRA-2458)
 * made CompactionInfo.getTaskType return an enum (CASSANDRA-2482)
 * add a server-wide cap on measured memtable memory usage and aggressively
   flush to keep under that threshold (CASSANDRA-2006)
 * add unified UUIDType (CASSANDRA-2233)
 * add off-heap row cache support (CASSANDRA-1969)


0.7.5
 * improvements/fixes to PIG driver (CASSANDRA-1618, CASSANDRA-2387,
   CASSANDRA-2465, CASSANDRA-2484)
 * validate index names (CASSANDRA-1761)
 * reduce contention on Table.flusherLock (CASSANDRA-1954)
 * try harder to detect failures during streaming, cleaning up temporary
   files more reliably (CASSANDRA-2088)
 * shut down server for OOM on a Thrift thread (CASSANDRA-2269)
 * fix tombstone handling in repair and sstable2json (CASSANDRA-2279)
 * preserve version when streaming data from old sstables (CASSANDRA-2283)
 * don't start repair if a neighboring node is marked as dead (CASSANDRA-2290)
 * purge tombstones from row cache (CASSANDRA-2305)
 * Avoid seeking when sstable2json exports the entire file (CASSANDRA-2318)
 * clear Built flag in system table when dropping an index (CASSANDRA-2320)
 * don't allow arbitrary argument for stress.java (CASSANDRA-2323)
 * validate values for index predicates in get_indexed_slice (CASSANDRA-2328)
 * queue secondary indexes for flush before the parent (CASSANDRA-2330)
 * allow job configuration to set the CL used in Hadoop jobs (CASSANDRA-2331)
 * add memtable_flush_queue_size defaulting to 4 (CASSANDRA-2333)
 * Allow overriding of initial_token, storage_port and rpc_port from system
   properties (CASSANDRA-2343)
 * fix comparator used for non-indexed secondary expressions in index scan
   (CASSANDRA-2347)
 * ensure size calculation and write phase of large-row compaction use
   the same threshold for TTL expiration (CASSANDRA-2349)
 * fix race when iterating CFs during add/drop (CASSANDRA-2350)
 * add ConsistencyLevel command to CLI (CASSANDRA-2354)
 * allow negative numbers in the cli (CASSANDRA-2358)
 * hard code serialVersionUID for tokens class (CASSANDRA-2361)
 * fix potential infinite loop in ByteBufferUtil.inputStream (CASSANDRA-2365)
 * fix encoding bugs in HintedHandoffManager, SystemTable when default
   charset is not UTF8 (CASSANDRA-2367)
 * avoids having removed node reappearing in Gossip (CASSANDRA-2371)
 * fix incorrect truncation of long to int when reading columns via block
   index (CASSANDRA-2376)
 * fix NPE during stream session (CASSANDRA-2377)
 * fix race condition that could leave orphaned data files when dropping CF or
   KS (CASSANDRA-2381)
 * fsync statistics component on write (CASSANDRA-2382)
 * fix duplicate results from CFS.scan (CASSANDRA-2406)
 * add IntegerType to CLI help (CASSANDRA-2414)
 * avoid caching token-only decoratedkeys (CASSANDRA-2416)
 * convert mmap assertion to if/throw so scrub can catch it (CASSANDRA-2417)
 * don't overwrite gc log (CASSANDR-2418)
 * invalidate row cache for streamed row to avoid inconsitencies
   (CASSANDRA-2420)
 * avoid copies in range/index scans (CASSANDRA-2425)
 * make sure we don't wipe data during cleanup if the node has not join
   the ring (CASSANDRA-2428)
 * Try harder to close files after compaction (CASSANDRA-2431)
 * re-set bootstrapped flag after move finishes (CASSANDRA-2435)
 * display validation_class in CLI 'describe keyspace' (CASSANDRA-2442)
 * make cleanup compactions cleanup the row cache (CASSANDRA-2451)
 * add column fields validation to scrub (CASSANDRA-2460)
 * use 64KB flush buffer instead of in_memory_compaction_limit (CASSANDRA-2463)
 * fix backslash substitutions in CLI (CASSANDRA-2492)
 * disable cache saving for system CFS (CASSANDRA-2502)
 * fixes for verifying destination availability under hinted conditions
   so UE can be thrown intead of timing out (CASSANDRA-2514)
 * fix update of validation class in column metadata (CASSANDRA-2512)
 * support LOCAL_QUORUM, EACH_QUORUM CLs outside of NTS (CASSANDRA-2516)
 * preserve version when streaming data from old sstables (CASSANDRA-2283)
 * fix backslash substitutions in CLI (CASSANDRA-2492)
 * count a row deletion as one operation towards memtable threshold 
   (CASSANDRA-2519)
 * support LOCAL_QUORUM, EACH_QUORUM CLs outside of NTS (CASSANDRA-2516)


0.7.4
 * add nodetool join command (CASSANDRA-2160)
 * fix secondary indexes on pre-existing or streamed data (CASSANDRA-2244)
 * initialize endpoint in gossiper earlier (CASSANDRA-2228)
 * add ability to write to Cassandra from Pig (CASSANDRA-1828)
 * add rpc_[min|max]_threads (CASSANDRA-2176)
 * add CL.TWO, CL.THREE (CASSANDRA-2013)
 * avoid exporting an un-requested row in sstable2json, when exporting 
   a key that does not exist (CASSANDRA-2168)
 * add incremental_backups option (CASSANDRA-1872)
 * add configurable row limit to Pig loadfunc (CASSANDRA-2276)
 * validate column values in batches as well as single-Column inserts
   (CASSANDRA-2259)
 * move sample schema from cassandra.yaml to schema-sample.txt,
   a cli scripts (CASSANDRA-2007)
 * avoid writing empty rows when scrubbing tombstoned rows (CASSANDRA-2296)
 * fix assertion error in range and index scans for CL < ALL
   (CASSANDRA-2282)
 * fix commitlog replay when flush position refers to data that didn't
   get synced before server died (CASSANDRA-2285)
 * fix fd leak in sstable2json with non-mmap'd i/o (CASSANDRA-2304)
 * reduce memory use during streaming of multiple sstables (CASSANDRA-2301)
 * purge tombstoned rows from cache after GCGraceSeconds (CASSANDRA-2305)
 * allow zero replicas in a NTS datacenter (CASSANDRA-1924)
 * make range queries respect snitch for local replicas (CASSANDRA-2286)
 * fix HH delivery when column index is larger than 2GB (CASSANDRA-2297)
 * make 2ary indexes use parent CF flush thresholds during initial build
   (CASSANDRA-2294)
 * update memtable_throughput to be a long (CASSANDRA-2158)


0.7.3
 * Keep endpoint state until aVeryLongTime (CASSANDRA-2115)
 * lower-latency read repair (CASSANDRA-2069)
 * add hinted_handoff_throttle_delay_in_ms option (CASSANDRA-2161)
 * fixes for cache save/load (CASSANDRA-2172, -2174)
 * Handle whole-row deletions in CFOutputFormat (CASSANDRA-2014)
 * Make memtable_flush_writers flush in parallel (CASSANDRA-2178)
 * Add compaction_preheat_key_cache option (CASSANDRA-2175)
 * refactor stress.py to have only one copy of the format string 
   used for creating row keys (CASSANDRA-2108)
 * validate index names for \w+ (CASSANDRA-2196)
 * Fix Cassandra cli to respect timeout if schema does not settle 
   (CASSANDRA-2187)
 * fix for compaction and cleanup writing old-format data into new-version 
   sstable (CASSANDRA-2211, -2216)
 * add nodetool scrub (CASSANDRA-2217, -2240)
 * fix sstable2json large-row pagination (CASSANDRA-2188)
 * fix EOFing on requests for the last bytes in a file (CASSANDRA-2213)
 * fix BufferedRandomAccessFile bugs (CASSANDRA-2218, -2241)
 * check for memtable flush_after_mins exceeded every 10s (CASSANDRA-2183)
 * fix cache saving on Windows (CASSANDRA-2207)
 * add validateSchemaAgreement call + synchronization to schema
   modification operations (CASSANDRA-2222)
 * fix for reversed slice queries on large rows (CASSANDRA-2212)
 * fat clients were writing local data (CASSANDRA-2223)
 * set DEFAULT_MEMTABLE_LIFETIME_IN_MINS to 24h
 * improve detection and cleanup of partially-written sstables 
   (CASSANDRA-2206)
 * fix supercolumn de/serialization when subcolumn comparator is different
   from supercolumn's (CASSANDRA-2104)
 * fix starting up on Windows when CASSANDRA_HOME contains whitespace
   (CASSANDRA-2237)
 * add [get|set][row|key]cacheSavePeriod to JMX (CASSANDRA-2100)
 * fix Hadoop ColumnFamilyOutputFormat dropping of mutations
   when batch fills up (CASSANDRA-2255)
 * move file deletions off of scheduledtasks executor (CASSANDRA-2253)


0.7.2
 * copy DecoratedKey.key when inserting into caches to avoid retaining
   a reference to the underlying buffer (CASSANDRA-2102)
 * format subcolumn names with subcomparator (CASSANDRA-2136)
 * fix column bloom filter deserialization (CASSANDRA-2165)


0.7.1
 * refactor MessageDigest creation code. (CASSANDRA-2107)
 * buffer network stack to avoid inefficient small TCP messages while avoiding
   the nagle/delayed ack problem (CASSANDRA-1896)
 * check log4j configuration for changes every 10s (CASSANDRA-1525, 1907)
 * more-efficient cross-DC replication (CASSANDRA-1530, -2051, -2138)
 * avoid polluting page cache with commitlog or sstable writes
   and seq scan operations (CASSANDRA-1470)
 * add RMI authentication options to nodetool (CASSANDRA-1921)
 * make snitches configurable at runtime (CASSANDRA-1374)
 * retry hadoop split requests on connection failure (CASSANDRA-1927)
 * implement describeOwnership for BOP, COPP (CASSANDRA-1928)
 * make read repair behave as expected for ConsistencyLevel > ONE
   (CASSANDRA-982, 2038)
 * distributed test harness (CASSANDRA-1859, 1964)
 * reduce flush lock contention (CASSANDRA-1930)
 * optimize supercolumn deserialization (CASSANDRA-1891)
 * fix CFMetaData.apply to only compare objects of the same class 
   (CASSANDRA-1962)
 * allow specifying specific SSTables to compact from JMX (CASSANDRA-1963)
 * fix race condition in MessagingService.targets (CASSANDRA-1959, 2094, 2081)
 * refuse to open sstables from a future version (CASSANDRA-1935)
 * zero-copy reads (CASSANDRA-1714)
 * fix copy bounds for word Text in wordcount demo (CASSANDRA-1993)
 * fixes for contrib/javautils (CASSANDRA-1979)
 * check more frequently for memtable expiration (CASSANDRA-2000)
 * fix writing SSTable column count statistics (CASSANDRA-1976)
 * fix streaming of multiple CFs during bootstrap (CASSANDRA-1992)
 * explicitly set JVM GC new generation size with -Xmn (CASSANDRA-1968)
 * add short options for CLI flags (CASSANDRA-1565)
 * make keyspace argument to "describe keyspace" in CLI optional
   when authenticated to keyspace already (CASSANDRA-2029)
 * added option to specify -Dcassandra.join_ring=false on startup
   to allow "warm spare" nodes or performing JMX maintenance before
   joining the ring (CASSANDRA-526)
 * log migrations at INFO (CASSANDRA-2028)
 * add CLI verbose option in file mode (CASSANDRA-2030)
 * add single-line "--" comments to CLI (CASSANDRA-2032)
 * message serialization tests (CASSANDRA-1923)
 * switch from ivy to maven-ant-tasks (CASSANDRA-2017)
 * CLI attempts to block for new schema to propagate (CASSANDRA-2044)
 * fix potential overflow in nodetool cfstats (CASSANDRA-2057)
 * add JVM shutdownhook to sync commitlog (CASSANDRA-1919)
 * allow nodes to be up without being part of  normal traffic (CASSANDRA-1951)
 * fix CLI "show keyspaces" with null options on NTS (CASSANDRA-2049)
 * fix possible ByteBuffer race conditions (CASSANDRA-2066)
 * reduce garbage generated by MessagingService to prevent load spikes
   (CASSANDRA-2058)
 * fix math in RandomPartitioner.describeOwnership (CASSANDRA-2071)
 * fix deletion of sstable non-data components (CASSANDRA-2059)
 * avoid blocking gossip while deleting handoff hints (CASSANDRA-2073)
 * ignore messages from newer versions, keep track of nodes in gossip 
   regardless of version (CASSANDRA-1970)
 * cache writing moved to CompactionManager to reduce i/o contention and
   updated to use non-cache-polluting writes (CASSANDRA-2053)
 * page through large rows when exporting to JSON (CASSANDRA-2041)
 * add flush_largest_memtables_at and reduce_cache_sizes_at options
   (CASSANDRA-2142)
 * add cli 'describe cluster' command (CASSANDRA-2127)
 * add cli support for setting username/password at 'connect' command 
   (CASSANDRA-2111)
 * add -D option to Stress.java to allow reading hosts from a file 
   (CASSANDRA-2149)
 * bound hints CF throughput between 32M and 256M (CASSANDRA-2148)
 * continue starting when invalid saved cache entries are encountered
   (CASSANDRA-2076)
 * add max_hint_window_in_ms option (CASSANDRA-1459)


0.7.0-final
 * fix offsets to ByteBuffer.get (CASSANDRA-1939)


0.7.0-rc4
 * fix cli crash after backgrounding (CASSANDRA-1875)
 * count timeouts in storageproxy latencies, and include latency 
   histograms in StorageProxyMBean (CASSANDRA-1893)
 * fix CLI get recognition of supercolumns (CASSANDRA-1899)
 * enable keepalive on intra-cluster sockets (CASSANDRA-1766)
 * count timeouts towards dynamicsnitch latencies (CASSANDRA-1905)
 * Expose index-building status in JMX + cli schema description
   (CASSANDRA-1871)
 * allow [LOCAL|EACH]_QUORUM to be used with non-NetworkTopology 
   replication Strategies
 * increased amount of index locks for faster commitlog replay
 * collect secondary index tombstones immediately (CASSANDRA-1914)
 * revert commitlog changes from #1780 (CASSANDRA-1917)
 * change RandomPartitioner min token to -1 to avoid collision w/
   tokens on actual nodes (CASSANDRA-1901)
 * examine the right nibble when validating TimeUUID (CASSANDRA-1910)
 * include secondary indexes in cleanup (CASSANDRA-1916)
 * CFS.scrubDataDirectories should also cleanup invalid secondary indexes
   (CASSANDRA-1904)
 * ability to disable/enable gossip on nodes to force them down
   (CASSANDRA-1108)


0.7.0-rc3
 * expose getNaturalEndpoints in StorageServiceMBean taking byte[]
   key; RMI cannot serialize ByteBuffer (CASSANDRA-1833)
 * infer org.apache.cassandra.locator for replication strategy classes
   when not otherwise specified
 * validation that generates less garbage (CASSANDRA-1814)
 * add TTL support to CLI (CASSANDRA-1838)
 * cli defaults to bytestype for subcomparator when creating
   column families (CASSANDRA-1835)
 * unregister index MBeans when index is dropped (CASSANDRA-1843)
 * make ByteBufferUtil.clone thread-safe (CASSANDRA-1847)
 * change exception for read requests during bootstrap from 
   InvalidRequest to Unavailable (CASSANDRA-1862)
 * respect row-level tombstones post-flush in range scans
   (CASSANDRA-1837)
 * ReadResponseResolver check digests against each other (CASSANDRA-1830)
 * return InvalidRequest when remove of subcolumn without supercolumn
   is requested (CASSANDRA-1866)
 * flush before repair (CASSANDRA-1748)
 * SSTableExport validates key order (CASSANDRA-1884)
 * large row support for SSTableExport (CASSANDRA-1867)
 * Re-cache hot keys post-compaction without hitting disk (CASSANDRA-1878)
 * manage read repair in coordinator instead of data source, to
   provide latency information to dynamic snitch (CASSANDRA-1873)


0.7.0-rc2
 * fix live-column-count of slice ranges including tombstoned supercolumn 
   with live subcolumn (CASSANDRA-1591)
 * rename o.a.c.internal.AntientropyStage -> AntiEntropyStage,
   o.a.c.request.Request_responseStage -> RequestResponseStage,
   o.a.c.internal.Internal_responseStage -> InternalResponseStage
 * add AbstractType.fromString (CASSANDRA-1767)
 * require index_type to be present when specifying index_name
   on ColumnDef (CASSANDRA-1759)
 * fix add/remove index bugs in CFMetadata (CASSANDRA-1768)
 * rebuild Strategy during system_update_keyspace (CASSANDRA-1762)
 * cli updates prompt to ... in continuation lines (CASSANDRA-1770)
 * support multiple Mutations per key in hadoop ColumnFamilyOutputFormat
   (CASSANDRA-1774)
 * improvements to Debian init script (CASSANDRA-1772)
 * use local classloader to check for version.properties (CASSANDRA-1778)
 * Validate that column names in column_metadata are valid for the
   defined comparator, and decode properly in cli (CASSANDRA-1773)
 * use cross-platform newlines in cli (CASSANDRA-1786)
 * add ExpiringColumn support to sstable import/export (CASSANDRA-1754)
 * add flush for each append to periodic commitlog mode; added
   periodic_without_flush option to disable this (CASSANDRA-1780)
 * close file handle used for post-flush truncate (CASSANDRA-1790)
 * various code cleanup (CASSANDRA-1793, -1794, -1795)
 * fix range queries against wrapped range (CASSANDRA-1781)
 * fix consistencylevel calculations for NetworkTopologyStrategy
   (CASSANDRA-1804)
 * cli support index type enum names (CASSANDRA-1810)
 * improved validation of column_metadata (CASSANDRA-1813)
 * reads at ConsistencyLevel > 1 throw UnavailableException
   immediately if insufficient live nodes exist (CASSANDRA-1803)
 * copy bytebuffers for local writes to avoid retaining the entire
   Thrift frame (CASSANDRA-1801)
 * fix NPE adding index to column w/o prior metadata (CASSANDRA-1764)
 * reduce fat client timeout (CASSANDRA-1730)
 * fix botched merge of CASSANDRA-1316


0.7.0-rc1
 * fix compaction and flush races with schema updates (CASSANDRA-1715)
 * add clustertool, config-converter, sstablekeys, and schematool 
   Windows .bat files (CASSANDRA-1723)
 * reject range queries received during bootstrap (CASSANDRA-1739)
 * fix wrapping-range queries on non-minimum token (CASSANDRA-1700)
 * add nodetool cfhistogram (CASSANDRA-1698)
 * limit repaired ranges to what the nodes have in common (CASSANDRA-1674)
 * index scan treats missing columns as not matching secondary
   expressions (CASSANDRA-1745)
 * Fix misuse of DataOutputBuffer.getData in AntiEntropyService
   (CASSANDRA-1729)
 * detect and warn when obsolete version of JNA is present (CASSANDRA-1760)
 * reduce fat client timeout (CASSANDRA-1730)
 * cleanup smallest CFs first to increase free temp space for larger ones
   (CASSANDRA-1811)
 * Update windows .bat files to work outside of main Cassandra
   directory (CASSANDRA-1713)
 * fix read repair regression from 0.6.7 (CASSANDRA-1727)
 * more-efficient read repair (CASSANDRA-1719)
 * fix hinted handoff replay (CASSANDRA-1656)
 * log type of dropped messages (CASSANDRA-1677)
 * upgrade to SLF4J 1.6.1
 * fix ByteBuffer bug in ExpiringColumn.updateDigest (CASSANDRA-1679)
 * fix IntegerType.getString (CASSANDRA-1681)
 * make -Djava.net.preferIPv4Stack=true the default (CASSANDRA-628)
 * add INTERNAL_RESPONSE verb to differentiate from responses related
   to client requests (CASSANDRA-1685)
 * log tpstats when dropping messages (CASSANDRA-1660)
 * include unreachable nodes in describeSchemaVersions (CASSANDRA-1678)
 * Avoid dropping messages off the client request path (CASSANDRA-1676)
 * fix jna errno reporting (CASSANDRA-1694)
 * add friendlier error for UnknownHostException on startup (CASSANDRA-1697)
 * include jna dependency in RPM package (CASSANDRA-1690)
 * add --skip-keys option to stress.py (CASSANDRA-1696)
 * improve cli handling of non-string keys and column names 
   (CASSANDRA-1701, -1693)
 * r/m extra subcomparator line in cli keyspaces output (CASSANDRA-1712)
 * add read repair chance to cli "show keyspaces"
 * upgrade to ConcurrentLinkedHashMap 1.1 (CASSANDRA-975)
 * fix index scan routing (CASSANDRA-1722)
 * fix tombstoning of supercolumns in range queries (CASSANDRA-1734)
 * clear endpoint cache after updating keyspace metadata (CASSANDRA-1741)
 * fix wrapping-range queries on non-minimum token (CASSANDRA-1700)
 * truncate includes secondary indexes (CASSANDRA-1747)
 * retain reference to PendingFile sstables (CASSANDRA-1749)
 * fix sstableimport regression (CASSANDRA-1753)
 * fix for bootstrap when no non-system tables are defined (CASSANDRA-1732)
 * handle replica unavailability in index scan (CASSANDRA-1755)
 * fix service initialization order deadlock (CASSANDRA-1756)
 * multi-line cli commands (CASSANDRA-1742)
 * fix race between snapshot and compaction (CASSANDRA-1736)
 * add listEndpointsPendingHints, deleteHintsForEndpoint JMX methods 
   (CASSANDRA-1551)


0.7.0-beta3
 * add strategy options to describe_keyspace output (CASSANDRA-1560)
 * log warning when using randomly generated token (CASSANDRA-1552)
 * re-organize JMX into .db, .net, .internal, .request (CASSANDRA-1217)
 * allow nodes to change IPs between restarts (CASSANDRA-1518)
 * remember ring state between restarts by default (CASSANDRA-1518)
 * flush index built flag so we can read it before log replay (CASSANDRA-1541)
 * lock row cache updates to prevent race condition (CASSANDRA-1293)
 * remove assertion causing rare (and harmless) error messages in
   commitlog (CASSANDRA-1330)
 * fix moving nodes with no keyspaces defined (CASSANDRA-1574)
 * fix unbootstrap when no data is present in a transfer range (CASSANDRA-1573)
 * take advantage of AVRO-495 to simplify our avro IDL (CASSANDRA-1436)
 * extend authorization hierarchy to column family (CASSANDRA-1554)
 * deletion support in secondary indexes (CASSANDRA-1571)
 * meaningful error message for invalid replication strategy class 
   (CASSANDRA-1566)
 * allow keyspace creation with RF > N (CASSANDRA-1428)
 * improve cli error handling (CASSANDRA-1580)
 * add cache save/load ability (CASSANDRA-1417, 1606, 1647)
 * add StorageService.getDrainProgress (CASSANDRA-1588)
 * Disallow bootstrap to an in-use token (CASSANDRA-1561)
 * Allow dynamic secondary index creation and destruction (CASSANDRA-1532)
 * log auto-guessed memtable thresholds (CASSANDRA-1595)
 * add ColumnDef support to cli (CASSANDRA-1583)
 * reduce index sample time by 75% (CASSANDRA-1572)
 * add cli support for column, strategy metadata (CASSANDRA-1578, 1612)
 * add cli support for schema modification (CASSANDRA-1584)
 * delete temp files on failed compactions (CASSANDRA-1596)
 * avoid blocking for dead nodes during removetoken (CASSANDRA-1605)
 * remove ConsistencyLevel.ZERO (CASSANDRA-1607)
 * expose in-progress compaction type in jmx (CASSANDRA-1586)
 * removed IClock & related classes from internals (CASSANDRA-1502)
 * fix removing tokens from SystemTable on decommission and removetoken
   (CASSANDRA-1609)
 * include CF metadata in cli 'show keyspaces' (CASSANDRA-1613)
 * switch from Properties to HashMap in PropertyFileSnitch to
   avoid synchronization bottleneck (CASSANDRA-1481)
 * PropertyFileSnitch configuration file renamed to 
   cassandra-topology.properties
 * add cli support for get_range_slices (CASSANDRA-1088, CASSANDRA-1619)
 * Make memtable flush thresholds per-CF instead of global 
   (CASSANDRA-1007, 1637)
 * add cli support for binary data without CfDef hints (CASSANDRA-1603)
 * fix building SSTable statistics post-stream (CASSANDRA-1620)
 * fix potential infinite loop in 2ary index queries (CASSANDRA-1623)
 * allow creating NTS keyspaces with no replicas configured (CASSANDRA-1626)
 * add jmx histogram of sstables accessed per read (CASSANDRA-1624)
 * remove system_rename_column_family and system_rename_keyspace from the
   client API until races can be fixed (CASSANDRA-1630, CASSANDRA-1585)
 * add cli sanity tests (CASSANDRA-1582)
 * update GC settings in cassandra.bat (CASSANDRA-1636)
 * cli support for index queries (CASSANDRA-1635)
 * cli support for updating schema memtable settings (CASSANDRA-1634)
 * cli --file option (CASSANDRA-1616)
 * reduce automatically chosen memtable sizes by 50% (CASSANDRA-1641)
 * move endpoint cache from snitch to strategy (CASSANDRA-1643)
 * fix commitlog recovery deleting the newly-created segment as well as
   the old ones (CASSANDRA-1644)
 * upgrade to Thrift 0.5 (CASSANDRA-1367)
 * renamed CL.DCQUORUM to LOCAL_QUORUM and DCQUORUMSYNC to EACH_QUORUM
 * cli truncate support (CASSANDRA-1653)
 * update GC settings in cassandra.bat (CASSANDRA-1636)
 * avoid logging when a node's ip/token is gossipped back to it (CASSANDRA-1666)


0.7-beta2
 * always use UTF-8 for hint keys (CASSANDRA-1439)
 * remove cassandra.yaml dependency from Hadoop and Pig (CASSADRA-1322)
 * expose CfDef metadata in describe_keyspaces (CASSANDRA-1363)
 * restore use of mmap_index_only option (CASSANDRA-1241)
 * dropping a keyspace with no column families generated an error 
   (CASSANDRA-1378)
 * rename RackAwareStrategy to OldNetworkTopologyStrategy, RackUnawareStrategy 
   to SimpleStrategy, DatacenterShardStrategy to NetworkTopologyStrategy,
   AbstractRackAwareSnitch to AbstractNetworkTopologySnitch (CASSANDRA-1392)
 * merge StorageProxy.mutate, mutateBlocking (CASSANDRA-1396)
 * faster UUIDType, LongType comparisons (CASSANDRA-1386, 1393)
 * fix setting read_repair_chance from CLI addColumnFamily (CASSANDRA-1399)
 * fix updates to indexed columns (CASSANDRA-1373)
 * fix race condition leaving to FileNotFoundException (CASSANDRA-1382)
 * fix sharded lock hash on index write path (CASSANDRA-1402)
 * add support for GT/E, LT/E in subordinate index clauses (CASSANDRA-1401)
 * cfId counter got out of sync when CFs were added (CASSANDRA-1403)
 * less chatty schema updates (CASSANDRA-1389)
 * rename column family mbeans. 'type' will now include either 
   'IndexColumnFamilies' or 'ColumnFamilies' depending on the CFS type.
   (CASSANDRA-1385)
 * disallow invalid keyspace and column family names. This includes name that
   matches a '^\w+' regex. (CASSANDRA-1377)
 * use JNA, if present, to take snapshots (CASSANDRA-1371)
 * truncate hints if starting 0.7 for the first time (CASSANDRA-1414)
 * fix FD leak in single-row slicepredicate queries (CASSANDRA-1416)
 * allow index expressions against columns that are not part of the 
   SlicePredicate (CASSANDRA-1410)
 * config-converter properly handles snitches and framed support 
   (CASSANDRA-1420)
 * remove keyspace argument from multiget_count (CASSANDRA-1422)
 * allow specifying cassandra.yaml location as (local or remote) URL
   (CASSANDRA-1126)
 * fix using DynamicEndpointSnitch with NetworkTopologyStrategy
   (CASSANDRA-1429)
 * Add CfDef.default_validation_class (CASSANDRA-891)
 * fix EstimatedHistogram.max (CASSANDRA-1413)
 * quorum read optimization (CASSANDRA-1622)
 * handle zero-length (or missing) rows during HH paging (CASSANDRA-1432)
 * include secondary indexes during schema migrations (CASSANDRA-1406)
 * fix commitlog header race during schema change (CASSANDRA-1435)
 * fix ColumnFamilyStoreMBeanIterator to use new type name (CASSANDRA-1433)
 * correct filename generated by xml->yaml converter (CASSANDRA-1419)
 * add CMSInitiatingOccupancyFraction=75 and UseCMSInitiatingOccupancyOnly
   to default JVM options
 * decrease jvm heap for cassandra-cli (CASSANDRA-1446)
 * ability to modify keyspaces and column family definitions on a live cluster
   (CASSANDRA-1285)
 * support for Hadoop Streaming [non-jvm map/reduce via stdin/out]
   (CASSANDRA-1368)
 * Move persistent sstable stats from the system table to an sstable component
   (CASSANDRA-1430)
 * remove failed bootstrap attempt from pending ranges when gossip times
   it out after 1h (CASSANDRA-1463)
 * eager-create tcp connections to other cluster members (CASSANDRA-1465)
 * enumerate stages and derive stage from message type instead of 
   transmitting separately (CASSANDRA-1465)
 * apply reversed flag during collation from different data sources
   (CASSANDRA-1450)
 * make failure to remove commitlog segment non-fatal (CASSANDRA-1348)
 * correct ordering of drain operations so CL.recover is no longer 
   necessary (CASSANDRA-1408)
 * removed keyspace from describe_splits method (CASSANDRA-1425)
 * rename check_schema_agreement to describe_schema_versions
   (CASSANDRA-1478)
 * fix QUORUM calculation for RF > 3 (CASSANDRA-1487)
 * remove tombstones during non-major compactions when bloom filter
   verifies that row does not exist in other sstables (CASSANDRA-1074)
 * nodes that coordinated a loadbalance in the past could not be seen by
   newly added nodes (CASSANDRA-1467)
 * exposed endpoint states (gossip details) via jmx (CASSANDRA-1467)
 * ensure that compacted sstables are not included when new readers are
   instantiated (CASSANDRA-1477)
 * by default, calculate heap size and memtable thresholds at runtime (CASSANDRA-1469)
 * fix races dealing with adding/dropping keyspaces and column families in
   rapid succession (CASSANDRA-1477)
 * clean up of Streaming system (CASSANDRA-1503, 1504, 1506)
 * add options to configure Thrift socket keepalive and buffer sizes (CASSANDRA-1426)
 * make contrib CassandraServiceDataCleaner recursive (CASSANDRA-1509)
 * min, max compaction threshold are configurable and persistent 
   per-ColumnFamily (CASSANDRA-1468)
 * fix replaying the last mutation in a commitlog unnecessarily 
   (CASSANDRA-1512)
 * invoke getDefaultUncaughtExceptionHandler from DTPE with the original
   exception rather than the ExecutionException wrapper (CASSANDRA-1226)
 * remove Clock from the Thrift (and Avro) API (CASSANDRA-1501)
 * Close intra-node sockets when connection is broken (CASSANDRA-1528)
 * RPM packaging spec file (CASSANDRA-786)
 * weighted request scheduler (CASSANDRA-1485)
 * treat expired columns as deleted (CASSANDRA-1539)
 * make IndexInterval configurable (CASSANDRA-1488)
 * add describe_snitch to Thrift API (CASSANDRA-1490)
 * MD5 authenticator compares plain text submitted password with MD5'd
   saved property, instead of vice versa (CASSANDRA-1447)
 * JMX MessagingService pending and completed counts (CASSANDRA-1533)
 * fix race condition processing repair responses (CASSANDRA-1511)
 * make repair blocking (CASSANDRA-1511)
 * create EndpointSnitchInfo and MBean to expose rack and DC (CASSANDRA-1491)
 * added option to contrib/word_count to output results back to Cassandra
   (CASSANDRA-1342)
 * rewrite Hadoop ColumnFamilyRecordWriter to pool connections, retry to
   multiple Cassandra nodes, and smooth impact on the Cassandra cluster
   by using smaller batch sizes (CASSANDRA-1434)
 * fix setting gc_grace_seconds via CLI (CASSANDRA-1549)
 * support TTL'd index values (CASSANDRA-1536)
 * make removetoken work like decommission (CASSANDRA-1216)
 * make cli comparator-aware and improve quote rules (CASSANDRA-1523,-1524)
 * make nodetool compact and cleanup blocking (CASSANDRA-1449)
 * add memtable, cache information to GCInspector logs (CASSANDRA-1558)
 * enable/disable HintedHandoff via JMX (CASSANDRA-1550)
 * Ignore stray files in the commit log directory (CASSANDRA-1547)
 * Disallow bootstrap to an in-use token (CASSANDRA-1561)


0.7-beta1
 * sstable versioning (CASSANDRA-389)
 * switched to slf4j logging (CASSANDRA-625)
 * add (optional) expiration time for column (CASSANDRA-699)
 * access levels for authentication/authorization (CASSANDRA-900)
 * add ReadRepairChance to CF definition (CASSANDRA-930)
 * fix heisenbug in system tests, especially common on OS X (CASSANDRA-944)
 * convert to byte[] keys internally and all public APIs (CASSANDRA-767)
 * ability to alter schema definitions on a live cluster (CASSANDRA-44)
 * renamed configuration file to cassandra.xml, and log4j.properties to
   log4j-server.properties, which must now be loaded from
   the classpath (which is how our scripts in bin/ have always done it)
   (CASSANDRA-971)
 * change get_count to require a SlicePredicate. create multi_get_count
   (CASSANDRA-744)
 * re-organized endpointsnitch implementations and added SimpleSnitch
   (CASSANDRA-994)
 * Added preload_row_cache option (CASSANDRA-946)
 * add CRC to commitlog header (CASSANDRA-999)
 * removed deprecated batch_insert and get_range_slice methods (CASSANDRA-1065)
 * add truncate thrift method (CASSANDRA-531)
 * http mini-interface using mx4j (CASSANDRA-1068)
 * optimize away copy of sliced row on memtable read path (CASSANDRA-1046)
 * replace constant-size 2GB mmaped segments and special casing for index 
   entries spanning segment boundaries, with SegmentedFile that computes 
   segments that always contain entire entries/rows (CASSANDRA-1117)
 * avoid reading large rows into memory during compaction (CASSANDRA-16)
 * added hadoop OutputFormat (CASSANDRA-1101)
 * efficient Streaming (no more anticompaction) (CASSANDRA-579)
 * split commitlog header into separate file and add size checksum to
   mutations (CASSANDRA-1179)
 * avoid allocating a new byte[] for each mutation on replay (CASSANDRA-1219)
 * revise HH schema to be per-endpoint (CASSANDRA-1142)
 * add joining/leaving status to nodetool ring (CASSANDRA-1115)
 * allow multiple repair sessions per node (CASSANDRA-1190)
 * optimize away MessagingService for local range queries (CASSANDRA-1261)
 * make framed transport the default so malformed requests can't OOM the 
   server (CASSANDRA-475)
 * significantly faster reads from row cache (CASSANDRA-1267)
 * take advantage of row cache during range queries (CASSANDRA-1302)
 * make GCGraceSeconds a per-ColumnFamily value (CASSANDRA-1276)
 * keep persistent row size and column count statistics (CASSANDRA-1155)
 * add IntegerType (CASSANDRA-1282)
 * page within a single row during hinted handoff (CASSANDRA-1327)
 * push DatacenterShardStrategy configuration into keyspace definition,
   eliminating datacenter.properties. (CASSANDRA-1066)
 * optimize forward slices starting with '' and single-index-block name 
   queries by skipping the column index (CASSANDRA-1338)
 * streaming refactor (CASSANDRA-1189)
 * faster comparison for UUID types (CASSANDRA-1043)
 * secondary index support (CASSANDRA-749 and subtasks)
 * make compaction buckets deterministic (CASSANDRA-1265)


0.6.6
 * Allow using DynamicEndpointSnitch with RackAwareStrategy (CASSANDRA-1429)
 * remove the remaining vestiges of the unfinished DatacenterShardStrategy 
   (replaced by NetworkTopologyStrategy in 0.7)
   

0.6.5
 * fix key ordering in range query results with RandomPartitioner
   and ConsistencyLevel > ONE (CASSANDRA-1145)
 * fix for range query starting with the wrong token range (CASSANDRA-1042)
 * page within a single row during hinted handoff (CASSANDRA-1327)
 * fix compilation on non-sun JDKs (CASSANDRA-1061)
 * remove String.trim() call on row keys in batch mutations (CASSANDRA-1235)
 * Log summary of dropped messages instead of spamming log (CASSANDRA-1284)
 * add dynamic endpoint snitch (CASSANDRA-981)
 * fix streaming for keyspaces with hyphens in their name (CASSANDRA-1377)
 * fix errors in hard-coded bloom filter optKPerBucket by computing it
   algorithmically (CASSANDRA-1220
 * remove message deserialization stage, and uncap read/write stages
   so slow reads/writes don't block gossip processing (CASSANDRA-1358)
 * add jmx port configuration to Debian package (CASSANDRA-1202)
 * use mlockall via JNA, if present, to prevent Linux from swapping
   out parts of the JVM (CASSANDRA-1214)


0.6.4
 * avoid queuing multiple hint deliveries for the same endpoint
   (CASSANDRA-1229)
 * better performance for and stricter checking of UTF8 column names
   (CASSANDRA-1232)
 * extend option to lower compaction priority to hinted handoff
   as well (CASSANDRA-1260)
 * log errors in gossip instead of re-throwing (CASSANDRA-1289)
 * avoid aborting commitlog replay prematurely if a flushed-but-
   not-removed commitlog segment is encountered (CASSANDRA-1297)
 * fix duplicate rows being read during mapreduce (CASSANDRA-1142)
 * failure detection wasn't closing command sockets (CASSANDRA-1221)
 * cassandra-cli.bat works on windows (CASSANDRA-1236)
 * pre-emptively drop requests that cannot be processed within RPCTimeout
   (CASSANDRA-685)
 * add ack to Binary write verb and update CassandraBulkLoader
   to wait for acks for each row (CASSANDRA-1093)
 * added describe_partitioner Thrift method (CASSANDRA-1047)
 * Hadoop jobs no longer require the Cassandra storage-conf.xml
   (CASSANDRA-1280, CASSANDRA-1047)
 * log thread pool stats when GC is excessive (CASSANDRA-1275)
 * remove gossip message size limit (CASSANDRA-1138)
 * parallelize local and remote reads during multiget, and respect snitch 
   when determining whether to do local read for CL.ONE (CASSANDRA-1317)
 * fix read repair to use requested consistency level on digest mismatch,
   rather than assuming QUORUM (CASSANDRA-1316)
 * process digest mismatch re-reads in parallel (CASSANDRA-1323)
 * switch hints CF comparator to BytesType (CASSANDRA-1274)


0.6.3
 * retry to make streaming connections up to 8 times. (CASSANDRA-1019)
 * reject describe_ring() calls on invalid keyspaces (CASSANDRA-1111)
 * fix cache size calculation for size of 100% (CASSANDRA-1129)
 * fix cache capacity only being recalculated once (CASSANDRA-1129)
 * remove hourly scan of all hints on the off chance that the gossiper
   missed a status change; instead, expose deliverHintsToEndpoint to JMX
   so it can be done manually, if necessary (CASSANDRA-1141)
 * don't reject reads at CL.ALL (CASSANDRA-1152)
 * reject deletions to supercolumns in CFs containing only standard
   columns (CASSANDRA-1139)
 * avoid preserving login information after client disconnects
   (CASSANDRA-1057)
 * prefer sun jdk to openjdk in debian init script (CASSANDRA-1174)
 * detect partioner config changes between restarts and fail fast 
   (CASSANDRA-1146)
 * use generation time to resolve node token reassignment disagreements
   (CASSANDRA-1118)
 * restructure the startup ordering of Gossiper and MessageService to avoid
   timing anomalies (CASSANDRA-1160)
 * detect incomplete commit log hearders (CASSANDRA-1119)
 * force anti-entropy service to stream files on the stream stage to avoid
   sending streams out of order (CASSANDRA-1169)
 * remove inactive stream managers after AES streams files (CASSANDRA-1169)
 * allow removing entire row through batch_mutate Deletion (CASSANDRA-1027)
 * add JMX metrics for row-level bloom filter false positives (CASSANDRA-1212)
 * added a redhat init script to contrib (CASSANDRA-1201)
 * use midpoint when bootstrapping a new machine into range with not
   much data yet instead of random token (CASSANDRA-1112)
 * kill server on OOM in executor stage as well as Thrift (CASSANDRA-1226)
 * remove opportunistic repairs, when two machines with overlapping replica
   responsibilities happen to finish major compactions of the same CF near
   the same time.  repairs are now fully manual (CASSANDRA-1190)
 * add ability to lower compaction priority (default is no change from 0.6.2)
   (CASSANDRA-1181)


0.6.2
 * fix contrib/word_count build. (CASSANDRA-992)
 * split CommitLogExecutorService into BatchCommitLogExecutorService and 
   PeriodicCommitLogExecutorService (CASSANDRA-1014)
 * add latency histograms to CFSMBean (CASSANDRA-1024)
 * make resolving timestamp ties deterministic by using value bytes
   as a tiebreaker (CASSANDRA-1039)
 * Add option to turn off Hinted Handoff (CASSANDRA-894)
 * fix windows startup (CASSANDRA-948)
 * make concurrent_reads, concurrent_writes configurable at runtime via JMX
   (CASSANDRA-1060)
 * disable GCInspector on non-Sun JVMs (CASSANDRA-1061)
 * fix tombstone handling in sstable rows with no other data (CASSANDRA-1063)
 * fix size of row in spanned index entries (CASSANDRA-1056)
 * install json2sstable, sstable2json, and sstablekeys to Debian package
 * StreamingService.StreamDestinations wouldn't empty itself after streaming
   finished (CASSANDRA-1076)
 * added Collections.shuffle(splits) before returning the splits in 
   ColumnFamilyInputFormat (CASSANDRA-1096)
 * do not recalculate cache capacity post-compaction if it's been manually 
   modified (CASSANDRA-1079)
 * better defaults for flush sorter + writer executor queue sizes
   (CASSANDRA-1100)
 * windows scripts for SSTableImport/Export (CASSANDRA-1051)
 * windows script for nodetool (CASSANDRA-1113)
 * expose PhiConvictThreshold (CASSANDRA-1053)
 * make repair of RF==1 a no-op (CASSANDRA-1090)
 * improve default JVM GC options (CASSANDRA-1014)
 * fix SlicePredicate serialization inside Hadoop jobs (CASSANDRA-1049)
 * close Thrift sockets in Hadoop ColumnFamilyRecordReader (CASSANDRA-1081)


0.6.1
 * fix NPE in sstable2json when no excluded keys are given (CASSANDRA-934)
 * keep the replica set constant throughout the read repair process
   (CASSANDRA-937)
 * allow querying getAllRanges with empty token list (CASSANDRA-933)
 * fix command line arguments inversion in clustertool (CASSANDRA-942)
 * fix race condition that could trigger a false-positive assertion
   during post-flush discard of old commitlog segments (CASSANDRA-936)
 * fix neighbor calculation for anti-entropy repair (CASSANDRA-924)
 * perform repair even for small entropy differences (CASSANDRA-924)
 * Use hostnames in CFInputFormat to allow Hadoop's naive string-based
   locality comparisons to work (CASSANDRA-955)
 * cache read-only BufferedRandomAccessFile length to avoid
   3 system calls per invocation (CASSANDRA-950)
 * nodes with IPv6 (and no IPv4) addresses could not join cluster
   (CASSANDRA-969)
 * Retrieve the correct number of undeleted columns, if any, from
   a supercolumn in a row that had been deleted previously (CASSANDRA-920)
 * fix index scans that cross the 2GB mmap boundaries for both mmap
   and standard i/o modes (CASSANDRA-866)
 * expose drain via nodetool (CASSANDRA-978)


0.6.0-RC1
 * JMX drain to flush memtables and run through commit log (CASSANDRA-880)
 * Bootstrapping can skip ranges under the right conditions (CASSANDRA-902)
 * fix merging row versions in range_slice for CL > ONE (CASSANDRA-884)
 * default write ConsistencyLeven chaned from ZERO to ONE
 * fix for index entries spanning mmap buffer boundaries (CASSANDRA-857)
 * use lexical comparison if time part of TimeUUIDs are the same 
   (CASSANDRA-907)
 * bound read, mutation, and response stages to fix possible OOM
   during log replay (CASSANDRA-885)
 * Use microseconds-since-epoch (UTC) in cli, instead of milliseconds
 * Treat batch_mutate Deletion with null supercolumn as "apply this predicate 
   to top level supercolumns" (CASSANDRA-834)
 * Streaming destination nodes do not update their JMX status (CASSANDRA-916)
 * Fix internal RPC timeout calculation (CASSANDRA-911)
 * Added Pig loadfunc to contrib/pig (CASSANDRA-910)


0.6.0-beta3
 * fix compaction bucketing bug (CASSANDRA-814)
 * update windows batch file (CASSANDRA-824)
 * deprecate KeysCachedFraction configuration directive in favor
   of KeysCached; move to unified-per-CF key cache (CASSANDRA-801)
 * add invalidateRowCache to ColumnFamilyStoreMBean (CASSANDRA-761)
 * send Handoff hints to natural locations to reduce load on
   remaining nodes in a failure scenario (CASSANDRA-822)
 * Add RowWarningThresholdInMB configuration option to warn before very 
   large rows get big enough to threaten node stability, and -x option to
   be able to remove them with sstable2json if the warning is unheeded
   until it's too late (CASSANDRA-843)
 * Add logging of GC activity (CASSANDRA-813)
 * fix ConcurrentModificationException in commitlog discard (CASSANDRA-853)
 * Fix hardcoded row count in Hadoop RecordReader (CASSANDRA-837)
 * Add a jmx status to the streaming service and change several DEBUG
   messages to INFO (CASSANDRA-845)
 * fix classpath in cassandra-cli.bat for Windows (CASSANDRA-858)
 * allow re-specifying host, port to cassandra-cli if invalid ones
   are first tried (CASSANDRA-867)
 * fix race condition handling rpc timeout in the coordinator
   (CASSANDRA-864)
 * Remove CalloutLocation and StagingFileDirectory from storage-conf files 
   since those settings are no longer used (CASSANDRA-878)
 * Parse a long from RowWarningThresholdInMB instead of an int (CASSANDRA-882)
 * Remove obsolete ControlPort code from DatabaseDescriptor (CASSANDRA-886)
 * move skipBytes side effect out of assert (CASSANDRA-899)
 * add "double getLoad" to StorageServiceMBean (CASSANDRA-898)
 * track row stats per CF at compaction time (CASSANDRA-870)
 * disallow CommitLogDirectory matching a DataFileDirectory (CASSANDRA-888)
 * default key cache size is 200k entries, changed from 10% (CASSANDRA-863)
 * add -Dcassandra-foreground=yes to cassandra.bat
 * exit if cluster name is changed unexpectedly (CASSANDRA-769)


0.6.0-beta1/beta2
 * add batch_mutate thrift command, deprecating batch_insert (CASSANDRA-336)
 * remove get_key_range Thrift API, deprecated in 0.5 (CASSANDRA-710)
 * add optional login() Thrift call for authentication (CASSANDRA-547)
 * support fat clients using gossiper and StorageProxy to perform
   replication in-process [jvm-only] (CASSANDRA-535)
 * support mmapped I/O for reads, on by default on 64bit JVMs 
   (CASSANDRA-408, CASSANDRA-669)
 * improve insert concurrency, particularly during Hinted Handoff
   (CASSANDRA-658)
 * faster network code (CASSANDRA-675)
 * stress.py moved to contrib (CASSANDRA-635)
 * row caching [must be explicitly enabled per-CF in config] (CASSANDRA-678)
 * present a useful measure of compaction progress in JMX (CASSANDRA-599)
 * add bin/sstablekeys (CASSNADRA-679)
 * add ConsistencyLevel.ANY (CASSANDRA-687)
 * make removetoken remove nodes from gossip entirely (CASSANDRA-644)
 * add ability to set cache sizes at runtime (CASSANDRA-708)
 * report latency and cache hit rate statistics with lifetime totals
   instead of average over the last minute (CASSANDRA-702)
 * support get_range_slice for RandomPartitioner (CASSANDRA-745)
 * per-keyspace replication factory and replication strategy (CASSANDRA-620)
 * track latency in microseconds (CASSANDRA-733)
 * add describe_ Thrift methods, deprecating get_string_property and 
   get_string_list_property
 * jmx interface for tracking operation mode and streams in general.
   (CASSANDRA-709)
 * keep memtables in sorted order to improve range query performance
   (CASSANDRA-799)
 * use while loop instead of recursion when trimming sstables compaction list 
   to avoid blowing stack in pathological cases (CASSANDRA-804)
 * basic Hadoop map/reduce support (CASSANDRA-342)


0.5.1
 * ensure all files for an sstable are streamed to the same directory.
   (CASSANDRA-716)
 * more accurate load estimate for bootstrapping (CASSANDRA-762)
 * tolerate dead or unavailable bootstrap target on write (CASSANDRA-731)
 * allow larger numbers of keys (> 140M) in a sstable bloom filter
   (CASSANDRA-790)
 * include jvm argument improvements from CASSANDRA-504 in debian package
 * change streaming chunk size to 32MB to accomodate Windows XP limitations
   (was 64MB) (CASSANDRA-795)
 * fix get_range_slice returning results in the wrong order (CASSANDRA-781)
 

0.5.0 final
 * avoid attempting to delete temporary bootstrap files twice (CASSANDRA-681)
 * fix bogus NaN in nodeprobe cfstats output (CASSANDRA-646)
 * provide a policy for dealing with single thread executors w/ a full queue
   (CASSANDRA-694)
 * optimize inner read in MessagingService, vastly improving multiple-node
   performance (CASSANDRA-675)
 * wait for table flush before streaming data back to a bootstrapping node.
   (CASSANDRA-696)
 * keep track of bootstrapping sources by table so that bootstrapping doesn't 
   give the indication of finishing early (CASSANDRA-673)


0.5.0 RC3
 * commit the correct version of the patch for CASSANDRA-663


0.5.0 RC2 (unreleased)
 * fix bugs in converting get_range_slice results to Thrift 
   (CASSANDRA-647, CASSANDRA-649)
 * expose java.util.concurrent.TimeoutException in StorageProxy methods
   (CASSANDRA-600)
 * TcpConnectionManager was holding on to disconnected connections, 
   giving the false indication they were being used. (CASSANDRA-651)
 * Remove duplicated write. (CASSANDRA-662)
 * Abort bootstrap if IP is already in the token ring (CASSANDRA-663)
 * increase default commitlog sync period, and wait for last sync to 
   finish before submitting another (CASSANDRA-668)


0.5.0 RC1
 * Fix potential NPE in get_range_slice (CASSANDRA-623)
 * add CRC32 to commitlog entries (CASSANDRA-605)
 * fix data streaming on windows (CASSANDRA-630)
 * GC compacted sstables after cleanup and compaction (CASSANDRA-621)
 * Speed up anti-entropy validation (CASSANDRA-629)
 * Fix anti-entropy assertion error (CASSANDRA-639)
 * Fix pending range conflicts when bootstapping or moving
   multiple nodes at once (CASSANDRA-603)
 * Handle obsolete gossip related to node movement in the case where
   one or more nodes is down when the movement occurs (CASSANDRA-572)
 * Include dead nodes in gossip to avoid a variety of problems
   and fix HH to removed nodes (CASSANDRA-634)
 * return an InvalidRequestException for mal-formed SlicePredicates
   (CASSANDRA-643)
 * fix bug determining closest neighbor for use in multiple datacenters
   (CASSANDRA-648)
 * Vast improvements in anticompaction speed (CASSANDRA-607)
 * Speed up log replay and writes by avoiding redundant serializations
   (CASSANDRA-652)


0.5.0 beta 2
 * Bootstrap improvements (several tickets)
 * add nodeprobe repair anti-entropy feature (CASSANDRA-193, CASSANDRA-520)
 * fix possibility of partition when many nodes restart at once
   in clusters with multiple seeds (CASSANDRA-150)
 * fix NPE in get_range_slice when no data is found (CASSANDRA-578)
 * fix potential NPE in hinted handoff (CASSANDRA-585)
 * fix cleanup of local "system" keyspace (CASSANDRA-576)
 * improve computation of cluster load balance (CASSANDRA-554)
 * added super column read/write, column count, and column/row delete to
   cassandra-cli (CASSANDRA-567, CASSANDRA-594)
 * fix returning live subcolumns of deleted supercolumns (CASSANDRA-583)
 * respect JAVA_HOME in bin/ scripts (several tickets)
 * add StorageService.initClient for fat clients on the JVM (CASSANDRA-535)
   (see contrib/client_only for an example of use)
 * make consistency_level functional in get_range_slice (CASSANDRA-568)
 * optimize key deserialization for RandomPartitioner (CASSANDRA-581)
 * avoid GCing tombstones except on major compaction (CASSANDRA-604)
 * increase failure conviction threshold, resulting in less nodes
   incorrectly (and temporarily) marked as down (CASSANDRA-610)
 * respect memtable thresholds during log replay (CASSANDRA-609)
 * support ConsistencyLevel.ALL on read (CASSANDRA-584)
 * add nodeprobe removetoken command (CASSANDRA-564)


0.5.0 beta
 * Allow multiple simultaneous flushes, improving flush throughput 
   on multicore systems (CASSANDRA-401)
 * Split up locks to improve write and read throughput on multicore systems
   (CASSANDRA-444, CASSANDRA-414)
 * More efficient use of memory during compaction (CASSANDRA-436)
 * autobootstrap option: when enabled, all non-seed nodes will attempt
   to bootstrap when started, until bootstrap successfully
   completes. -b option is removed.  (CASSANDRA-438)
 * Unless a token is manually specified in the configuration xml,
   a bootstraping node will use a token that gives it half the
   keys from the most-heavily-loaded node in the cluster,
   instead of generating a random token. 
   (CASSANDRA-385, CASSANDRA-517)
 * Miscellaneous bootstrap fixes (several tickets)
 * Ability to change a node's token even after it has data on it
   (CASSANDRA-541)
 * Ability to decommission a live node from the ring (CASSANDRA-435)
 * Semi-automatic loadbalancing via nodeprobe (CASSANDRA-192)
 * Add ability to set compaction thresholds at runtime via
   JMX / nodeprobe.  (CASSANDRA-465)
 * Add "comment" field to ColumnFamily definition. (CASSANDRA-481)
 * Additional JMX metrics (CASSANDRA-482)
 * JSON based export and import tools (several tickets)
 * Hinted Handoff fixes (several tickets)
 * Add key cache to improve read performance (CASSANDRA-423)
 * Simplified construction of custom ReplicationStrategy classes
   (CASSANDRA-497)
 * Graphical application (Swing) for ring integrity verification and 
   visualization was added to contrib (CASSANDRA-252)
 * Add DCQUORUM, DCQUORUMSYNC consistency levels and corresponding
   ReplicationStrategy / EndpointSnitch classes.  Experimental.
   (CASSANDRA-492)
 * Web client interface added to contrib (CASSANDRA-457)
 * More-efficient flush for Random, CollatedOPP partitioners 
   for normal writes (CASSANDRA-446) and bulk load (CASSANDRA-420)
 * Add MemtableFlushAfterMinutes, a global replacement for the old 
   per-CF FlushPeriodInMinutes setting (CASSANDRA-463)
 * optimizations to slice reading (CASSANDRA-350) and supercolumn
   queries (CASSANDRA-510)
 * force binding to given listenaddress for nodes with multiple
   interfaces (CASSANDRA-546)
 * stress.py benchmarking tool improvements (several tickets)
 * optimized replica placement code (CASSANDRA-525)
 * faster log replay on restart (CASSANDRA-539, CASSANDRA-540)
 * optimized local-node writes (CASSANDRA-558)
 * added get_range_slice, deprecating get_key_range (CASSANDRA-344)
 * expose TimedOutException to thrift (CASSANDRA-563)
 

0.4.2
 * Add validation disallowing null keys (CASSANDRA-486)
 * Fix race conditions in TCPConnectionManager (CASSANDRA-487)
 * Fix using non-utf8-aware comparison as a sanity check.
   (CASSANDRA-493)
 * Improve default garbage collector options (CASSANDRA-504)
 * Add "nodeprobe flush" (CASSANDRA-505)
 * remove NotFoundException from get_slice throws list (CASSANDRA-518)
 * fix get (not get_slice) of entire supercolumn (CASSANDRA-508)
 * fix null token during bootstrap (CASSANDRA-501)


0.4.1
 * Fix FlushPeriod columnfamily configuration regression
   (CASSANDRA-455)
 * Fix long column name support (CASSANDRA-460)
 * Fix for serializing a row that only contains tombstones
   (CASSANDRA-458)
 * Fix for discarding unneeded commitlog segments (CASSANDRA-459)
 * Add SnapshotBeforeCompaction configuration option (CASSANDRA-426)
 * Fix compaction abort under insufficient disk space (CASSANDRA-473)
 * Fix reading subcolumn slice from tombstoned CF (CASSANDRA-484)
 * Fix race condition in RVH causing occasional NPE (CASSANDRA-478)


0.4.0
 * fix get_key_range problems when a node is down (CASSANDRA-440)
   and add UnavailableException to more Thrift methods
 * Add example EndPointSnitch contrib code (several tickets)


0.4.0 RC2
 * fix SSTable generation clash during compaction (CASSANDRA-418)
 * reject method calls with null parameters (CASSANDRA-308)
 * properly order ranges in nodeprobe output (CASSANDRA-421)
 * fix logging of certain errors on executor threads (CASSANDRA-425)


0.4.0 RC1
 * Bootstrap feature is live; use -b on startup (several tickets)
 * Added multiget api (CASSANDRA-70)
 * fix Deadlock with SelectorManager.doProcess and TcpConnection.write
   (CASSANDRA-392)
 * remove key cache b/c of concurrency bugs in third-party
   CLHM library (CASSANDRA-405)
 * update non-major compaction logic to use two threshold values
   (CASSANDRA-407)
 * add periodic / batch commitlog sync modes (several tickets)
 * inline BatchMutation into batch_insert params (CASSANDRA-403)
 * allow setting the logging level at runtime via mbean (CASSANDRA-402)
 * change default comparator to BytesType (CASSANDRA-400)
 * add forwards-compatible ConsistencyLevel parameter to get_key_range
   (CASSANDRA-322)
 * r/m special case of blocking for local destination when writing with 
   ConsistencyLevel.ZERO (CASSANDRA-399)
 * Fixes to make BinaryMemtable [bulk load interface] useful (CASSANDRA-337);
   see contrib/bmt_example for an example of using it.
 * More JMX properties added (several tickets)
 * Thrift changes (several tickets)
    - Merged _super get methods with the normal ones; return values
      are now of ColumnOrSuperColumn.
    - Similarly, merged batch_insert_super into batch_insert.



0.4.0 beta
 * On-disk data format has changed to allow billions of keys/rows per
   node instead of only millions
 * Multi-keyspace support
 * Scan all sstables for all queries to avoid situations where
   different types of operation on the same ColumnFamily could
   disagree on what data was present
 * Snapshot support via JMX
 * Thrift API has changed a _lot_:
    - removed time-sorted CFs; instead, user-defined comparators
      may be defined on the column names, which are now byte arrays.
      Default comparators are provided for UTF8, Bytes, Ascii, Long (i64),
      and UUID types.
    - removed colon-delimited strings in thrift api in favor of explicit
      structs such as ColumnPath, ColumnParent, etc.  Also normalized
      thrift struct and argument naming.
    - Added columnFamily argument to get_key_range.
    - Change signature of get_slice to accept starting and ending
      columns as well as an offset.  (This allows use of indexes.)
      Added "ascending" flag to allow reasonably-efficient reverse
      scans as well.  Removed get_slice_by_range as redundant.
    - get_key_range operates on one CF at a time
    - changed `block` boolean on insert methods to ConsistencyLevel enum,
      with options of NONE, ONE, QUORUM, and ALL.
    - added similar consistency_level parameter to read methods
    - column-name-set slice with no names given now returns zero columns
      instead of all of them.  ("all" can run your server out of memory.
      use a range-based slice with a high max column count instead.)
 * Removed the web interface. Node information can now be obtained by 
   using the newly introduced nodeprobe utility.
 * More JMX stats
 * Remove magic values from internals (e.g. special key to indicate
   when to flush memtables)
 * Rename configuration "table" to "keyspace"
 * Moved to crash-only design; no more shutdown (just kill the process)
 * Lots of bug fixes

Full list of issues resolved in 0.4 is at https://issues.apache.org/jira/secure/IssueNavigator.jspa?reset=true&&pid=12310865&fixfor=12313862&resolution=1&sorter/field=issuekey&sorter/order=DESC


0.3.0 RC3
 * Fix potential deadlock under load in TCPConnection.
   (CASSANDRA-220)


0.3.0 RC2
 * Fix possible data loss when server is stopped after replaying
   log but before new inserts force memtable flush.
   (CASSANDRA-204)
 * Added BUGS file


0.3.0 RC1
 * Range queries on keys, including user-defined key collation
 * Remove support
 * Workarounds for a weird bug in JDK select/register that seems
   particularly common on VM environments. Cassandra should deploy
   fine on EC2 now
 * Much improved infrastructure: the beginnings of a decent test suite
   ("ant test" for unit tests; "nosetests" for system tests), code
   coverage reporting, etc.
 * Expanded node status reporting via JMX
 * Improved error reporting/logging on both server and client
 * Reduced memory footprint in default configuration
 * Combined blocking and non-blocking versions of insert APIs
 * Added FlushPeriodInMinutes configuration parameter to force
   flushing of infrequently-updated ColumnFamilies<|MERGE_RESOLUTION|>--- conflicted
+++ resolved
@@ -1,4 +1,3 @@
-<<<<<<< HEAD
 2.2.4
  * Expose phi values from failure detector via JMX and tweak debug
    and trace logging (CASSANDRA-9526)
@@ -6,10 +5,7 @@
  * Deprecate Pig support (CASSANDRA-10542)
  * Reduce contention getting instances of CompositeType (CASSANDRA-10433)
 Merged from 2.1:
-=======
-2.1.12
  * Don't try to get ancestors from half-renamed sstables (CASSANDRA-10501)
->>>>>>> 87f43ac5
  * Avoid repetition of JVM_OPTS in debian package (CASSANDRA-10251)
  * Fix potential NPE from handling result of SIM.highestSelectivityIndex (CASSANDRA-10550)
  * Fix paging issues with partitions containing only static columns data (CASSANDRA-10381)

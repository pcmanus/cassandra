<<<<<<< HEAD
2.1.9
 * Release snapshot selfRef when doing snapshot repair (CASSANDRA-9998)
 * Cannot replace token does not exist - DN node removed as Fat Client (CASSANDRA-9871)
 * Fix handling of enable/disable autocompaction (CASSANDRA-9899)
 * Commit log segment recycling is disabled by default (CASSANDRA-9896)
 * Add consistency level to tracing ouput (CASSANDRA-9827)
 * Fix MarshalException when upgrading superColumn family (CASSANDRA-9582)
 * Fix broken logging for "empty" flushes in Memtable (CASSANDRA-9837)
 * Handle corrupt files on startup (CASSANDRA-9686)
 * Fix clientutil jar and tests (CASSANDRA-9760)
 * (cqlsh) Allow the SSL protocol version to be specified through the
   config file or environment variables (CASSANDRA-9544)
 * Remove repair snapshot leftover on startup (CASSANDRA-7357)
 * Use random nodes for batch log when only 2 racks (CASSANDRA-8735)
 * Ensure atomicity inside thrift and stream session (CASSANDRA-7757)
 * Fix nodetool info error when the node is not joined (CASSANDRA-9031)
Merged from 2.0:
=======
2.0.17
 * Remove erroneous pending HH tasks from tpstats/jmx (CASSANDRA-9129)
>>>>>>> c9587cd2
 * Don't cast expected bf size to an int (CASSANDRA-9959)
 * Log when messages are dropped due to cross_node_timeout (CASSANDRA-9793)
 * checkForEndpointCollision fails for legitimate collisions (CASSANDRA-9765)
 * Complete CASSANDRA-8448 fix (CASSANDRA-9519)
 * Don't include auth credentials in debug log (CASSANDRA-9682)
 * Can't transition from write survey to normal mode (CASSANDRA-9740)
 * Scrub (recover) sstables even when -Index.db is missing, (CASSANDRA-9591)
 * Fix growing pending background compaction (CASSANDRA-9662)
 * Don't track hotness when opening from snapshot for validation (CASSANDRA-9382)


2.1.8
 * (cqlsh) Fix bad check for CQL compatibility when DESCRIBE'ing
   COMPACT STORAGE tables with no clustering columns
 * Warn when an extra-large partition is compacted (CASSANDRA-9643)
 * Eliminate strong self-reference chains in sstable ref tidiers (CASSANDRA-9656)
 * Ensure StreamSession uses canonical sstable reader instances (CASSANDRA-9700) 
 * Ensure memtable book keeping is not corrupted in the event we shrink usage (CASSANDRA-9681)
 * Update internal python driver for cqlsh (CASSANDRA-9064)
 * Fix IndexOutOfBoundsException when inserting tuple with too many
   elements using the string literal notation (CASSANDRA-9559)
 * Allow JMX over SSL directly from nodetool (CASSANDRA-9090)
 * Fix incorrect result for IN queries where column not found (CASSANDRA-9540)
 * Enable describe on indices (CASSANDRA-7814)
 * ColumnFamilyStore.selectAndReference may block during compaction (CASSANDRA-9637)
Merged from 2.0:
 * Avoid NPE in AuthSuccess#decode (CASSANDRA-9727)
 * Add listen_address to system.local (CASSANDRA-9603)
 * Bug fixes to resultset metadata construction (CASSANDRA-9636)
 * Fix setting 'durable_writes' in ALTER KEYSPACE (CASSANDRA-9560)
 * Avoid ballot clash in Paxos (CASSANDRA-9649)
 * Improve trace messages for RR (CASSANDRA-9479)
 * Fix suboptimal secondary index selection when restricted
   clustering column is also indexed (CASSANDRA-9631)
 * (cqlsh) Add min_threshold to DTCS option autocomplete (CASSANDRA-9385)
 * Fix error message when attempting to create an index on a column
   in a COMPACT STORAGE table with clustering columns (CASSANDRA-9527)
 * 'WITH WITH' in alter keyspace statements causes NPE (CASSANDRA-9565)


2.1.7
 * Fix bug in cardinality check when compacting (CASSANDRA-9580)
 * Fix memory leak in Ref due to ConcurrentLinkedQueue.remove() behaviour (CASSANDRA-9549)
Merged from 2.0:
 * Expose some internals of SelectStatement for inspection (CASSANDRA-9532)
 * ArrivalWindow should use primitives (CASSANDRA-9496)
 * Periodically submit background compaction tasks (CASSANDRA-9592)
 * Set HAS_MORE_PAGES flag to false when PagingState is null (CASSANDRA-9571)
 * Make rebuild only run one at a time (CASSANDRA-9119)


2.1.6
 * (cqlsh) Fix using COPY through SOURCE or -f (CASSANDRA-9083)
 * Fix occasional lack of `system` keyspace in schema tables (CASSANDRA-8487)
 * Use ProtocolError code instead of ServerError code for native protocol
   error responses to unsupported protocol versions (CASSANDRA-9451)
 * Default commitlog_sync_batch_window_in_ms changed to 2ms (CASSANDRA-9504)
 * Fix empty partition assertion in unsorted sstable writing tools (CASSANDRA-9071)
 * Ensure truncate without snapshot cannot produce corrupt responses (CASSANDRA-9388) 
 * Consistent error message when a table mixes counter and non-counter
   columns (CASSANDRA-9492)
 * Avoid getting unreadable keys during anticompaction (CASSANDRA-9508)
 * (cqlsh) Better float precision by default (CASSANDRA-9224)
 * Improve estimated row count (CASSANDRA-9107)
 * Optimize range tombstone memory footprint (CASSANDRA-8603)
 * Use configured gcgs in anticompaction (CASSANDRA-9397)
 * Warn on misuse of unlogged batches (CASSANDRA-9282)
 * Failure detector detects and ignores local pauses (CASSANDRA-9183)
 * Add utility class to support for rate limiting a given log statement (CASSANDRA-9029)
 * Add missing consistency levels to cassandra-stess (CASSANDRA-9361)
 * Fix commitlog getCompletedTasks to not increment (CASSANDRA-9339)
 * Fix for harmless exceptions logged as ERROR (CASSANDRA-8564)
 * Delete processed sstables in sstablesplit/sstableupgrade (CASSANDRA-8606)
 * Improve sstable exclusion from partition tombstones (CASSANDRA-9298)
 * Validate the indexed column rather than the cell's contents for 2i (CASSANDRA-9057)
 * Add support for top-k custom 2i queries (CASSANDRA-8717)
 * Fix error when dropping table during compaction (CASSANDRA-9251)
 * cassandra-stress supports validation operations over user profiles (CASSANDRA-8773)
 * Add support for rate limiting log messages (CASSANDRA-9029)
 * Log the partition key with tombstone warnings (CASSANDRA-8561)
 * Reduce runWithCompactionsDisabled poll interval to 1ms (CASSANDRA-9271)
 * Fix PITR commitlog replay (CASSANDRA-9195)
 * GCInspector logs very different times (CASSANDRA-9124)
 * Fix deleting from an empty list (CASSANDRA-9198)
 * Update tuple and collection types that use a user-defined type when that UDT
   is modified (CASSANDRA-9148, CASSANDRA-9192)
 * Use higher timeout for prepair and snapshot in repair (CASSANDRA-9261)
 * Fix anticompaction blocking ANTI_ENTROPY stage (CASSANDRA-9151)
 * Repair waits for anticompaction to finish (CASSANDRA-9097)
 * Fix streaming not holding ref when stream error (CASSANDRA-9295)
 * Fix canonical view returning early opened SSTables (CASSANDRA-9396)
Merged from 2.0:
 * Don't accumulate more range than necessary in RangeTombstone.Tracker (CASSANDRA-9486)
 * Add broadcast and rpc addresses to system.local (CASSANDRA-9436)
 * Always mark sstable suspect when corrupted (CASSANDRA-9478)
 * Add database users and permissions to CQL3 documentation (CASSANDRA-7558)
 * Allow JVM_OPTS to be passed to standalone tools (CASSANDRA-5969)
 * Fix bad condition in RangeTombstoneList (CASSANDRA-9485)
 * Fix potential StackOverflow when setting CrcCheckChance over JMX (CASSANDRA-9488)
 * Fix null static columns in pages after the first, paged reversed
   queries (CASSANDRA-8502)
 * Fix counting cache serialization in request metrics (CASSANDRA-9466)
 * (cqlsh) Add LOGIN command to switch users (CASSANDRA-7212)
 * Clone SliceQueryFilter in AbstractReadCommand implementations (CASSANDRA-8940)
 * Push correct protocol notification for DROP INDEX (CASSANDRA-9310)
 * token-generator - generated tokens too long (CASSANDRA-9300)
 * Add option not to validate atoms during scrub (CASSANDRA-9406)
 * Fix counting of tombstones for TombstoneOverwhelmingException (CASSANDRA-9299)
 * Fix ReconnectableSnitch reconnecting to peers during upgrade (CASSANDRA-6702)
 * Include keyspace and table name in error log for collections over the size
   limit (CASSANDRA-9286)
 * Avoid potential overlap in LCS with single-partition sstables (CASSANDRA-9322)
 * Log warning message when a table is queried before the schema has fully
   propagated (CASSANDRA-9136)
 * Overload SecondaryIndex#indexes to accept the column definition (CASSANDRA-9314)
 * (cqlsh) Add SERIAL and LOCAL_SERIAL consistency levels (CASSANDRA-8051)
 * Fix index selection during rebuild with certain table layouts (CASSANDRA-9281)
 * Fix partition-level-delete-only workload accounting (CASSANDRA-9194)
 * Allow scrub to handle corrupted compressed chunks (CASSANDRA-9140)
 * Fix assertion error when resetlocalschema is run during repair (CASSANDRA-9249)
 * Disable single sstable tombstone compactions for DTCS by default (CASSANDRA-9234)
 * IncomingTcpConnection thread is not named (CASSANDRA-9262)
 * Close incoming connections when MessagingService is stopped (CASSANDRA-9238)
 * Fix streaming hang when retrying (CASSANDRA-9132)


2.1.5
 * Re-add deprecated cold_reads_to_omit param for backwards compat (CASSANDRA-9203)
 * Make anticompaction visible in compactionstats (CASSANDRA-9098)
 * Improve nodetool getendpoints documentation about the partition
   key parameter (CASSANDRA-6458)
 * Don't check other keyspaces for schema changes when an user-defined
   type is altered (CASSANDRA-9187)
 * Allow takeColumnFamilySnapshot to take a list of tables (CASSANDRA-8348)
 * Limit major sstable operations to their canonical representation (CASSANDRA-8669)
 * cqlsh: Add tests for INSERT and UPDATE tab completion (CASSANDRA-9125)
 * cqlsh: quote column names when needed in COPY FROM inserts (CASSANDRA-9080)
 * Add generate-idea-files target to build.xml (CASSANDRA-9123)
 * Do not load read meter for offline operations (CASSANDRA-9082)
 * cqlsh: Make CompositeType data readable (CASSANDRA-8919)
 * cqlsh: Fix display of triggers (CASSANDRA-9081)
 * Fix NullPointerException when deleting or setting an element by index on
   a null list collection (CASSANDRA-9077)
 * Buffer bloom filter serialization (CASSANDRA-9066)
 * Fix anti-compaction target bloom filter size (CASSANDRA-9060)
 * Make FROZEN and TUPLE unreserved keywords in CQL (CASSANDRA-9047)
 * Prevent AssertionError from SizeEstimatesRecorder (CASSANDRA-9034)
 * Avoid overwriting index summaries for sstables with an older format that
   does not support downsampling; rebuild summaries on startup when this
   is detected (CASSANDRA-8993)
 * Fix potential data loss in CompressedSequentialWriter (CASSANDRA-8949)
 * Make PasswordAuthenticator number of hashing rounds configurable (CASSANDRA-8085)
 * Fix AssertionError when binding nested collections in DELETE (CASSANDRA-8900)
 * Check for overlap with non-early sstables in LCS (CASSANDRA-8739)
 * Only calculate max purgable timestamp if we have to (CASSANDRA-8914)
 * (cqlsh) Greatly improve performance of COPY FROM (CASSANDRA-8225)
 * IndexSummary effectiveIndexInterval is now a guideline, not a rule (CASSANDRA-8993)
 * Use correct bounds for page cache eviction of compressed files (CASSANDRA-8746)
 * SSTableScanner enforces its bounds (CASSANDRA-8946)
 * Cleanup cell equality (CASSANDRA-8947)
 * Introduce intra-cluster message coalescing (CASSANDRA-8692)
 * DatabaseDescriptor throws NPE when rpc_interface is used (CASSANDRA-8839)
 * Don't check if an sstable is live for offline compactions (CASSANDRA-8841)
 * Don't set clientMode in SSTableLoader (CASSANDRA-8238)
 * Fix SSTableRewriter with disabled early open (CASSANDRA-8535)
 * Allow invalidating permissions and cache time (CASSANDRA-8722)
 * Log warning when queries that will require ALLOW FILTERING in Cassandra 3.0
   are executed (CASSANDRA-8418)
 * Fix cassandra-stress so it respects the CL passed in user mode (CASSANDRA-8948)
 * Fix rare NPE in ColumnDefinition#hasIndexOption() (CASSANDRA-8786)
 * cassandra-stress reports per-operation statistics, plus misc (CASSANDRA-8769)
 * Use long for key count in cfstats (CASSANDRA-8913)
 * Make SSTableRewriter.abort() more robust to failure (CASSANDRA-8832)
 * Remove cold_reads_to_omit from STCS (CASSANDRA-8860)
 * Make EstimatedHistogram#percentile() use ceil instead of floor (CASSANDRA-8883)
 * Fix top partitions reporting wrong cardinality (CASSANDRA-8834)
 * Fix rare NPE in KeyCacheSerializer (CASSANDRA-8067)
 * Pick sstables for validation as late as possible inc repairs (CASSANDRA-8366)
 * Fix commitlog getPendingTasks to not increment (CASSANDRA-8862)
 * Fix parallelism adjustment in range and secondary index queries
   when the first fetch does not satisfy the limit (CASSANDRA-8856)
 * Check if the filtered sstables is non-empty in STCS (CASSANDRA-8843)
 * Upgrade java-driver used for cassandra-stress (CASSANDRA-8842)
 * Fix CommitLog.forceRecycleAllSegments() memory access error (CASSANDRA-8812)
 * Improve assertions in Memory (CASSANDRA-8792)
 * Fix SSTableRewriter cleanup (CASSANDRA-8802)
 * Introduce SafeMemory for CompressionMetadata.Writer (CASSANDRA-8758)
 * 'nodetool info' prints exception against older node (CASSANDRA-8796)
 * Ensure SSTableReader.last corresponds exactly with the file end (CASSANDRA-8750)
 * Make SSTableWriter.openEarly more robust and obvious (CASSANDRA-8747)
 * Enforce SSTableReader.first/last (CASSANDRA-8744)
 * Cleanup SegmentedFile API (CASSANDRA-8749)
 * Avoid overlap with early compaction replacement (CASSANDRA-8683)
 * Safer Resource Management++ (CASSANDRA-8707)
 * Write partition size estimates into a system table (CASSANDRA-7688)
 * cqlsh: Fix keys() and full() collection indexes in DESCRIBE output
   (CASSANDRA-8154)
 * Show progress of streaming in nodetool netstats (CASSANDRA-8886)
 * IndexSummaryBuilder utilises offheap memory, and shares data between
   each IndexSummary opened from it (CASSANDRA-8757)
 * markCompacting only succeeds if the exact SSTableReader instances being 
   marked are in the live set (CASSANDRA-8689)
 * cassandra-stress support for varint (CASSANDRA-8882)
 * Fix Adler32 digest for compressed sstables (CASSANDRA-8778)
 * Add nodetool statushandoff/statusbackup (CASSANDRA-8912)
 * Use stdout for progress and stats in sstableloader (CASSANDRA-8982)
 * Correctly identify 2i datadir from older versions (CASSANDRA-9116)
Merged from 2.0:
 * Ignore gossip SYNs after shutdown (CASSANDRA-9238)
 * Avoid overflow when calculating max sstable size in LCS (CASSANDRA-9235)
 * Make sstable blacklisting work with compression (CASSANDRA-9138)
 * Do not attempt to rebuild indexes if no index accepts any column (CASSANDRA-9196)
 * Don't initiate snitch reconnection for dead states (CASSANDRA-7292)
 * Fix ArrayIndexOutOfBoundsException in CQLSSTableWriter (CASSANDRA-8978)
 * Add shutdown gossip state to prevent timeouts during rolling restarts (CASSANDRA-8336)
 * Fix running with java.net.preferIPv6Addresses=true (CASSANDRA-9137)
 * Fix failed bootstrap/replace attempts being persisted in system.peers (CASSANDRA-9180)
 * Flush system.IndexInfo after marking index built (CASSANDRA-9128)
 * Fix updates to min/max_compaction_threshold through cassandra-cli
   (CASSANDRA-8102)
 * Don't include tmp files when doing offline relevel (CASSANDRA-9088)
 * Use the proper CAS WriteType when finishing a previous round during Paxos
   preparation (CASSANDRA-8672)
 * Avoid race in cancelling compactions (CASSANDRA-9070)
 * More aggressive check for expired sstables in DTCS (CASSANDRA-8359)
 * Fix ignored index_interval change in ALTER TABLE statements (CASSANDRA-7976)
 * Do more aggressive compaction in old time windows in DTCS (CASSANDRA-8360)
 * java.lang.AssertionError when reading saved cache (CASSANDRA-8740)
 * "disk full" when running cleanup (CASSANDRA-9036)
 * Lower logging level from ERROR to DEBUG when a scheduled schema pull
   cannot be completed due to a node being down (CASSANDRA-9032)
 * Fix MOVED_NODE client event (CASSANDRA-8516)
 * Allow overriding MAX_OUTSTANDING_REPLAY_COUNT (CASSANDRA-7533)
 * Fix malformed JMX ObjectName containing IPv6 addresses (CASSANDRA-9027)
 * (cqlsh) Allow increasing CSV field size limit through
   cqlshrc config option (CASSANDRA-8934)
 * Stop logging range tombstones when exceeding the threshold
   (CASSANDRA-8559)
 * Fix NullPointerException when nodetool getendpoints is run
   against invalid keyspaces or tables (CASSANDRA-8950)
 * Allow specifying the tmp dir (CASSANDRA-7712)
 * Improve compaction estimated tasks estimation (CASSANDRA-8904)
 * Fix duplicate up/down messages sent to native clients (CASSANDRA-7816)
 * Expose commit log archive status via JMX (CASSANDRA-8734)
 * Provide better exceptions for invalid replication strategy parameters
   (CASSANDRA-8909)
 * Fix regression in mixed single and multi-column relation support for
   SELECT statements (CASSANDRA-8613)
 * Add ability to limit number of native connections (CASSANDRA-8086)
 * Fix CQLSSTableWriter throwing exception and spawning threads
   (CASSANDRA-8808)
 * Fix MT mismatch between empty and GC-able data (CASSANDRA-8979)
 * Fix incorrect validation when snapshotting single table (CASSANDRA-8056)
 * Add offline tool to relevel sstables (CASSANDRA-8301)
 * Preserve stream ID for more protocol errors (CASSANDRA-8848)
 * Fix combining token() function with multi-column relations on
   clustering columns (CASSANDRA-8797)
 * Make CFS.markReferenced() resistant to bad refcounting (CASSANDRA-8829)
 * Fix StreamTransferTask abort/complete bad refcounting (CASSANDRA-8815)
 * Fix AssertionError when querying a DESC clustering ordered
   table with ASC ordering and paging (CASSANDRA-8767)
 * AssertionError: "Memory was freed" when running cleanup (CASSANDRA-8716)
 * Make it possible to set max_sstable_age to fractional days (CASSANDRA-8406)
 * Fix some multi-column relations with indexes on some clustering
   columns (CASSANDRA-8275)
 * Fix memory leak in SSTableSimple*Writer and SSTableReader.validate()
   (CASSANDRA-8748)
 * Throw OOM if allocating memory fails to return a valid pointer (CASSANDRA-8726)
 * Fix SSTableSimpleUnsortedWriter ConcurrentModificationException (CASSANDRA-8619)
 * 'nodetool info' prints exception against older node (CASSANDRA-8796)
 * Ensure SSTableSimpleUnsortedWriter.close() terminates if
   disk writer has crashed (CASSANDRA-8807)


2.1.4
 * Bind JMX to localhost unless explicitly configured otherwise (CASSANDRA-9085)


2.1.3
 * Fix HSHA/offheap_objects corruption (CASSANDRA-8719)
 * Upgrade libthrift to 0.9.2 (CASSANDRA-8685)
 * Don't use the shared ref in sstableloader (CASSANDRA-8704)
 * Purge internal prepared statements if related tables or
   keyspaces are dropped (CASSANDRA-8693)
 * (cqlsh) Handle unicode BOM at start of files (CASSANDRA-8638)
 * Stop compactions before exiting offline tools (CASSANDRA-8623)
 * Update tools/stress/README.txt to match current behaviour (CASSANDRA-7933)
 * Fix schema from Thrift conversion with empty metadata (CASSANDRA-8695)
 * Safer Resource Management (CASSANDRA-7705)
 * Make sure we compact highly overlapping cold sstables with
   STCS (CASSANDRA-8635)
 * rpc_interface and listen_interface generate NPE on startup when specified
   interface doesn't exist (CASSANDRA-8677)
 * Fix ArrayIndexOutOfBoundsException in nodetool cfhistograms (CASSANDRA-8514)
 * Switch from yammer metrics for nodetool cf/proxy histograms (CASSANDRA-8662)
 * Make sure we don't add tmplink files to the compaction
   strategy (CASSANDRA-8580)
 * (cqlsh) Handle maps with blob keys (CASSANDRA-8372)
 * (cqlsh) Handle DynamicCompositeType schemas correctly (CASSANDRA-8563)
 * Duplicate rows returned when in clause has repeated values (CASSANDRA-6706)
 * Add tooling to detect hot partitions (CASSANDRA-7974)
 * Fix cassandra-stress user-mode truncation of partition generation (CASSANDRA-8608)
 * Only stream from unrepaired sstables during inc repair (CASSANDRA-8267)
 * Don't allow starting multiple inc repairs on the same sstables (CASSANDRA-8316)
 * Invalidate prepared BATCH statements when related tables
   or keyspaces are dropped (CASSANDRA-8652)
 * Fix missing results in secondary index queries on collections
   with ALLOW FILTERING (CASSANDRA-8421)
 * Expose EstimatedHistogram metrics for range slices (CASSANDRA-8627)
 * (cqlsh) Escape clqshrc passwords properly (CASSANDRA-8618)
 * Fix NPE when passing wrong argument in ALTER TABLE statement (CASSANDRA-8355)
 * Pig: Refactor and deprecate CqlStorage (CASSANDRA-8599)
 * Don't reuse the same cleanup strategy for all sstables (CASSANDRA-8537)
 * Fix case-sensitivity of index name on CREATE and DROP INDEX
   statements (CASSANDRA-8365)
 * Better detection/logging for corruption in compressed sstables (CASSANDRA-8192)
 * Use the correct repairedAt value when closing writer (CASSANDRA-8570)
 * (cqlsh) Handle a schema mismatch being detected on startup (CASSANDRA-8512)
 * Properly calculate expected write size during compaction (CASSANDRA-8532)
 * Invalidate affected prepared statements when a table's columns
   are altered (CASSANDRA-7910)
 * Stress - user defined writes should populate sequentally (CASSANDRA-8524)
 * Fix regression in SSTableRewriter causing some rows to become unreadable 
   during compaction (CASSANDRA-8429)
 * Run major compactions for repaired/unrepaired in parallel (CASSANDRA-8510)
 * (cqlsh) Fix compression options in DESCRIBE TABLE output when compression
   is disabled (CASSANDRA-8288)
 * (cqlsh) Fix DESCRIBE output after keyspaces are altered (CASSANDRA-7623)
 * Make sure we set lastCompactedKey correctly (CASSANDRA-8463)
 * (cqlsh) Fix output of CONSISTENCY command (CASSANDRA-8507)
 * (cqlsh) Fixed the handling of LIST statements (CASSANDRA-8370)
 * Make sstablescrub check leveled manifest again (CASSANDRA-8432)
 * Check first/last keys in sstable when giving out positions (CASSANDRA-8458)
 * Disable mmap on Windows (CASSANDRA-6993)
 * Add missing ConsistencyLevels to cassandra-stress (CASSANDRA-8253)
 * Add auth support to cassandra-stress (CASSANDRA-7985)
 * Fix ArrayIndexOutOfBoundsException when generating error message
   for some CQL syntax errors (CASSANDRA-8455)
 * Scale memtable slab allocation logarithmically (CASSANDRA-7882)
 * cassandra-stress simultaneous inserts over same seed (CASSANDRA-7964)
 * Reduce cassandra-stress sampling memory requirements (CASSANDRA-7926)
 * Ensure memtable flush cannot expire commit log entries from its future (CASSANDRA-8383)
 * Make read "defrag" async to reclaim memtables (CASSANDRA-8459)
 * Remove tmplink files for offline compactions (CASSANDRA-8321)
 * Reduce maxHintsInProgress (CASSANDRA-8415)
 * BTree updates may call provided update function twice (CASSANDRA-8018)
 * Release sstable references after anticompaction (CASSANDRA-8386)
 * Handle abort() in SSTableRewriter properly (CASSANDRA-8320)
 * Fix high size calculations for prepared statements (CASSANDRA-8231)
 * Centralize shared executors (CASSANDRA-8055)
 * Fix filtering for CONTAINS (KEY) relations on frozen collection
   clustering columns when the query is restricted to a single
   partition (CASSANDRA-8203)
 * Do more aggressive entire-sstable TTL expiry checks (CASSANDRA-8243)
 * Add more log info if readMeter is null (CASSANDRA-8238)
 * add check of the system wall clock time at startup (CASSANDRA-8305)
 * Support for frozen collections (CASSANDRA-7859)
 * Fix overflow on histogram computation (CASSANDRA-8028)
 * Have paxos reuse the timestamp generation of normal queries (CASSANDRA-7801)
 * Fix incremental repair not remove parent session on remote (CASSANDRA-8291)
 * Improve JBOD disk utilization (CASSANDRA-7386)
 * Log failed host when preparing incremental repair (CASSANDRA-8228)
 * Force config client mode in CQLSSTableWriter (CASSANDRA-8281)
 * Fix sstableupgrade throws exception (CASSANDRA-8688)
 * Fix hang when repairing empty keyspace (CASSANDRA-8694)
Merged from 2.0:
 * Fix IllegalArgumentException in dynamic snitch (CASSANDRA-8448)
 * Add support for UPDATE ... IF EXISTS (CASSANDRA-8610)
 * Fix reversal of list prepends (CASSANDRA-8733)
 * Prevent non-zero default_time_to_live on tables with counters
   (CASSANDRA-8678)
 * Fix SSTableSimpleUnsortedWriter ConcurrentModificationException
   (CASSANDRA-8619)
 * Round up time deltas lower than 1ms in BulkLoader (CASSANDRA-8645)
 * Add batch remove iterator to ABSC (CASSANDRA-8414, 8666)
 * Fix isClientMode check in Keyspace (CASSANDRA-8687)
 * Use more efficient slice size for querying internal secondary
   index tables (CASSANDRA-8550)
 * Fix potentially returning deleted rows with range tombstone (CASSANDRA-8558)
 * Check for available disk space before starting a compaction (CASSANDRA-8562)
 * Fix DISTINCT queries with LIMITs or paging when some partitions
   contain only tombstones (CASSANDRA-8490)
 * Introduce background cache refreshing to permissions cache
   (CASSANDRA-8194)
 * Fix race condition in StreamTransferTask that could lead to
   infinite loops and premature sstable deletion (CASSANDRA-7704)
 * Add an extra version check to MigrationTask (CASSANDRA-8462)
 * Ensure SSTableWriter cleans up properly after failure (CASSANDRA-8499)
 * Increase bf true positive count on key cache hit (CASSANDRA-8525)
 * Move MeteredFlusher to its own thread (CASSANDRA-8485)
 * Fix non-distinct results in DISTNCT queries on static columns when
   paging is enabled (CASSANDRA-8087)
 * Move all hints related tasks to hints internal executor (CASSANDRA-8285)
 * Fix paging for multi-partition IN queries (CASSANDRA-8408)
 * Fix MOVED_NODE topology event never being emitted when a node
   moves its token (CASSANDRA-8373)
 * Fix validation of indexes in COMPACT tables (CASSANDRA-8156)
 * Avoid StackOverflowError when a large list of IN values
   is used for a clustering column (CASSANDRA-8410)
 * Fix NPE when writetime() or ttl() calls are wrapped by
   another function call (CASSANDRA-8451)
 * Fix NPE after dropping a keyspace (CASSANDRA-8332)
 * Fix error message on read repair timeouts (CASSANDRA-7947)
 * Default DTCS base_time_seconds changed to 60 (CASSANDRA-8417)
 * Refuse Paxos operation with more than one pending endpoint (CASSANDRA-8346, 8640)
 * Throw correct exception when trying to bind a keyspace or table
   name (CASSANDRA-6952)
 * Make HHOM.compact synchronized (CASSANDRA-8416)
 * cancel latency-sampling task when CF is dropped (CASSANDRA-8401)
 * don't block SocketThread for MessagingService (CASSANDRA-8188)
 * Increase quarantine delay on replacement (CASSANDRA-8260)
 * Expose off-heap memory usage stats (CASSANDRA-7897)
 * Ignore Paxos commits for truncated tables (CASSANDRA-7538)
 * Validate size of indexed column values (CASSANDRA-8280)
 * Make LCS split compaction results over all data directories (CASSANDRA-8329)
 * Fix some failing queries that use multi-column relations
   on COMPACT STORAGE tables (CASSANDRA-8264)
 * Fix InvalidRequestException with ORDER BY (CASSANDRA-8286)
 * Disable SSLv3 for POODLE (CASSANDRA-8265)
 * Fix millisecond timestamps in Tracing (CASSANDRA-8297)
 * Include keyspace name in error message when there are insufficient
   live nodes to stream from (CASSANDRA-8221)
 * Avoid overlap in L1 when L0 contains many nonoverlapping
   sstables (CASSANDRA-8211)
 * Improve PropertyFileSnitch logging (CASSANDRA-8183)
 * Add DC-aware sequential repair (CASSANDRA-8193)
 * Use live sstables in snapshot repair if possible (CASSANDRA-8312)
 * Fix hints serialized size calculation (CASSANDRA-8587)


2.1.2
 * (cqlsh) parse_for_table_meta errors out on queries with undefined
   grammars (CASSANDRA-8262)
 * (cqlsh) Fix SELECT ... TOKEN() function broken in C* 2.1.1 (CASSANDRA-8258)
 * Fix Cassandra crash when running on JDK8 update 40 (CASSANDRA-8209)
 * Optimize partitioner tokens (CASSANDRA-8230)
 * Improve compaction of repaired/unrepaired sstables (CASSANDRA-8004)
 * Make cache serializers pluggable (CASSANDRA-8096)
 * Fix issues with CONTAINS (KEY) queries on secondary indexes
   (CASSANDRA-8147)
 * Fix read-rate tracking of sstables for some queries (CASSANDRA-8239)
 * Fix default timestamp in QueryOptions (CASSANDRA-8246)
 * Set socket timeout when reading remote version (CASSANDRA-8188)
 * Refactor how we track live size (CASSANDRA-7852)
 * Make sure unfinished compaction files are removed (CASSANDRA-8124)
 * Fix shutdown when run as Windows service (CASSANDRA-8136)
 * Fix DESCRIBE TABLE with custom indexes (CASSANDRA-8031)
 * Fix race in RecoveryManagerTest (CASSANDRA-8176)
 * Avoid IllegalArgumentException while sorting sstables in
   IndexSummaryManager (CASSANDRA-8182)
 * Shutdown JVM on file descriptor exhaustion (CASSANDRA-7579)
 * Add 'die' policy for commit log and disk failure (CASSANDRA-7927)
 * Fix installing as service on Windows (CASSANDRA-8115)
 * Fix CREATE TABLE for CQL2 (CASSANDRA-8144)
 * Avoid boxing in ColumnStats min/max trackers (CASSANDRA-8109)
Merged from 2.0:
 * Correctly handle non-text column names in cql3 (CASSANDRA-8178)
 * Fix deletion for indexes on primary key columns (CASSANDRA-8206)
 * Add 'nodetool statusgossip' (CASSANDRA-8125)
 * Improve client notification that nodes are ready for requests (CASSANDRA-7510)
 * Handle negative timestamp in writetime method (CASSANDRA-8139)
 * Pig: Remove errant LIMIT clause in CqlNativeStorage (CASSANDRA-8166)
 * Throw ConfigurationException when hsha is used with the default
   rpc_max_threads setting of 'unlimited' (CASSANDRA-8116)
 * Allow concurrent writing of the same table in the same JVM using
   CQLSSTableWriter (CASSANDRA-7463)
 * Fix totalDiskSpaceUsed calculation (CASSANDRA-8205)


2.1.1
 * Fix spin loop in AtomicSortedColumns (CASSANDRA-7546)
 * Dont notify when replacing tmplink files (CASSANDRA-8157)
 * Fix validation with multiple CONTAINS clause (CASSANDRA-8131)
 * Fix validation of collections in TriggerExecutor (CASSANDRA-8146)
 * Fix IllegalArgumentException when a list of IN values containing tuples
   is passed as a single arg to a prepared statement with the v1 or v2
   protocol (CASSANDRA-8062)
 * Fix ClassCastException in DISTINCT query on static columns with
   query paging (CASSANDRA-8108)
 * Fix NPE on null nested UDT inside a set (CASSANDRA-8105)
 * Fix exception when querying secondary index on set items or map keys
   when some clustering columns are specified (CASSANDRA-8073)
 * Send proper error response when there is an error during native
   protocol message decode (CASSANDRA-8118)
 * Gossip should ignore generation numbers too far in the future (CASSANDRA-8113)
 * Fix NPE when creating a table with frozen sets, lists (CASSANDRA-8104)
 * Fix high memory use due to tracking reads on incrementally opened sstable
   readers (CASSANDRA-8066)
 * Fix EXECUTE request with skipMetadata=false returning no metadata
   (CASSANDRA-8054)
 * Allow concurrent use of CQLBulkOutputFormat (CASSANDRA-7776)
 * Shutdown JVM on OOM (CASSANDRA-7507)
 * Upgrade netty version and enable epoll event loop (CASSANDRA-7761)
 * Don't duplicate sstables smaller than split size when using
   the sstablesplitter tool (CASSANDRA-7616)
 * Avoid re-parsing already prepared statements (CASSANDRA-7923)
 * Fix some Thrift slice deletions and updates of COMPACT STORAGE
   tables with some clustering columns omitted (CASSANDRA-7990)
 * Fix filtering for CONTAINS on sets (CASSANDRA-8033)
 * Properly track added size (CASSANDRA-7239)
 * Allow compilation in java 8 (CASSANDRA-7208)
 * Fix Assertion error on RangeTombstoneList diff (CASSANDRA-8013)
 * Release references to overlapping sstables during compaction (CASSANDRA-7819)
 * Send notification when opening compaction results early (CASSANDRA-8034)
 * Make native server start block until properly bound (CASSANDRA-7885)
 * (cqlsh) Fix IPv6 support (CASSANDRA-7988)
 * Ignore fat clients when checking for endpoint collision (CASSANDRA-7939)
 * Make sstablerepairedset take a list of files (CASSANDRA-7995)
 * (cqlsh) Tab completeion for indexes on map keys (CASSANDRA-7972)
 * (cqlsh) Fix UDT field selection in select clause (CASSANDRA-7891)
 * Fix resource leak in event of corrupt sstable
 * (cqlsh) Add command line option for cqlshrc file path (CASSANDRA-7131)
 * Provide visibility into prepared statements churn (CASSANDRA-7921, CASSANDRA-7930)
 * Invalidate prepared statements when their keyspace or table is
   dropped (CASSANDRA-7566)
 * cassandra-stress: fix support for NetworkTopologyStrategy (CASSANDRA-7945)
 * Fix saving caches when a table is dropped (CASSANDRA-7784)
 * Add better error checking of new stress profile (CASSANDRA-7716)
 * Use ThreadLocalRandom and remove FBUtilities.threadLocalRandom (CASSANDRA-7934)
 * Prevent operator mistakes due to simultaneous bootstrap (CASSANDRA-7069)
 * cassandra-stress supports whitelist mode for node config (CASSANDRA-7658)
 * GCInspector more closely tracks GC; cassandra-stress and nodetool report it (CASSANDRA-7916)
 * nodetool won't output bogus ownership info without a keyspace (CASSANDRA-7173)
 * Add human readable option to nodetool commands (CASSANDRA-5433)
 * Don't try to set repairedAt on old sstables (CASSANDRA-7913)
 * Add metrics for tracking PreparedStatement use (CASSANDRA-7719)
 * (cqlsh) tab-completion for triggers (CASSANDRA-7824)
 * (cqlsh) Support for query paging (CASSANDRA-7514)
 * (cqlsh) Show progress of COPY operations (CASSANDRA-7789)
 * Add syntax to remove multiple elements from a map (CASSANDRA-6599)
 * Support non-equals conditions in lightweight transactions (CASSANDRA-6839)
 * Add IF [NOT] EXISTS to create/drop triggers (CASSANDRA-7606)
 * (cqlsh) Display the current logged-in user (CASSANDRA-7785)
 * (cqlsh) Don't ignore CTRL-C during COPY FROM execution (CASSANDRA-7815)
 * (cqlsh) Order UDTs according to cross-type dependencies in DESCRIBE
   output (CASSANDRA-7659)
 * (cqlsh) Fix handling of CAS statement results (CASSANDRA-7671)
 * (cqlsh) COPY TO/FROM improvements (CASSANDRA-7405)
 * Support list index operations with conditions (CASSANDRA-7499)
 * Add max live/tombstoned cells to nodetool cfstats output (CASSANDRA-7731)
 * Validate IPv6 wildcard addresses properly (CASSANDRA-7680)
 * (cqlsh) Error when tracing query (CASSANDRA-7613)
 * Avoid IOOBE when building SyntaxError message snippet (CASSANDRA-7569)
 * SSTableExport uses correct validator to create string representation of partition
   keys (CASSANDRA-7498)
 * Avoid NPEs when receiving type changes for an unknown keyspace (CASSANDRA-7689)
 * Add support for custom 2i validation (CASSANDRA-7575)
 * Pig support for hadoop CqlInputFormat (CASSANDRA-6454)
 * Add listen_interface and rpc_interface options (CASSANDRA-7417)
 * Improve schema merge performance (CASSANDRA-7444)
 * Adjust MT depth based on # of partition validating (CASSANDRA-5263)
 * Optimise NativeCell comparisons (CASSANDRA-6755)
 * Configurable client timeout for cqlsh (CASSANDRA-7516)
 * Include snippet of CQL query near syntax error in messages (CASSANDRA-7111)
 * Make repair -pr work with -local (CASSANDRA-7450)
 * Fix error in sstableloader with -cph > 1 (CASSANDRA-8007)
 * Fix snapshot repair error on indexed tables (CASSANDRA-8020)
 * Do not exit nodetool repair when receiving JMX NOTIF_LOST (CASSANDRA-7909)
 * Stream to private IP when available (CASSANDRA-8084)
Merged from 2.0:
 * Reject conditions on DELETE unless full PK is given (CASSANDRA-6430)
 * Properly reject the token function DELETE (CASSANDRA-7747)
 * Force batchlog replay before decommissioning a node (CASSANDRA-7446)
 * Fix hint replay with many accumulated expired hints (CASSANDRA-6998)
 * Fix duplicate results in DISTINCT queries on static columns with query
   paging (CASSANDRA-8108)
 * Add DateTieredCompactionStrategy (CASSANDRA-6602)
 * Properly validate ascii and utf8 string literals in CQL queries (CASSANDRA-8101)
 * (cqlsh) Fix autocompletion for alter keyspace (CASSANDRA-8021)
 * Create backup directories for commitlog archiving during startup (CASSANDRA-8111)
 * Reduce totalBlockFor() for LOCAL_* consistency levels (CASSANDRA-8058)
 * Fix merging schemas with re-dropped keyspaces (CASSANDRA-7256)
 * Fix counters in supercolumns during live upgrades from 1.2 (CASSANDRA-7188)
 * Notify DT subscribers when a column family is truncated (CASSANDRA-8088)
 * Add sanity check of $JAVA on startup (CASSANDRA-7676)
 * Schedule fat client schema pull on join (CASSANDRA-7993)
 * Don't reset nodes' versions when closing IncomingTcpConnections
   (CASSANDRA-7734)
 * Record the real messaging version in all cases in OutboundTcpConnection
   (CASSANDRA-8057)
 * SSL does not work in cassandra-cli (CASSANDRA-7899)
 * Fix potential exception when using ReversedType in DynamicCompositeType
   (CASSANDRA-7898)
 * Better validation of collection values (CASSANDRA-7833)
 * Track min/max timestamps correctly (CASSANDRA-7969)
 * Fix possible overflow while sorting CL segments for replay (CASSANDRA-7992)
 * Increase nodetool Xmx (CASSANDRA-7956)
 * Archive any commitlog segments present at startup (CASSANDRA-6904)
 * CrcCheckChance should adjust based on live CFMetadata not 
   sstable metadata (CASSANDRA-7978)
 * token() should only accept columns in the partitioning
   key order (CASSANDRA-6075)
 * Add method to invalidate permission cache via JMX (CASSANDRA-7977)
 * Allow propagating multiple gossip states atomically (CASSANDRA-6125)
 * Log exceptions related to unclean native protocol client disconnects
   at DEBUG or INFO (CASSANDRA-7849)
 * Allow permissions cache to be set via JMX (CASSANDRA-7698)
 * Include schema_triggers CF in readable system resources (CASSANDRA-7967)
 * Fix RowIndexEntry to report correct serializedSize (CASSANDRA-7948)
 * Make CQLSSTableWriter sync within partitions (CASSANDRA-7360)
 * Potentially use non-local replicas in CqlConfigHelper (CASSANDRA-7906)
 * Explicitly disallow mixing multi-column and single-column
   relations on clustering columns (CASSANDRA-7711)
 * Better error message when condition is set on PK column (CASSANDRA-7804)
 * Don't send schema change responses and events for no-op DDL
   statements (CASSANDRA-7600)
 * (Hadoop) fix cluster initialisation for a split fetching (CASSANDRA-7774)
 * Throw InvalidRequestException when queries contain relations on entire
   collection columns (CASSANDRA-7506)
 * (cqlsh) enable CTRL-R history search with libedit (CASSANDRA-7577)
 * (Hadoop) allow ACFRW to limit nodes to local DC (CASSANDRA-7252)
 * (cqlsh) cqlsh should automatically disable tracing when selecting
   from system_traces (CASSANDRA-7641)
 * (Hadoop) Add CqlOutputFormat (CASSANDRA-6927)
 * Don't depend on cassandra config for nodetool ring (CASSANDRA-7508)
 * (cqlsh) Fix failing cqlsh formatting tests (CASSANDRA-7703)
 * Fix IncompatibleClassChangeError from hadoop2 (CASSANDRA-7229)
 * Add 'nodetool sethintedhandoffthrottlekb' (CASSANDRA-7635)
 * (cqlsh) Add tab-completion for CREATE/DROP USER IF [NOT] EXISTS (CASSANDRA-7611)
 * Catch errors when the JVM pulls the rug out from GCInspector (CASSANDRA-5345)
 * cqlsh fails when version number parts are not int (CASSANDRA-7524)
 * Fix NPE when table dropped during streaming (CASSANDRA-7946)
 * Fix wrong progress when streaming uncompressed (CASSANDRA-7878)
 * Fix possible infinite loop in creating repair range (CASSANDRA-7983)
 * Fix unit in nodetool for streaming throughput (CASSANDRA-7375)
Merged from 1.2:
 * Don't index tombstones (CASSANDRA-7828)
 * Improve PasswordAuthenticator default super user setup (CASSANDRA-7788)


2.1.0
 * (cqlsh) Removed "ALTER TYPE <name> RENAME TO <name>" from tab-completion
   (CASSANDRA-7895)
 * Fixed IllegalStateException in anticompaction (CASSANDRA-7892)
 * cqlsh: DESCRIBE support for frozen UDTs, tuples (CASSANDRA-7863)
 * Avoid exposing internal classes over JMX (CASSANDRA-7879)
 * Add null check for keys when freezing collection (CASSANDRA-7869)
 * Improve stress workload realism (CASSANDRA-7519)
Merged from 2.0:
 * Configure system.paxos with LeveledCompactionStrategy (CASSANDRA-7753)
 * Fix ALTER clustering column type from DateType to TimestampType when
   using DESC clustering order (CASSANRDA-7797)
 * Throw EOFException if we run out of chunks in compressed datafile
   (CASSANDRA-7664)
 * Fix PRSI handling of CQL3 row markers for row cleanup (CASSANDRA-7787)
 * Fix dropping collection when it's the last regular column (CASSANDRA-7744)
 * Make StreamReceiveTask thread safe and gc friendly (CASSANDRA-7795)
 * Validate empty cell names from counter updates (CASSANDRA-7798)
Merged from 1.2:
 * Don't allow compacted sstables to be marked as compacting (CASSANDRA-7145)
 * Track expired tombstones (CASSANDRA-7810)


2.1.0-rc7
 * Add frozen keyword and require UDT to be frozen (CASSANDRA-7857)
 * Track added sstable size correctly (CASSANDRA-7239)
 * (cqlsh) Fix case insensitivity (CASSANDRA-7834)
 * Fix failure to stream ranges when moving (CASSANDRA-7836)
 * Correctly remove tmplink files (CASSANDRA-7803)
 * (cqlsh) Fix column name formatting for functions, CAS operations,
   and UDT field selections (CASSANDRA-7806)
 * (cqlsh) Fix COPY FROM handling of null/empty primary key
   values (CASSANDRA-7792)
 * Fix ordering of static cells (CASSANDRA-7763)
Merged from 2.0:
 * Forbid re-adding dropped counter columns (CASSANDRA-7831)
 * Fix CFMetaData#isThriftCompatible() for PK-only tables (CASSANDRA-7832)
 * Always reject inequality on the partition key without token()
   (CASSANDRA-7722)
 * Always send Paxos commit to all replicas (CASSANDRA-7479)
 * Make disruptor_thrift_server invocation pool configurable (CASSANDRA-7594)
 * Make repair no-op when RF=1 (CASSANDRA-7864)


2.1.0-rc6
 * Fix OOM issue from netty caching over time (CASSANDRA-7743)
 * json2sstable couldn't import JSON for CQL table (CASSANDRA-7477)
 * Invalidate all caches on table drop (CASSANDRA-7561)
 * Skip strict endpoint selection for ranges if RF == nodes (CASSANRA-7765)
 * Fix Thrift range filtering without 2ary index lookups (CASSANDRA-7741)
 * Add tracing entries about concurrent range requests (CASSANDRA-7599)
 * (cqlsh) Fix DESCRIBE for NTS keyspaces (CASSANDRA-7729)
 * Remove netty buffer ref-counting (CASSANDRA-7735)
 * Pass mutated cf to index updater for use by PRSI (CASSANDRA-7742)
 * Include stress yaml example in release and deb (CASSANDRA-7717)
 * workaround for netty issue causing corrupted data off the wire (CASSANDRA-7695)
 * cqlsh DESC CLUSTER fails retrieving ring information (CASSANDRA-7687)
 * Fix binding null values inside UDT (CASSANDRA-7685)
 * Fix UDT field selection with empty fields (CASSANDRA-7670)
 * Bogus deserialization of static cells from sstable (CASSANDRA-7684)
 * Fix NPE on compaction leftover cleanup for dropped table (CASSANDRA-7770)
Merged from 2.0:
 * (cqlsh) Wait up to 10 sec for a tracing session (CASSANDRA-7222)
 * Fix NPE in FileCacheService.sizeInBytes (CASSANDRA-7756)
 * Remove duplicates from StorageService.getJoiningNodes (CASSANDRA-7478)
 * Clone token map outside of hot gossip loops (CASSANDRA-7758)
 * Fix MS expiring map timeout for Paxos messages (CASSANDRA-7752)
 * Do not flush on truncate if durable_writes is false (CASSANDRA-7750)
 * Give CRR a default input_cql Statement (CASSANDRA-7226)
 * Better error message when adding a collection with the same name
   than a previously dropped one (CASSANDRA-6276)
 * Fix validation when adding static columns (CASSANDRA-7730)
 * (Thrift) fix range deletion of supercolumns (CASSANDRA-7733)
 * Fix potential AssertionError in RangeTombstoneList (CASSANDRA-7700)
 * Validate arguments of blobAs* functions (CASSANDRA-7707)
 * Fix potential AssertionError with 2ndary indexes (CASSANDRA-6612)
 * Avoid logging CompactionInterrupted at ERROR (CASSANDRA-7694)
 * Minor leak in sstable2jon (CASSANDRA-7709)
 * Add cassandra.auto_bootstrap system property (CASSANDRA-7650)
 * Update java driver (for hadoop) (CASSANDRA-7618)
 * Remove CqlPagingRecordReader/CqlPagingInputFormat (CASSANDRA-7570)
 * Support connecting to ipv6 jmx with nodetool (CASSANDRA-7669)


2.1.0-rc5
 * Reject counters inside user types (CASSANDRA-7672)
 * Switch to notification-based GCInspector (CASSANDRA-7638)
 * (cqlsh) Handle nulls in UDTs and tuples correctly (CASSANDRA-7656)
 * Don't use strict consistency when replacing (CASSANDRA-7568)
 * Fix min/max cell name collection on 2.0 SSTables with range
   tombstones (CASSANDRA-7593)
 * Tolerate min/max cell names of different lengths (CASSANDRA-7651)
 * Filter cached results correctly (CASSANDRA-7636)
 * Fix tracing on the new SEPExecutor (CASSANDRA-7644)
 * Remove shuffle and taketoken (CASSANDRA-7601)
 * Clean up Windows batch scripts (CASSANDRA-7619)
 * Fix native protocol drop user type notification (CASSANDRA-7571)
 * Give read access to system.schema_usertypes to all authenticated users
   (CASSANDRA-7578)
 * (cqlsh) Fix cqlsh display when zero rows are returned (CASSANDRA-7580)
 * Get java version correctly when JAVA_TOOL_OPTIONS is set (CASSANDRA-7572)
 * Fix NPE when dropping index from non-existent keyspace, AssertionError when
   dropping non-existent index with IF EXISTS (CASSANDRA-7590)
 * Fix sstablelevelresetter hang (CASSANDRA-7614)
 * (cqlsh) Fix deserialization of blobs (CASSANDRA-7603)
 * Use "keyspace updated" schema change message for UDT changes in v1 and
   v2 protocols (CASSANDRA-7617)
 * Fix tracing of range slices and secondary index lookups that are local
   to the coordinator (CASSANDRA-7599)
 * Set -Dcassandra.storagedir for all tool shell scripts (CASSANDRA-7587)
 * Don't swap max/min col names when mutating sstable metadata (CASSANDRA-7596)
 * (cqlsh) Correctly handle paged result sets (CASSANDRA-7625)
 * (cqlsh) Improve waiting for a trace to complete (CASSANDRA-7626)
 * Fix tracing of concurrent range slices and 2ary index queries (CASSANDRA-7626)
 * Fix scrub against collection type (CASSANDRA-7665)
Merged from 2.0:
 * Set gc_grace_seconds to seven days for system schema tables (CASSANDRA-7668)
 * SimpleSeedProvider no longer caches seeds forever (CASSANDRA-7663)
 * Always flush on truncate (CASSANDRA-7511)
 * Fix ReversedType(DateType) mapping to native protocol (CASSANDRA-7576)
 * Always merge ranges owned by a single node (CASSANDRA-6930)
 * Track max/min timestamps for range tombstones (CASSANDRA-7647)
 * Fix NPE when listing saved caches dir (CASSANDRA-7632)


2.1.0-rc4
 * Fix word count hadoop example (CASSANDRA-7200)
 * Updated memtable_cleanup_threshold and memtable_flush_writers defaults 
   (CASSANDRA-7551)
 * (Windows) fix startup when WMI memory query fails (CASSANDRA-7505)
 * Anti-compaction proceeds if any part of the repair failed (CASANDRA-7521)
 * Add missing table name to DROP INDEX responses and notifications (CASSANDRA-7539)
 * Bump CQL version to 3.2.0 and update CQL documentation (CASSANDRA-7527)
 * Fix configuration error message when running nodetool ring (CASSANDRA-7508)
 * Support conditional updates, tuple type, and the v3 protocol in cqlsh (CASSANDRA-7509)
 * Handle queries on multiple secondary index types (CASSANDRA-7525)
 * Fix cqlsh authentication with v3 native protocol (CASSANDRA-7564)
 * Fix NPE when unknown prepared statement ID is used (CASSANDRA-7454)
Merged from 2.0:
 * (Windows) force range-based repair to non-sequential mode (CASSANDRA-7541)
 * Fix range merging when DES scores are zero (CASSANDRA-7535)
 * Warn when SSL certificates have expired (CASSANDRA-7528)
 * Fix error when doing reversed queries with static columns (CASSANDRA-7490)
Merged from 1.2:
 * Set correct stream ID on responses when non-Exception Throwables
   are thrown while handling native protocol messages (CASSANDRA-7470)


2.1.0-rc3
 * Consider expiry when reconciling otherwise equal cells (CASSANDRA-7403)
 * Introduce CQL support for stress tool (CASSANDRA-6146)
 * Fix ClassCastException processing expired messages (CASSANDRA-7496)
 * Fix prepared marker for collections inside UDT (CASSANDRA-7472)
 * Remove left-over populate_io_cache_on_flush and replicate_on_write
   uses (CASSANDRA-7493)
 * (Windows) handle spaces in path names (CASSANDRA-7451)
 * Ensure writes have completed after dropping a table, before recycling
   commit log segments (CASSANDRA-7437)
 * Remove left-over rows_per_partition_to_cache (CASSANDRA-7493)
 * Fix error when CONTAINS is used with a bind marker (CASSANDRA-7502)
 * Properly reject unknown UDT field (CASSANDRA-7484)
Merged from 2.0:
 * Fix CC#collectTimeOrderedData() tombstone optimisations (CASSANDRA-7394)
 * Support DISTINCT for static columns and fix behaviour when DISTINC is
   not use (CASSANDRA-7305).
 * Workaround JVM NPE on JMX bind failure (CASSANDRA-7254)
 * Fix race in FileCacheService RemovalListener (CASSANDRA-7278)
 * Fix inconsistent use of consistencyForCommit that allowed LOCAL_QUORUM
   operations to incorrect become full QUORUM (CASSANDRA-7345)
 * Properly handle unrecognized opcodes and flags (CASSANDRA-7440)
 * (Hadoop) close CqlRecordWriter clients when finished (CASSANDRA-7459)
 * Commit disk failure policy (CASSANDRA-7429)
 * Make sure high level sstables get compacted (CASSANDRA-7414)
 * Fix AssertionError when using empty clustering columns and static columns
   (CASSANDRA-7455)
 * Add option to disable STCS in L0 (CASSANDRA-6621)
 * Upgrade to snappy-java 1.0.5.2 (CASSANDRA-7476)


2.1.0-rc2
 * Fix heap size calculation for CompoundSparseCellName and 
   CompoundSparseCellName.WithCollection (CASSANDRA-7421)
 * Allow counter mutations in UNLOGGED batches (CASSANDRA-7351)
 * Modify reconcile logic to always pick a tombstone over a counter cell
   (CASSANDRA-7346)
 * Avoid incremental compaction on Windows (CASSANDRA-7365)
 * Fix exception when querying a composite-keyed table with a collection index
   (CASSANDRA-7372)
 * Use node's host id in place of counter ids (CASSANDRA-7366)
 * Fix error when doing reversed queries with static columns (CASSANDRA-7490)
 * Backport CASSANDRA-6747 (CASSANDRA-7560)
 * Track max/min timestamps for range tombstones (CASSANDRA-7647)
 * Fix NPE when listing saved caches dir (CASSANDRA-7632)
 * Fix sstableloader unable to connect encrypted node (CASSANDRA-7585)
Merged from 1.2:
 * Clone token map outside of hot gossip loops (CASSANDRA-7758)
 * Add stop method to EmbeddedCassandraService (CASSANDRA-7595)
 * Support connecting to ipv6 jmx with nodetool (CASSANDRA-7669)
 * Set gc_grace_seconds to seven days for system schema tables (CASSANDRA-7668)
 * SimpleSeedProvider no longer caches seeds forever (CASSANDRA-7663)
 * Set correct stream ID on responses when non-Exception Throwables
   are thrown while handling native protocol messages (CASSANDRA-7470)
 * Fix row size miscalculation in LazilyCompactedRow (CASSANDRA-7543)
 * Fix race in background compaction check (CASSANDRA-7745)
 * Don't clear out range tombstones during compaction (CASSANDRA-7808)


2.1.0-rc1
 * Revert flush directory (CASSANDRA-6357)
 * More efficient executor service for fast operations (CASSANDRA-4718)
 * Move less common tools into a new cassandra-tools package (CASSANDRA-7160)
 * Support more concurrent requests in native protocol (CASSANDRA-7231)
 * Add tab-completion to debian nodetool packaging (CASSANDRA-6421)
 * Change concurrent_compactors defaults (CASSANDRA-7139)
 * Add PowerShell Windows launch scripts (CASSANDRA-7001)
 * Make commitlog archive+restore more robust (CASSANDRA-6974)
 * Fix marking commitlogsegments clean (CASSANDRA-6959)
 * Add snapshot "manifest" describing files included (CASSANDRA-6326)
 * Parallel streaming for sstableloader (CASSANDRA-3668)
 * Fix bugs in supercolumns handling (CASSANDRA-7138)
 * Fix ClassClassException on composite dense tables (CASSANDRA-7112)
 * Cleanup and optimize collation and slice iterators (CASSANDRA-7107)
 * Upgrade NBHM lib (CASSANDRA-7128)
 * Optimize netty server (CASSANDRA-6861)
 * Fix repair hang when given CF does not exist (CASSANDRA-7189)
 * Allow c* to be shutdown in an embedded mode (CASSANDRA-5635)
 * Add server side batching to native transport (CASSANDRA-5663)
 * Make batchlog replay asynchronous (CASSANDRA-6134)
 * remove unused classes (CASSANDRA-7197)
 * Limit user types to the keyspace they are defined in (CASSANDRA-6643)
 * Add validate method to CollectionType (CASSANDRA-7208)
 * New serialization format for UDT values (CASSANDRA-7209, CASSANDRA-7261)
 * Fix nodetool netstats (CASSANDRA-7270)
 * Fix potential ClassCastException in HintedHandoffManager (CASSANDRA-7284)
 * Use prepared statements internally (CASSANDRA-6975)
 * Fix broken paging state with prepared statement (CASSANDRA-7120)
 * Fix IllegalArgumentException in CqlStorage (CASSANDRA-7287)
 * Allow nulls/non-existant fields in UDT (CASSANDRA-7206)
 * Add Thrift MultiSliceRequest (CASSANDRA-6757, CASSANDRA-7027)
 * Handle overlapping MultiSlices (CASSANDRA-7279)
 * Fix DataOutputTest on Windows (CASSANDRA-7265)
 * Embedded sets in user defined data-types are not updating (CASSANDRA-7267)
 * Add tuple type to CQL/native protocol (CASSANDRA-7248)
 * Fix CqlPagingRecordReader on tables with few rows (CASSANDRA-7322)
Merged from 2.0:
 * Copy compaction options to make sure they are reloaded (CASSANDRA-7290)
 * Add option to do more aggressive tombstone compactions (CASSANDRA-6563)
 * Don't try to compact already-compacting files in HHOM (CASSANDRA-7288)
 * Always reallocate buffers in HSHA (CASSANDRA-6285)
 * (Hadoop) support authentication in CqlRecordReader (CASSANDRA-7221)
 * (Hadoop) Close java driver Cluster in CQLRR.close (CASSANDRA-7228)
 * Warn when 'USING TIMESTAMP' is used on a CAS BATCH (CASSANDRA-7067)
 * return all cpu values from BackgroundActivityMonitor.readAndCompute (CASSANDRA-7183)
 * Correctly delete scheduled range xfers (CASSANDRA-7143)
 * return all cpu values from BackgroundActivityMonitor.readAndCompute (CASSANDRA-7183)  
 * reduce garbage creation in calculatePendingRanges (CASSANDRA-7191)
 * fix c* launch issues on Russian os's due to output of linux 'free' cmd (CASSANDRA-6162)
 * Fix disabling autocompaction (CASSANDRA-7187)
 * Fix potential NumberFormatException when deserializing IntegerType (CASSANDRA-7088)
 * cqlsh can't tab-complete disabling compaction (CASSANDRA-7185)
 * cqlsh: Accept and execute CQL statement(s) from command-line parameter (CASSANDRA-7172)
 * Fix IllegalStateException in CqlPagingRecordReader (CASSANDRA-7198)
 * Fix the InvertedIndex trigger example (CASSANDRA-7211)
 * Add --resolve-ip option to 'nodetool ring' (CASSANDRA-7210)
 * reduce garbage on codec flag deserialization (CASSANDRA-7244) 
 * Fix duplicated error messages on directory creation error at startup (CASSANDRA-5818)
 * Proper null handle for IF with map element access (CASSANDRA-7155)
 * Improve compaction visibility (CASSANDRA-7242)
 * Correctly delete scheduled range xfers (CASSANDRA-7143)
 * Make batchlog replica selection rack-aware (CASSANDRA-6551)
 * Fix CFMetaData#getColumnDefinitionFromColumnName() (CASSANDRA-7074)
 * Fix writetime/ttl functions for static columns (CASSANDRA-7081)
 * Suggest CTRL-C or semicolon after three blank lines in cqlsh (CASSANDRA-7142)
 * Fix 2ndary index queries with DESC clustering order (CASSANDRA-6950)
 * Invalid key cache entries on DROP (CASSANDRA-6525)
 * Fix flapping RecoveryManagerTest (CASSANDRA-7084)
 * Add missing iso8601 patterns for date strings (CASSANDRA-6973)
 * Support selecting multiple rows in a partition using IN (CASSANDRA-6875)
 * Add authentication support to shuffle (CASSANDRA-6484)
 * Swap local and global default read repair chances (CASSANDRA-7320)
 * Add conditional CREATE/DROP USER support (CASSANDRA-7264)
 * Cqlsh counts non-empty lines for "Blank lines" warning (CASSANDRA-7325)
Merged from 1.2:
 * Add Cloudstack snitch (CASSANDRA-7147)
 * Update system.peers correctly when relocating tokens (CASSANDRA-7126)
 * Add Google Compute Engine snitch (CASSANDRA-7132)
 * remove duplicate query for local tokens (CASSANDRA-7182)
 * exit CQLSH with error status code if script fails (CASSANDRA-6344)
 * Fix bug with some IN queries missig results (CASSANDRA-7105)
 * Fix availability validation for LOCAL_ONE CL (CASSANDRA-7319)
 * Hint streaming can cause decommission to fail (CASSANDRA-7219)


2.1.0-beta2
 * Increase default CL space to 8GB (CASSANDRA-7031)
 * Add range tombstones to read repair digests (CASSANDRA-6863)
 * Fix BTree.clear for large updates (CASSANDRA-6943)
 * Fail write instead of logging a warning when unable to append to CL
   (CASSANDRA-6764)
 * Eliminate possibility of CL segment appearing twice in active list 
   (CASSANDRA-6557)
 * Apply DONTNEED fadvise to commitlog segments (CASSANDRA-6759)
 * Switch CRC component to Adler and include it for compressed sstables 
   (CASSANDRA-4165)
 * Allow cassandra-stress to set compaction strategy options (CASSANDRA-6451)
 * Add broadcast_rpc_address option to cassandra.yaml (CASSANDRA-5899)
 * Auto reload GossipingPropertyFileSnitch config (CASSANDRA-5897)
 * Fix overflow of memtable_total_space_in_mb (CASSANDRA-6573)
 * Fix ABTC NPE and apply update function correctly (CASSANDRA-6692)
 * Allow nodetool to use a file or prompt for password (CASSANDRA-6660)
 * Fix AIOOBE when concurrently accessing ABSC (CASSANDRA-6742)
 * Fix assertion error in ALTER TYPE RENAME (CASSANDRA-6705)
 * Scrub should not always clear out repaired status (CASSANDRA-5351)
 * Improve handling of range tombstone for wide partitions (CASSANDRA-6446)
 * Fix ClassCastException for compact table with composites (CASSANDRA-6738)
 * Fix potentially repairing with wrong nodes (CASSANDRA-6808)
 * Change caching option syntax (CASSANDRA-6745)
 * Fix stress to do proper counter reads (CASSANDRA-6835)
 * Fix help message for stress counter_write (CASSANDRA-6824)
 * Fix stress smart Thrift client to pick servers correctly (CASSANDRA-6848)
 * Add logging levels (minimal, normal or verbose) to stress tool (CASSANDRA-6849)
 * Fix race condition in Batch CLE (CASSANDRA-6860)
 * Improve cleanup/scrub/upgradesstables failure handling (CASSANDRA-6774)
 * ByteBuffer write() methods for serializing sstables (CASSANDRA-6781)
 * Proper compare function for CollectionType (CASSANDRA-6783)
 * Update native server to Netty 4 (CASSANDRA-6236)
 * Fix off-by-one error in stress (CASSANDRA-6883)
 * Make OpOrder AutoCloseable (CASSANDRA-6901)
 * Remove sync repair JMX interface (CASSANDRA-6900)
 * Add multiple memory allocation options for memtables (CASSANDRA-6689, 6694)
 * Remove adjusted op rate from stress output (CASSANDRA-6921)
 * Add optimized CF.hasColumns() implementations (CASSANDRA-6941)
 * Serialize batchlog mutations with the version of the target node
   (CASSANDRA-6931)
 * Optimize CounterColumn#reconcile() (CASSANDRA-6953)
 * Properly remove 1.2 sstable support in 2.1 (CASSANDRA-6869)
 * Lock counter cells, not partitions (CASSANDRA-6880)
 * Track presence of legacy counter shards in sstables (CASSANDRA-6888)
 * Ensure safe resource cleanup when replacing sstables (CASSANDRA-6912)
 * Add failure handler to async callback (CASSANDRA-6747)
 * Fix AE when closing SSTable without releasing reference (CASSANDRA-7000)
 * Clean up IndexInfo on keyspace/table drops (CASSANDRA-6924)
 * Only snapshot relative SSTables when sequential repair (CASSANDRA-7024)
 * Require nodetool rebuild_index to specify index names (CASSANDRA-7038)
 * fix cassandra stress errors on reads with native protocol (CASSANDRA-7033)
 * Use OpOrder to guard sstable references for reads (CASSANDRA-6919)
 * Preemptive opening of compaction result (CASSANDRA-6916)
 * Multi-threaded scrub/cleanup/upgradesstables (CASSANDRA-5547)
 * Optimize cellname comparison (CASSANDRA-6934)
 * Native protocol v3 (CASSANDRA-6855)
 * Optimize Cell liveness checks and clean up Cell (CASSANDRA-7119)
 * Support consistent range movements (CASSANDRA-2434)
 * Display min timestamp in sstablemetadata viewer (CASSANDRA-6767)
Merged from 2.0:
 * Avoid race-prone second "scrub" of system keyspace (CASSANDRA-6797)
 * Pool CqlRecordWriter clients by inetaddress rather than Range
   (CASSANDRA-6665)
 * Fix compaction_history timestamps (CASSANDRA-6784)
 * Compare scores of full replica ordering in DES (CASSANDRA-6683)
 * fix CME in SessionInfo updateProgress affecting netstats (CASSANDRA-6577)
 * Allow repairing between specific replicas (CASSANDRA-6440)
 * Allow per-dc enabling of hints (CASSANDRA-6157)
 * Add compatibility for Hadoop 0.2.x (CASSANDRA-5201)
 * Fix EstimatedHistogram races (CASSANDRA-6682)
 * Failure detector correctly converts initial value to nanos (CASSANDRA-6658)
 * Add nodetool taketoken to relocate vnodes (CASSANDRA-4445)
 * Expose bulk loading progress over JMX (CASSANDRA-4757)
 * Correctly handle null with IF conditions and TTL (CASSANDRA-6623)
 * Account for range/row tombstones in tombstone drop
   time histogram (CASSANDRA-6522)
 * Stop CommitLogSegment.close() from calling sync() (CASSANDRA-6652)
 * Make commitlog failure handling configurable (CASSANDRA-6364)
 * Avoid overlaps in LCS (CASSANDRA-6688)
 * Improve support for paginating over composites (CASSANDRA-4851)
 * Fix count(*) queries in a mixed cluster (CASSANDRA-6707)
 * Improve repair tasks(snapshot, differencing) concurrency (CASSANDRA-6566)
 * Fix replaying pre-2.0 commit logs (CASSANDRA-6714)
 * Add static columns to CQL3 (CASSANDRA-6561)
 * Optimize single partition batch statements (CASSANDRA-6737)
 * Disallow post-query re-ordering when paging (CASSANDRA-6722)
 * Fix potential paging bug with deleted columns (CASSANDRA-6748)
 * Fix NPE on BulkLoader caused by losing StreamEvent (CASSANDRA-6636)
 * Fix truncating compression metadata (CASSANDRA-6791)
 * Add CMSClassUnloadingEnabled JVM option (CASSANDRA-6541)
 * Catch memtable flush exceptions during shutdown (CASSANDRA-6735)
 * Fix upgradesstables NPE for non-CF-based indexes (CASSANDRA-6645)
 * Fix UPDATE updating PRIMARY KEY columns implicitly (CASSANDRA-6782)
 * Fix IllegalArgumentException when updating from 1.2 with SuperColumns
   (CASSANDRA-6733)
 * FBUtilities.singleton() should use the CF comparator (CASSANDRA-6778)
 * Fix CQLSStableWriter.addRow(Map<String, Object>) (CASSANDRA-6526)
 * Fix HSHA server introducing corrupt data (CASSANDRA-6285)
 * Fix CAS conditions for COMPACT STORAGE tables (CASSANDRA-6813)
 * Starting threads in OutboundTcpConnectionPool constructor causes race conditions (CASSANDRA-7177)
 * Allow overriding cassandra-rackdc.properties file (CASSANDRA-7072)
 * Set JMX RMI port to 7199 (CASSANDRA-7087)
 * Use LOCAL_QUORUM for data reads at LOCAL_SERIAL (CASSANDRA-6939)
 * Log a warning for large batches (CASSANDRA-6487)
 * Put nodes in hibernate when join_ring is false (CASSANDRA-6961)
 * Avoid early loading of non-system keyspaces before compaction-leftovers 
   cleanup at startup (CASSANDRA-6913)
 * Restrict Windows to parallel repairs (CASSANDRA-6907)
 * (Hadoop) Allow manually specifying start/end tokens in CFIF (CASSANDRA-6436)
 * Fix NPE in MeteredFlusher (CASSANDRA-6820)
 * Fix race processing range scan responses (CASSANDRA-6820)
 * Allow deleting snapshots from dropped keyspaces (CASSANDRA-6821)
 * Add uuid() function (CASSANDRA-6473)
 * Omit tombstones from schema digests (CASSANDRA-6862)
 * Include correct consistencyLevel in LWT timeout (CASSANDRA-6884)
 * Lower chances for losing new SSTables during nodetool refresh and
   ColumnFamilyStore.loadNewSSTables (CASSANDRA-6514)
 * Add support for DELETE ... IF EXISTS to CQL3 (CASSANDRA-5708)
 * Update hadoop_cql3_word_count example (CASSANDRA-6793)
 * Fix handling of RejectedExecution in sync Thrift server (CASSANDRA-6788)
 * Log more information when exceeding tombstone_warn_threshold (CASSANDRA-6865)
 * Fix truncate to not abort due to unreachable fat clients (CASSANDRA-6864)
 * Fix schema concurrency exceptions (CASSANDRA-6841)
 * Fix leaking validator FH in StreamWriter (CASSANDRA-6832)
 * Fix saving triggers to schema (CASSANDRA-6789)
 * Fix trigger mutations when base mutation list is immutable (CASSANDRA-6790)
 * Fix accounting in FileCacheService to allow re-using RAR (CASSANDRA-6838)
 * Fix static counter columns (CASSANDRA-6827)
 * Restore expiring->deleted (cell) compaction optimization (CASSANDRA-6844)
 * Fix CompactionManager.needsCleanup (CASSANDRA-6845)
 * Correctly compare BooleanType values other than 0 and 1 (CASSANDRA-6779)
 * Read message id as string from earlier versions (CASSANDRA-6840)
 * Properly use the Paxos consistency for (non-protocol) batch (CASSANDRA-6837)
 * Add paranoid disk failure option (CASSANDRA-6646)
 * Improve PerRowSecondaryIndex performance (CASSANDRA-6876)
 * Extend triggers to support CAS updates (CASSANDRA-6882)
 * Static columns with IF NOT EXISTS don't always work as expected (CASSANDRA-6873)
 * Fix paging with SELECT DISTINCT (CASSANDRA-6857)
 * Fix UnsupportedOperationException on CAS timeout (CASSANDRA-6923)
 * Improve MeteredFlusher handling of MF-unaffected column families
   (CASSANDRA-6867)
 * Add CqlRecordReader using native pagination (CASSANDRA-6311)
 * Add QueryHandler interface (CASSANDRA-6659)
 * Track liveRatio per-memtable, not per-CF (CASSANDRA-6945)
 * Make sure upgradesstables keeps sstable level (CASSANDRA-6958)
 * Fix LIMIT with static columns (CASSANDRA-6956)
 * Fix clash with CQL column name in thrift validation (CASSANDRA-6892)
 * Fix error with super columns in mixed 1.2-2.0 clusters (CASSANDRA-6966)
 * Fix bad skip of sstables on slice query with composite start/finish (CASSANDRA-6825)
 * Fix unintended update with conditional statement (CASSANDRA-6893)
 * Fix map element access in IF (CASSANDRA-6914)
 * Avoid costly range calculations for range queries on system keyspaces
   (CASSANDRA-6906)
 * Fix SSTable not released if stream session fails (CASSANDRA-6818)
 * Avoid build failure due to ANTLR timeout (CASSANDRA-6991)
 * Queries on compact tables can return more rows that requested (CASSANDRA-7052)
 * USING TIMESTAMP for batches does not work (CASSANDRA-7053)
 * Fix performance regression from CASSANDRA-5614 (CASSANDRA-6949)
 * Ensure that batchlog and hint timeouts do not produce hints (CASSANDRA-7058)
 * Merge groupable mutations in TriggerExecutor#execute() (CASSANDRA-7047)
 * Plug holes in resource release when wiring up StreamSession (CASSANDRA-7073)
 * Re-add parameter columns to tracing session (CASSANDRA-6942)
 * Preserves CQL metadata when updating table from thrift (CASSANDRA-6831)
Merged from 1.2:
 * Fix nodetool display with vnodes (CASSANDRA-7082)
 * Add UNLOGGED, COUNTER options to BATCH documentation (CASSANDRA-6816)
 * add extra SSL cipher suites (CASSANDRA-6613)
 * fix nodetool getsstables for blob PK (CASSANDRA-6803)
 * Fix BatchlogManager#deleteBatch() use of millisecond timestamps
   (CASSANDRA-6822)
 * Continue assassinating even if the endpoint vanishes (CASSANDRA-6787)
 * Schedule schema pulls on change (CASSANDRA-6971)
 * Non-droppable verbs shouldn't be dropped from OTC (CASSANDRA-6980)
 * Shutdown batchlog executor in SS#drain() (CASSANDRA-7025)
 * Fix batchlog to account for CF truncation records (CASSANDRA-6999)
 * Fix CQLSH parsing of functions and BLOB literals (CASSANDRA-7018)
 * Properly load trustore in the native protocol (CASSANDRA-6847)
 * Always clean up references in SerializingCache (CASSANDRA-6994)
 * Don't shut MessagingService down when replacing a node (CASSANDRA-6476)
 * fix npe when doing -Dcassandra.fd_initial_value_ms (CASSANDRA-6751)


2.1.0-beta1
 * Add flush directory distinct from compaction directories (CASSANDRA-6357)
 * Require JNA by default (CASSANDRA-6575)
 * add listsnapshots command to nodetool (CASSANDRA-5742)
 * Introduce AtomicBTreeColumns (CASSANDRA-6271, 6692)
 * Multithreaded commitlog (CASSANDRA-3578)
 * allocate fixed index summary memory pool and resample cold index summaries 
   to use less memory (CASSANDRA-5519)
 * Removed multithreaded compaction (CASSANDRA-6142)
 * Parallelize fetching rows for low-cardinality indexes (CASSANDRA-1337)
 * change logging from log4j to logback (CASSANDRA-5883)
 * switch to LZ4 compression for internode communication (CASSANDRA-5887)
 * Stop using Thrift-generated Index* classes internally (CASSANDRA-5971)
 * Remove 1.2 network compatibility code (CASSANDRA-5960)
 * Remove leveled json manifest migration code (CASSANDRA-5996)
 * Remove CFDefinition (CASSANDRA-6253)
 * Use AtomicIntegerFieldUpdater in RefCountedMemory (CASSANDRA-6278)
 * User-defined types for CQL3 (CASSANDRA-5590)
 * Use of o.a.c.metrics in nodetool (CASSANDRA-5871, 6406)
 * Batch read from OTC's queue and cleanup (CASSANDRA-1632)
 * Secondary index support for collections (CASSANDRA-4511, 6383)
 * SSTable metadata(Stats.db) format change (CASSANDRA-6356)
 * Push composites support in the storage engine
   (CASSANDRA-5417, CASSANDRA-6520)
 * Add snapshot space used to cfstats (CASSANDRA-6231)
 * Add cardinality estimator for key count estimation (CASSANDRA-5906)
 * CF id is changed to be non-deterministic. Data dir/key cache are created
   uniquely for CF id (CASSANDRA-5202)
 * New counters implementation (CASSANDRA-6504)
 * Replace UnsortedColumns, EmptyColumns, TreeMapBackedSortedColumns with new
   ArrayBackedSortedColumns (CASSANDRA-6630, CASSANDRA-6662, CASSANDRA-6690)
 * Add option to use row cache with a given amount of rows (CASSANDRA-5357)
 * Avoid repairing already repaired data (CASSANDRA-5351)
 * Reject counter updates with USING TTL/TIMESTAMP (CASSANDRA-6649)
 * Replace index_interval with min/max_index_interval (CASSANDRA-6379)
 * Lift limitation that order by columns must be selected for IN queries (CASSANDRA-4911)


2.0.5
 * Reduce garbage generated by bloom filter lookups (CASSANDRA-6609)
 * Add ks.cf names to tombstone logging (CASSANDRA-6597)
 * Use LOCAL_QUORUM for LWT operations at LOCAL_SERIAL (CASSANDRA-6495)
 * Wait for gossip to settle before accepting client connections (CASSANDRA-4288)
 * Delete unfinished compaction incrementally (CASSANDRA-6086)
 * Allow specifying custom secondary index options in CQL3 (CASSANDRA-6480)
 * Improve replica pinning for cache efficiency in DES (CASSANDRA-6485)
 * Fix LOCAL_SERIAL from thrift (CASSANDRA-6584)
 * Don't special case received counts in CAS timeout exceptions (CASSANDRA-6595)
 * Add support for 2.1 global counter shards (CASSANDRA-6505)
 * Fix NPE when streaming connection is not yet established (CASSANDRA-6210)
 * Avoid rare duplicate read repair triggering (CASSANDRA-6606)
 * Fix paging discardFirst (CASSANDRA-6555)
 * Fix ArrayIndexOutOfBoundsException in 2ndary index query (CASSANDRA-6470)
 * Release sstables upon rebuilding 2i (CASSANDRA-6635)
 * Add AbstractCompactionStrategy.startup() method (CASSANDRA-6637)
 * SSTableScanner may skip rows during cleanup (CASSANDRA-6638)
 * sstables from stalled repair sessions can resurrect deleted data (CASSANDRA-6503)
 * Switch stress to use ITransportFactory (CASSANDRA-6641)
 * Fix IllegalArgumentException during prepare (CASSANDRA-6592)
 * Fix possible loss of 2ndary index entries during compaction (CASSANDRA-6517)
 * Fix direct Memory on architectures that do not support unaligned long access
   (CASSANDRA-6628)
 * Let scrub optionally skip broken counter partitions (CASSANDRA-5930)
Merged from 1.2:
 * fsync compression metadata (CASSANDRA-6531)
 * Validate CF existence on execution for prepared statement (CASSANDRA-6535)
 * Add ability to throttle batchlog replay (CASSANDRA-6550)
 * Fix executing LOCAL_QUORUM with SimpleStrategy (CASSANDRA-6545)
 * Avoid StackOverflow when using large IN queries (CASSANDRA-6567)
 * Nodetool upgradesstables includes secondary indexes (CASSANDRA-6598)
 * Paginate batchlog replay (CASSANDRA-6569)
 * skip blocking on streaming during drain (CASSANDRA-6603)
 * Improve error message when schema doesn't match loaded sstable (CASSANDRA-6262)
 * Add properties to adjust FD initial value and max interval (CASSANDRA-4375)
 * Fix preparing with batch and delete from collection (CASSANDRA-6607)
 * Fix ABSC reverse iterator's remove() method (CASSANDRA-6629)
 * Handle host ID conflicts properly (CASSANDRA-6615)
 * Move handling of migration event source to solve bootstrap race. (CASSANDRA-6648)
 * Make sure compaction throughput value doesn't overflow with int math (CASSANDRA-6647)


2.0.4
 * Allow removing snapshots of no-longer-existing CFs (CASSANDRA-6418)
 * add StorageService.stopDaemon() (CASSANDRA-4268)
 * add IRE for invalid CF supplied to get_count (CASSANDRA-5701)
 * add client encryption support to sstableloader (CASSANDRA-6378)
 * Fix accept() loop for SSL sockets post-shutdown (CASSANDRA-6468)
 * Fix size-tiered compaction in LCS L0 (CASSANDRA-6496)
 * Fix assertion failure in filterColdSSTables (CASSANDRA-6483)
 * Fix row tombstones in larger-than-memory compactions (CASSANDRA-6008)
 * Fix cleanup ClassCastException (CASSANDRA-6462)
 * Reduce gossip memory use by interning VersionedValue strings (CASSANDRA-6410)
 * Allow specifying datacenters to participate in a repair (CASSANDRA-6218)
 * Fix divide-by-zero in PCI (CASSANDRA-6403)
 * Fix setting last compacted key in the wrong level for LCS (CASSANDRA-6284)
 * Add millisecond precision formats to the timestamp parser (CASSANDRA-6395)
 * Expose a total memtable size metric for a CF (CASSANDRA-6391)
 * cqlsh: handle symlinks properly (CASSANDRA-6425)
 * Fix potential infinite loop when paging query with IN (CASSANDRA-6464)
 * Fix assertion error in AbstractQueryPager.discardFirst (CASSANDRA-6447)
 * Fix streaming older SSTable yields unnecessary tombstones (CASSANDRA-6527)
Merged from 1.2:
 * Improved error message on bad properties in DDL queries (CASSANDRA-6453)
 * Randomize batchlog candidates selection (CASSANDRA-6481)
 * Fix thundering herd on endpoint cache invalidation (CASSANDRA-6345, 6485)
 * Improve batchlog write performance with vnodes (CASSANDRA-6488)
 * cqlsh: quote single quotes in strings inside collections (CASSANDRA-6172)
 * Improve gossip performance for typical messages (CASSANDRA-6409)
 * Throw IRE if a prepared statement has more markers than supported 
   (CASSANDRA-5598)
 * Expose Thread metrics for the native protocol server (CASSANDRA-6234)
 * Change snapshot response message verb to INTERNAL to avoid dropping it 
   (CASSANDRA-6415)
 * Warn when collection read has > 65K elements (CASSANDRA-5428)
 * Fix cache persistence when both row and key cache are enabled 
   (CASSANDRA-6413)
 * (Hadoop) add describe_local_ring (CASSANDRA-6268)
 * Fix handling of concurrent directory creation failure (CASSANDRA-6459)
 * Allow executing CREATE statements multiple times (CASSANDRA-6471)
 * Don't send confusing info with timeouts (CASSANDRA-6491)
 * Don't resubmit counter mutation runnables internally (CASSANDRA-6427)
 * Don't drop local mutations without a hint (CASSANDRA-6510)
 * Don't allow null max_hint_window_in_ms (CASSANDRA-6419)
 * Validate SliceRange start and finish lengths (CASSANDRA-6521)


2.0.3
 * Fix FD leak on slice read path (CASSANDRA-6275)
 * Cancel read meter task when closing SSTR (CASSANDRA-6358)
 * free off-heap IndexSummary during bulk (CASSANDRA-6359)
 * Recover from IOException in accept() thread (CASSANDRA-6349)
 * Improve Gossip tolerance of abnormally slow tasks (CASSANDRA-6338)
 * Fix trying to hint timed out counter writes (CASSANDRA-6322)
 * Allow restoring specific columnfamilies from archived CL (CASSANDRA-4809)
 * Avoid flushing compaction_history after each operation (CASSANDRA-6287)
 * Fix repair assertion error when tombstones expire (CASSANDRA-6277)
 * Skip loading corrupt key cache (CASSANDRA-6260)
 * Fixes for compacting larger-than-memory rows (CASSANDRA-6274)
 * Compact hottest sstables first and optionally omit coldest from
   compaction entirely (CASSANDRA-6109)
 * Fix modifying column_metadata from thrift (CASSANDRA-6182)
 * cqlsh: fix LIST USERS output (CASSANDRA-6242)
 * Add IRequestSink interface (CASSANDRA-6248)
 * Update memtable size while flushing (CASSANDRA-6249)
 * Provide hooks around CQL2/CQL3 statement execution (CASSANDRA-6252)
 * Require Permission.SELECT for CAS updates (CASSANDRA-6247)
 * New CQL-aware SSTableWriter (CASSANDRA-5894)
 * Reject CAS operation when the protocol v1 is used (CASSANDRA-6270)
 * Correctly throw error when frame too large (CASSANDRA-5981)
 * Fix serialization bug in PagedRange with 2ndary indexes (CASSANDRA-6299)
 * Fix CQL3 table validation in Thrift (CASSANDRA-6140)
 * Fix bug missing results with IN clauses (CASSANDRA-6327)
 * Fix paging with reversed slices (CASSANDRA-6343)
 * Set minTimestamp correctly to be able to drop expired sstables (CASSANDRA-6337)
 * Support NaN and Infinity as float literals (CASSANDRA-6003)
 * Remove RF from nodetool ring output (CASSANDRA-6289)
 * Fix attempting to flush empty rows (CASSANDRA-6374)
 * Fix potential out of bounds exception when paging (CASSANDRA-6333)
Merged from 1.2:
 * Optimize FD phi calculation (CASSANDRA-6386)
 * Improve initial FD phi estimate when starting up (CASSANDRA-6385)
 * Don't list CQL3 table in CLI describe even if named explicitely 
   (CASSANDRA-5750)
 * Invalidate row cache when dropping CF (CASSANDRA-6351)
 * add non-jamm path for cached statements (CASSANDRA-6293)
 * add windows bat files for shell commands (CASSANDRA-6145)
 * Require logging in for Thrift CQL2/3 statement preparation (CASSANDRA-6254)
 * restrict max_num_tokens to 1536 (CASSANDRA-6267)
 * Nodetool gets default JMX port from cassandra-env.sh (CASSANDRA-6273)
 * make calculatePendingRanges asynchronous (CASSANDRA-6244)
 * Remove blocking flushes in gossip thread (CASSANDRA-6297)
 * Fix potential socket leak in connectionpool creation (CASSANDRA-6308)
 * Allow LOCAL_ONE/LOCAL_QUORUM to work with SimpleStrategy (CASSANDRA-6238)
 * cqlsh: handle 'null' as session duration (CASSANDRA-6317)
 * Fix json2sstable handling of range tombstones (CASSANDRA-6316)
 * Fix missing one row in reverse query (CASSANDRA-6330)
 * Fix reading expired row value from row cache (CASSANDRA-6325)
 * Fix AssertionError when doing set element deletion (CASSANDRA-6341)
 * Make CL code for the native protocol match the one in C* 2.0
   (CASSANDRA-6347)
 * Disallow altering CQL3 table from thrift (CASSANDRA-6370)
 * Fix size computation of prepared statement (CASSANDRA-6369)


2.0.2
 * Update FailureDetector to use nanontime (CASSANDRA-4925)
 * Fix FileCacheService regressions (CASSANDRA-6149)
 * Never return WriteTimeout for CL.ANY (CASSANDRA-6132)
 * Fix race conditions in bulk loader (CASSANDRA-6129)
 * Add configurable metrics reporting (CASSANDRA-4430)
 * drop queries exceeding a configurable number of tombstones (CASSANDRA-6117)
 * Track and persist sstable read activity (CASSANDRA-5515)
 * Fixes for speculative retry (CASSANDRA-5932, CASSANDRA-6194)
 * Improve memory usage of metadata min/max column names (CASSANDRA-6077)
 * Fix thrift validation refusing row markers on CQL3 tables (CASSANDRA-6081)
 * Fix insertion of collections with CAS (CASSANDRA-6069)
 * Correctly send metadata on SELECT COUNT (CASSANDRA-6080)
 * Track clients' remote addresses in ClientState (CASSANDRA-6070)
 * Create snapshot dir if it does not exist when migrating
   leveled manifest (CASSANDRA-6093)
 * make sequential nodetool repair the default (CASSANDRA-5950)
 * Add more hooks for compaction strategy implementations (CASSANDRA-6111)
 * Fix potential NPE on composite 2ndary indexes (CASSANDRA-6098)
 * Delete can potentially be skipped in batch (CASSANDRA-6115)
 * Allow alter keyspace on system_traces (CASSANDRA-6016)
 * Disallow empty column names in cql (CASSANDRA-6136)
 * Use Java7 file-handling APIs and fix file moving on Windows (CASSANDRA-5383)
 * Save compaction history to system keyspace (CASSANDRA-5078)
 * Fix NPE if StorageService.getOperationMode() is executed before full startup (CASSANDRA-6166)
 * CQL3: support pre-epoch longs for TimestampType (CASSANDRA-6212)
 * Add reloadtriggers command to nodetool (CASSANDRA-4949)
 * cqlsh: ignore empty 'value alias' in DESCRIBE (CASSANDRA-6139)
 * Fix sstable loader (CASSANDRA-6205)
 * Reject bootstrapping if the node already exists in gossip (CASSANDRA-5571)
 * Fix NPE while loading paxos state (CASSANDRA-6211)
 * cqlsh: add SHOW SESSION <tracing-session> command (CASSANDRA-6228)
Merged from 1.2:
 * (Hadoop) Require CFRR batchSize to be at least 2 (CASSANDRA-6114)
 * Add a warning for small LCS sstable size (CASSANDRA-6191)
 * Add ability to list specific KS/CF combinations in nodetool cfstats (CASSANDRA-4191)
 * Mark CF clean if a mutation raced the drop and got it marked dirty (CASSANDRA-5946)
 * Add a LOCAL_ONE consistency level (CASSANDRA-6202)
 * Limit CQL prepared statement cache by size instead of count (CASSANDRA-6107)
 * Tracing should log write failure rather than raw exceptions (CASSANDRA-6133)
 * lock access to TM.endpointToHostIdMap (CASSANDRA-6103)
 * Allow estimated memtable size to exceed slab allocator size (CASSANDRA-6078)
 * Start MeteredFlusher earlier to prevent OOM during CL replay (CASSANDRA-6087)
 * Avoid sending Truncate command to fat clients (CASSANDRA-6088)
 * Allow where clause conditions to be in parenthesis (CASSANDRA-6037)
 * Do not open non-ssl storage port if encryption option is all (CASSANDRA-3916)
 * Move batchlog replay to its own executor (CASSANDRA-6079)
 * Add tombstone debug threshold and histogram (CASSANDRA-6042, 6057)
 * Enable tcp keepalive on incoming connections (CASSANDRA-4053)
 * Fix fat client schema pull NPE (CASSANDRA-6089)
 * Fix memtable flushing for indexed tables (CASSANDRA-6112)
 * Fix skipping columns with multiple slices (CASSANDRA-6119)
 * Expose connected thrift + native client counts (CASSANDRA-5084)
 * Optimize auth setup (CASSANDRA-6122)
 * Trace index selection (CASSANDRA-6001)
 * Update sstablesPerReadHistogram to use biased sampling (CASSANDRA-6164)
 * Log UnknownColumnfamilyException when closing socket (CASSANDRA-5725)
 * Properly error out on CREATE INDEX for counters table (CASSANDRA-6160)
 * Handle JMX notification failure for repair (CASSANDRA-6097)
 * (Hadoop) Fetch no more than 128 splits in parallel (CASSANDRA-6169)
 * stress: add username/password authentication support (CASSANDRA-6068)
 * Fix indexed queries with row cache enabled on parent table (CASSANDRA-5732)
 * Fix compaction race during columnfamily drop (CASSANDRA-5957)
 * Fix validation of empty column names for compact tables (CASSANDRA-6152)
 * Skip replaying mutations that pass CRC but fail to deserialize (CASSANDRA-6183)
 * Rework token replacement to use replace_address (CASSANDRA-5916)
 * Fix altering column types (CASSANDRA-6185)
 * cqlsh: fix CREATE/ALTER WITH completion (CASSANDRA-6196)
 * add windows bat files for shell commands (CASSANDRA-6145)
 * Fix potential stack overflow during range tombstones insertion (CASSANDRA-6181)
 * (Hadoop) Make LOCAL_ONE the default consistency level (CASSANDRA-6214)


2.0.1
 * Fix bug that could allow reading deleted data temporarily (CASSANDRA-6025)
 * Improve memory use defaults (CASSANDRA-6059)
 * Make ThriftServer more easlly extensible (CASSANDRA-6058)
 * Remove Hadoop dependency from ITransportFactory (CASSANDRA-6062)
 * add file_cache_size_in_mb setting (CASSANDRA-5661)
 * Improve error message when yaml contains invalid properties (CASSANDRA-5958)
 * Improve leveled compaction's ability to find non-overlapping L0 compactions
   to work on concurrently (CASSANDRA-5921)
 * Notify indexer of columns shadowed by range tombstones (CASSANDRA-5614)
 * Log Merkle tree stats (CASSANDRA-2698)
 * Switch from crc32 to adler32 for compressed sstable checksums (CASSANDRA-5862)
 * Improve offheap memcpy performance (CASSANDRA-5884)
 * Use a range aware scanner for cleanup (CASSANDRA-2524)
 * Cleanup doesn't need to inspect sstables that contain only local data
   (CASSANDRA-5722)
 * Add ability for CQL3 to list partition keys (CASSANDRA-4536)
 * Improve native protocol serialization (CASSANDRA-5664)
 * Upgrade Thrift to 0.9.1 (CASSANDRA-5923)
 * Require superuser status for adding triggers (CASSANDRA-5963)
 * Make standalone scrubber handle old and new style leveled manifest
   (CASSANDRA-6005)
 * Fix paxos bugs (CASSANDRA-6012, 6013, 6023)
 * Fix paged ranges with multiple replicas (CASSANDRA-6004)
 * Fix potential AssertionError during tracing (CASSANDRA-6041)
 * Fix NPE in sstablesplit (CASSANDRA-6027)
 * Migrate pre-2.0 key/value/column aliases to system.schema_columns
   (CASSANDRA-6009)
 * Paging filter empty rows too agressively (CASSANDRA-6040)
 * Support variadic parameters for IN clauses (CASSANDRA-4210)
 * cqlsh: return the result of CAS writes (CASSANDRA-5796)
 * Fix validation of IN clauses with 2ndary indexes (CASSANDRA-6050)
 * Support named bind variables in CQL (CASSANDRA-6033)
Merged from 1.2:
 * Allow cache-keys-to-save to be set at runtime (CASSANDRA-5980)
 * Avoid second-guessing out-of-space state (CASSANDRA-5605)
 * Tuning knobs for dealing with large blobs and many CFs (CASSANDRA-5982)
 * (Hadoop) Fix CQLRW for thrift tables (CASSANDRA-6002)
 * Fix possible divide-by-zero in HHOM (CASSANDRA-5990)
 * Allow local batchlog writes for CL.ANY (CASSANDRA-5967)
 * Upgrade metrics-core to version 2.2.0 (CASSANDRA-5947)
 * Fix CqlRecordWriter with composite keys (CASSANDRA-5949)
 * Add snitch, schema version, cluster, partitioner to JMX (CASSANDRA-5881)
 * Allow disabling SlabAllocator (CASSANDRA-5935)
 * Make user-defined compaction JMX blocking (CASSANDRA-4952)
 * Fix streaming does not transfer wrapped range (CASSANDRA-5948)
 * Fix loading index summary containing empty key (CASSANDRA-5965)
 * Correctly handle limits in CompositesSearcher (CASSANDRA-5975)
 * Pig: handle CQL collections (CASSANDRA-5867)
 * Pass the updated cf to the PRSI index() method (CASSANDRA-5999)
 * Allow empty CQL3 batches (as no-op) (CASSANDRA-5994)
 * Support null in CQL3 functions (CASSANDRA-5910)
 * Replace the deprecated MapMaker with CacheLoader (CASSANDRA-6007)
 * Add SSTableDeletingNotification to DataTracker (CASSANDRA-6010)
 * Fix snapshots in use get deleted during snapshot repair (CASSANDRA-6011)
 * Move hints and exception count to o.a.c.metrics (CASSANDRA-6017)
 * Fix memory leak in snapshot repair (CASSANDRA-6047)
 * Fix sstable2sjon for CQL3 tables (CASSANDRA-5852)


2.0.0
 * Fix thrift validation when inserting into CQL3 tables (CASSANDRA-5138)
 * Fix periodic memtable flushing behavior with clean memtables (CASSANDRA-5931)
 * Fix dateOf() function for pre-2.0 timestamp columns (CASSANDRA-5928)
 * Fix SSTable unintentionally loads BF when opened for batch (CASSANDRA-5938)
 * Add stream session progress to JMX (CASSANDRA-4757)
 * Fix NPE during CAS operation (CASSANDRA-5925)
Merged from 1.2:
 * Fix getBloomFilterDiskSpaceUsed for AlwaysPresentFilter (CASSANDRA-5900)
 * Don't announce schema version until we've loaded the changes locally
   (CASSANDRA-5904)
 * Fix to support off heap bloom filters size greater than 2 GB (CASSANDRA-5903)
 * Properly handle parsing huge map and set literals (CASSANDRA-5893)


2.0.0-rc2
 * enable vnodes by default (CASSANDRA-5869)
 * fix CAS contention timeout (CASSANDRA-5830)
 * fix HsHa to respect max frame size (CASSANDRA-4573)
 * Fix (some) 2i on composite components omissions (CASSANDRA-5851)
 * cqlsh: add DESCRIBE FULL SCHEMA variant (CASSANDRA-5880)
Merged from 1.2:
 * Correctly validate sparse composite cells in scrub (CASSANDRA-5855)
 * Add KeyCacheHitRate metric to CF metrics (CASSANDRA-5868)
 * cqlsh: add support for multiline comments (CASSANDRA-5798)
 * Handle CQL3 SELECT duplicate IN restrictions on clustering columns
   (CASSANDRA-5856)


2.0.0-rc1
 * improve DecimalSerializer performance (CASSANDRA-5837)
 * fix potential spurious wakeup in AsyncOneResponse (CASSANDRA-5690)
 * fix schema-related trigger issues (CASSANDRA-5774)
 * Better validation when accessing CQL3 table from thrift (CASSANDRA-5138)
 * Fix assertion error during repair (CASSANDRA-5801)
 * Fix range tombstone bug (CASSANDRA-5805)
 * DC-local CAS (CASSANDRA-5797)
 * Add a native_protocol_version column to the system.local table (CASSANRDA-5819)
 * Use index_interval from cassandra.yaml when upgraded (CASSANDRA-5822)
 * Fix buffer underflow on socket close (CASSANDRA-5792)
Merged from 1.2:
 * Fix reading DeletionTime from 1.1-format sstables (CASSANDRA-5814)
 * cqlsh: add collections support to COPY (CASSANDRA-5698)
 * retry important messages for any IOException (CASSANDRA-5804)
 * Allow empty IN relations in SELECT/UPDATE/DELETE statements (CASSANDRA-5626)
 * cqlsh: fix crashing on Windows due to libedit detection (CASSANDRA-5812)
 * fix bulk-loading compressed sstables (CASSANDRA-5820)
 * (Hadoop) fix quoting in CqlPagingRecordReader and CqlRecordWriter 
   (CASSANDRA-5824)
 * update default LCS sstable size to 160MB (CASSANDRA-5727)
 * Allow compacting 2Is via nodetool (CASSANDRA-5670)
 * Hex-encode non-String keys in OPP (CASSANDRA-5793)
 * nodetool history logging (CASSANDRA-5823)
 * (Hadoop) fix support for Thrift tables in CqlPagingRecordReader 
   (CASSANDRA-5752)
 * add "all time blocked" to StatusLogger output (CASSANDRA-5825)
 * Future-proof inter-major-version schema migrations (CASSANDRA-5845)
 * (Hadoop) add CqlPagingRecordReader support for ReversedType in Thrift table
   (CASSANDRA-5718)
 * Add -no-snapshot option to scrub (CASSANDRA-5891)
 * Fix to support off heap bloom filters size greater than 2 GB (CASSANDRA-5903)
 * Properly handle parsing huge map and set literals (CASSANDRA-5893)
 * Fix LCS L0 compaction may overlap in L1 (CASSANDRA-5907)
 * New sstablesplit tool to split large sstables offline (CASSANDRA-4766)
 * Fix potential deadlock in native protocol server (CASSANDRA-5926)
 * Disallow incompatible type change in CQL3 (CASSANDRA-5882)
Merged from 1.1:
 * Correctly validate sparse composite cells in scrub (CASSANDRA-5855)


2.0.0-beta2
 * Replace countPendingHints with Hints Created metric (CASSANDRA-5746)
 * Allow nodetool with no args, and with help to run without a server (CASSANDRA-5734)
 * Cleanup AbstractType/TypeSerializer classes (CASSANDRA-5744)
 * Remove unimplemented cli option schema-mwt (CASSANDRA-5754)
 * Support range tombstones in thrift (CASSANDRA-5435)
 * Normalize table-manipulating CQL3 statements' class names (CASSANDRA-5759)
 * cqlsh: add missing table options to DESCRIBE output (CASSANDRA-5749)
 * Fix assertion error during repair (CASSANDRA-5757)
 * Fix bulkloader (CASSANDRA-5542)
 * Add LZ4 compression to the native protocol (CASSANDRA-5765)
 * Fix bugs in the native protocol v2 (CASSANDRA-5770)
 * CAS on 'primary key only' table (CASSANDRA-5715)
 * Support streaming SSTables of old versions (CASSANDRA-5772)
 * Always respect protocol version in native protocol (CASSANDRA-5778)
 * Fix ConcurrentModificationException during streaming (CASSANDRA-5782)
 * Update deletion timestamp in Commit#updatesWithPaxosTime (CASSANDRA-5787)
 * Thrift cas() method crashes if input columns are not sorted (CASSANDRA-5786)
 * Order columns names correctly when querying for CAS (CASSANDRA-5788)
 * Fix streaming retry (CASSANDRA-5775)
Merged from 1.2:
 * if no seeds can be a reached a node won't start in a ring by itself (CASSANDRA-5768)
 * add cassandra.unsafesystem property (CASSANDRA-5704)
 * (Hadoop) quote identifiers in CqlPagingRecordReader (CASSANDRA-5763)
 * Add replace_node functionality for vnodes (CASSANDRA-5337)
 * Add timeout events to query traces (CASSANDRA-5520)
 * Fix serialization of the LEFT gossip value (CASSANDRA-5696)
 * Pig: support for cql3 tables (CASSANDRA-5234)
 * Fix skipping range tombstones with reverse queries (CASSANDRA-5712)
 * Expire entries out of ThriftSessionManager (CASSANDRA-5719)
 * Don't keep ancestor information in memory (CASSANDRA-5342)
 * Expose native protocol server status in nodetool info (CASSANDRA-5735)
 * Fix pathetic performance of range tombstones (CASSANDRA-5677)
 * Fix querying with an empty (impossible) range (CASSANDRA-5573)
 * cqlsh: handle CUSTOM 2i in DESCRIBE output (CASSANDRA-5760)
 * Fix minor bug in Range.intersects(Bound) (CASSANDRA-5771)
 * cqlsh: handle disabled compression in DESCRIBE output (CASSANDRA-5766)
 * Ensure all UP events are notified on the native protocol (CASSANDRA-5769)
 * Fix formatting of sstable2json with multiple -k arguments (CASSANDRA-5781)
 * Don't rely on row marker for queries in general to hide lost markers
   after TTL expires (CASSANDRA-5762)
 * Sort nodetool help output (CASSANDRA-5776)
 * Fix column expiring during 2 phases compaction (CASSANDRA-5799)
 * now() is being rejected in INSERTs when inside collections (CASSANDRA-5795)


2.0.0-beta1
 * Add support for indexing clustered columns (CASSANDRA-5125)
 * Removed on-heap row cache (CASSANDRA-5348)
 * use nanotime consistently for node-local timeouts (CASSANDRA-5581)
 * Avoid unnecessary second pass on name-based queries (CASSANDRA-5577)
 * Experimental triggers (CASSANDRA-1311)
 * JEMalloc support for off-heap allocation (CASSANDRA-3997)
 * Single-pass compaction (CASSANDRA-4180)
 * Removed token range bisection (CASSANDRA-5518)
 * Removed compatibility with pre-1.2.5 sstables and network messages
   (CASSANDRA-5511)
 * removed PBSPredictor (CASSANDRA-5455)
 * CAS support (CASSANDRA-5062, 5441, 5442, 5443, 5619, 5667)
 * Leveled compaction performs size-tiered compactions in L0 
   (CASSANDRA-5371, 5439)
 * Add yaml network topology snitch for mixed ec2/other envs (CASSANDRA-5339)
 * Log when a node is down longer than the hint window (CASSANDRA-4554)
 * Optimize tombstone creation for ExpiringColumns (CASSANDRA-4917)
 * Improve LeveledScanner work estimation (CASSANDRA-5250, 5407)
 * Replace compaction lock with runWithCompactionsDisabled (CASSANDRA-3430)
 * Change Message IDs to ints (CASSANDRA-5307)
 * Move sstable level information into the Stats component, removing the
   need for a separate Manifest file (CASSANDRA-4872)
 * avoid serializing to byte[] on commitlog append (CASSANDRA-5199)
 * make index_interval configurable per columnfamily (CASSANDRA-3961, CASSANDRA-5650)
 * add default_time_to_live (CASSANDRA-3974)
 * add memtable_flush_period_in_ms (CASSANDRA-4237)
 * replace supercolumns internally by composites (CASSANDRA-3237, 5123)
 * upgrade thrift to 0.9.0 (CASSANDRA-3719)
 * drop unnecessary keyspace parameter from user-defined compaction API 
   (CASSANDRA-5139)
 * more robust solution to incomplete compactions + counters (CASSANDRA-5151)
 * Change order of directory searching for c*.in.sh (CASSANDRA-3983)
 * Add tool to reset SSTable compaction level for LCS (CASSANDRA-5271)
 * Allow custom configuration loader (CASSANDRA-5045)
 * Remove memory emergency pressure valve logic (CASSANDRA-3534)
 * Reduce request latency with eager retry (CASSANDRA-4705)
 * cqlsh: Remove ASSUME command (CASSANDRA-5331)
 * Rebuild BF when loading sstables if bloom_filter_fp_chance
   has changed since compaction (CASSANDRA-5015)
 * remove row-level bloom filters (CASSANDRA-4885)
 * Change Kernel Page Cache skipping into row preheating (disabled by default)
   (CASSANDRA-4937)
 * Improve repair by deciding on a gcBefore before sending
   out TreeRequests (CASSANDRA-4932)
 * Add an official way to disable compactions (CASSANDRA-5074)
 * Reenable ALTER TABLE DROP with new semantics (CASSANDRA-3919)
 * Add binary protocol versioning (CASSANDRA-5436)
 * Swap THshaServer for TThreadedSelectorServer (CASSANDRA-5530)
 * Add alias support to SELECT statement (CASSANDRA-5075)
 * Don't create empty RowMutations in CommitLogReplayer (CASSANDRA-5541)
 * Use range tombstones when dropping cfs/columns from schema (CASSANDRA-5579)
 * cqlsh: drop CQL2/CQL3-beta support (CASSANDRA-5585)
 * Track max/min column names in sstables to be able to optimize slice
   queries (CASSANDRA-5514, CASSANDRA-5595, CASSANDRA-5600)
 * Binary protocol: allow batching already prepared statements (CASSANDRA-4693)
 * Allow preparing timestamp, ttl and limit in CQL3 queries (CASSANDRA-4450)
 * Support native link w/o JNA in Java7 (CASSANDRA-3734)
 * Use SASL authentication in binary protocol v2 (CASSANDRA-5545)
 * Replace Thrift HsHa with LMAX Disruptor based implementation (CASSANDRA-5582)
 * cqlsh: Add row count to SELECT output (CASSANDRA-5636)
 * Include a timestamp with all read commands to determine column expiration
   (CASSANDRA-5149)
 * Streaming 2.0 (CASSANDRA-5286, 5699)
 * Conditional create/drop ks/table/index statements in CQL3 (CASSANDRA-2737)
 * more pre-table creation property validation (CASSANDRA-5693)
 * Redesign repair messages (CASSANDRA-5426)
 * Fix ALTER RENAME post-5125 (CASSANDRA-5702)
 * Disallow renaming a 2ndary indexed column (CASSANDRA-5705)
 * Rename Table to Keyspace (CASSANDRA-5613)
 * Ensure changing column_index_size_in_kb on different nodes don't corrupt the
   sstable (CASSANDRA-5454)
 * Move resultset type information into prepare, not execute (CASSANDRA-5649)
 * Auto paging in binary protocol (CASSANDRA-4415, 5714)
 * Don't tie client side use of AbstractType to JDBC (CASSANDRA-4495)
 * Adds new TimestampType to replace DateType (CASSANDRA-5723, CASSANDRA-5729)
Merged from 1.2:
 * make starting native protocol server idempotent (CASSANDRA-5728)
 * Fix loading key cache when a saved entry is no longer valid (CASSANDRA-5706)
 * Fix serialization of the LEFT gossip value (CASSANDRA-5696)
 * cqlsh: Don't show 'null' in place of empty values (CASSANDRA-5675)
 * Race condition in detecting version on a mixed 1.1/1.2 cluster
   (CASSANDRA-5692)
 * Fix skipping range tombstones with reverse queries (CASSANDRA-5712)
 * Expire entries out of ThriftSessionManager (CASSANRDA-5719)
 * Don't keep ancestor information in memory (CASSANDRA-5342)
 * cqlsh: fix handling of semicolons inside BATCH queries (CASSANDRA-5697)


1.2.6
 * Fix tracing when operation completes before all responses arrive 
   (CASSANDRA-5668)
 * Fix cross-DC mutation forwarding (CASSANDRA-5632)
 * Reduce SSTableLoader memory usage (CASSANDRA-5555)
 * Scale hinted_handoff_throttle_in_kb to cluster size (CASSANDRA-5272)
 * (Hadoop) Add CQL3 input/output formats (CASSANDRA-4421, 5622)
 * (Hadoop) Fix InputKeyRange in CFIF (CASSANDRA-5536)
 * Fix dealing with ridiculously large max sstable sizes in LCS (CASSANDRA-5589)
 * Ignore pre-truncate hints (CASSANDRA-4655)
 * Move System.exit on OOM into a separate thread (CASSANDRA-5273)
 * Write row markers when serializing schema (CASSANDRA-5572)
 * Check only SSTables for the requested range when streaming (CASSANDRA-5569)
 * Improve batchlog replay behavior and hint ttl handling (CASSANDRA-5314)
 * Exclude localTimestamp from validation for tombstones (CASSANDRA-5398)
 * cqlsh: add custom prompt support (CASSANDRA-5539)
 * Reuse prepared statements in hot auth queries (CASSANDRA-5594)
 * cqlsh: add vertical output option (see EXPAND) (CASSANDRA-5597)
 * Add a rate limit option to stress (CASSANDRA-5004)
 * have BulkLoader ignore snapshots directories (CASSANDRA-5587) 
 * fix SnitchProperties logging context (CASSANDRA-5602)
 * Expose whether jna is enabled and memory is locked via JMX (CASSANDRA-5508)
 * cqlsh: fix COPY FROM with ReversedType (CASSANDRA-5610)
 * Allow creating CUSTOM indexes on collections (CASSANDRA-5615)
 * Evaluate now() function at execution time (CASSANDRA-5616)
 * Expose detailed read repair metrics (CASSANDRA-5618)
 * Correct blob literal + ReversedType parsing (CASSANDRA-5629)
 * Allow GPFS to prefer the internal IP like EC2MRS (CASSANDRA-5630)
 * fix help text for -tspw cassandra-cli (CASSANDRA-5643)
 * don't throw away initial causes exceptions for internode encryption issues 
   (CASSANDRA-5644)
 * Fix message spelling errors for cql select statements (CASSANDRA-5647)
 * Suppress custom exceptions thru jmx (CASSANDRA-5652)
 * Update CREATE CUSTOM INDEX syntax (CASSANDRA-5639)
 * Fix PermissionDetails.equals() method (CASSANDRA-5655)
 * Never allow partition key ranges in CQL3 without token() (CASSANDRA-5666)
 * Gossiper incorrectly drops AppState for an upgrading node (CASSANDRA-5660)
 * Connection thrashing during multi-region ec2 during upgrade, due to 
   messaging version (CASSANDRA-5669)
 * Avoid over reconnecting in EC2MRS (CASSANDRA-5678)
 * Fix ReadResponseSerializer.serializedSize() for digest reads (CASSANDRA-5476)
 * allow sstable2json on 2i CFs (CASSANDRA-5694)
Merged from 1.1:
 * Remove buggy thrift max message length option (CASSANDRA-5529)
 * Fix NPE in Pig's widerow mode (CASSANDRA-5488)
 * Add split size parameter to Pig and disable split combination (CASSANDRA-5544)


1.2.5
 * make BytesToken.toString only return hex bytes (CASSANDRA-5566)
 * Ensure that submitBackground enqueues at least one task (CASSANDRA-5554)
 * fix 2i updates with identical values and timestamps (CASSANDRA-5540)
 * fix compaction throttling bursty-ness (CASSANDRA-4316)
 * reduce memory consumption of IndexSummary (CASSANDRA-5506)
 * remove per-row column name bloom filters (CASSANDRA-5492)
 * Include fatal errors in trace events (CASSANDRA-5447)
 * Ensure that PerRowSecondaryIndex is notified of row-level deletes
   (CASSANDRA-5445)
 * Allow empty blob literals in CQL3 (CASSANDRA-5452)
 * Fix streaming RangeTombstones at column index boundary (CASSANDRA-5418)
 * Fix preparing statements when current keyspace is not set (CASSANDRA-5468)
 * Fix SemanticVersion.isSupportedBy minor/patch handling (CASSANDRA-5496)
 * Don't provide oldCfId for post-1.1 system cfs (CASSANDRA-5490)
 * Fix primary range ignores replication strategy (CASSANDRA-5424)
 * Fix shutdown of binary protocol server (CASSANDRA-5507)
 * Fix repair -snapshot not working (CASSANDRA-5512)
 * Set isRunning flag later in binary protocol server (CASSANDRA-5467)
 * Fix use of CQL3 functions with descending clustering order (CASSANDRA-5472)
 * Disallow renaming columns one at a time for thrift table in CQL3
   (CASSANDRA-5531)
 * cqlsh: add CLUSTERING ORDER BY support to DESCRIBE (CASSANDRA-5528)
 * Add custom secondary index support to CQL3 (CASSANDRA-5484)
 * Fix repair hanging silently on unexpected error (CASSANDRA-5229)
 * Fix Ec2Snitch regression introduced by CASSANDRA-5171 (CASSANDRA-5432)
 * Add nodetool enablebackup/disablebackup (CASSANDRA-5556)
 * cqlsh: fix DESCRIBE after case insensitive USE (CASSANDRA-5567)
Merged from 1.1
 * Add retry mechanism to OTC for non-droppable_verbs (CASSANDRA-5393)
 * Use allocator information to improve memtable memory usage estimate
   (CASSANDRA-5497)
 * Fix trying to load deleted row into row cache on startup (CASSANDRA-4463)
 * fsync leveled manifest to avoid corruption (CASSANDRA-5535)
 * Fix Bound intersection computation (CASSANDRA-5551)
 * sstablescrub now respects max memory size in cassandra.in.sh (CASSANDRA-5562)


1.2.4
 * Ensure that PerRowSecondaryIndex updates see the most recent values
   (CASSANDRA-5397)
 * avoid duplicate index entries ind PrecompactedRow and 
   ParallelCompactionIterable (CASSANDRA-5395)
 * remove the index entry on oldColumn when new column is a tombstone 
   (CASSANDRA-5395)
 * Change default stream throughput from 400 to 200 mbps (CASSANDRA-5036)
 * Gossiper logs DOWN for symmetry with UP (CASSANDRA-5187)
 * Fix mixing prepared statements between keyspaces (CASSANDRA-5352)
 * Fix consistency level during bootstrap - strike 3 (CASSANDRA-5354)
 * Fix transposed arguments in AlreadyExistsException (CASSANDRA-5362)
 * Improve asynchronous hint delivery (CASSANDRA-5179)
 * Fix Guava dependency version (12.0 -> 13.0.1) for Maven (CASSANDRA-5364)
 * Validate that provided CQL3 collection value are < 64K (CASSANDRA-5355)
 * Make upgradeSSTable skip current version sstables by default (CASSANDRA-5366)
 * Optimize min/max timestamp collection (CASSANDRA-5373)
 * Invalid streamId in cql binary protocol when using invalid CL 
   (CASSANDRA-5164)
 * Fix validation for IN where clauses with collections (CASSANDRA-5376)
 * Copy resultSet on count query to avoid ConcurrentModificationException 
   (CASSANDRA-5382)
 * Correctly typecheck in CQL3 even with ReversedType (CASSANDRA-5386)
 * Fix streaming compressed files when using encryption (CASSANDRA-5391)
 * cassandra-all 1.2.0 pom missing netty dependency (CASSANDRA-5392)
 * Fix writetime/ttl functions on null values (CASSANDRA-5341)
 * Fix NPE during cql3 select with token() (CASSANDRA-5404)
 * IndexHelper.skipBloomFilters won't skip non-SHA filters (CASSANDRA-5385)
 * cqlsh: Print maps ordered by key, sort sets (CASSANDRA-5413)
 * Add null syntax support in CQL3 for inserts (CASSANDRA-3783)
 * Allow unauthenticated set_keyspace() calls (CASSANDRA-5423)
 * Fix potential incremental backups race (CASSANDRA-5410)
 * Fix prepared BATCH statements with batch-level timestamps (CASSANDRA-5415)
 * Allow overriding superuser setup delay (CASSANDRA-5430)
 * cassandra-shuffle with JMX usernames and passwords (CASSANDRA-5431)
Merged from 1.1:
 * cli: Quote ks and cf names in schema output when needed (CASSANDRA-5052)
 * Fix bad default for min/max timestamp in SSTableMetadata (CASSANDRA-5372)
 * Fix cf name extraction from manifest in Directories.migrateFile() 
   (CASSANDRA-5242)
 * Support pluggable internode authentication (CASSANDRA-5401)


1.2.3
 * add check for sstable overlap within a level on startup (CASSANDRA-5327)
 * replace ipv6 colons in jmx object names (CASSANDRA-5298, 5328)
 * Avoid allocating SSTableBoundedScanner during repair when the range does 
   not intersect the sstable (CASSANDRA-5249)
 * Don't lowercase property map keys (this breaks NTS) (CASSANDRA-5292)
 * Fix composite comparator with super columns (CASSANDRA-5287)
 * Fix insufficient validation of UPDATE queries against counter cfs
   (CASSANDRA-5300)
 * Fix PropertyFileSnitch default DC/Rack behavior (CASSANDRA-5285)
 * Handle null values when executing prepared statement (CASSANDRA-5081)
 * Add netty to pom dependencies (CASSANDRA-5181)
 * Include type arguments in Thrift CQLPreparedResult (CASSANDRA-5311)
 * Fix compaction not removing columns when bf_fp_ratio is 1 (CASSANDRA-5182)
 * cli: Warn about missing CQL3 tables in schema descriptions (CASSANDRA-5309)
 * Re-enable unknown option in replication/compaction strategies option for
   backward compatibility (CASSANDRA-4795)
 * Add binary protocol support to stress (CASSANDRA-4993)
 * cqlsh: Fix COPY FROM value quoting and null handling (CASSANDRA-5305)
 * Fix repair -pr for vnodes (CASSANDRA-5329)
 * Relax CL for auth queries for non-default users (CASSANDRA-5310)
 * Fix AssertionError during repair (CASSANDRA-5245)
 * Don't announce migrations to pre-1.2 nodes (CASSANDRA-5334)
Merged from 1.1:
 * Update offline scrub for 1.0 -> 1.1 directory structure (CASSANDRA-5195)
 * add tmp flag to Descriptor hashcode (CASSANDRA-4021)
 * fix logging of "Found table data in data directories" when only system tables
   are present (CASSANDRA-5289)
 * cli: Add JMX authentication support (CASSANDRA-5080)
 * nodetool: ability to repair specific range (CASSANDRA-5280)
 * Fix possible assertion triggered in SliceFromReadCommand (CASSANDRA-5284)
 * cqlsh: Add inet type support on Windows (ipv4-only) (CASSANDRA-4801)
 * Fix race when initializing ColumnFamilyStore (CASSANDRA-5350)
 * Add UseTLAB JVM flag (CASSANDRA-5361)


1.2.2
 * fix potential for multiple concurrent compactions of the same sstables
   (CASSANDRA-5256)
 * avoid no-op caching of byte[] on commitlog append (CASSANDRA-5199)
 * fix symlinks under data dir not working (CASSANDRA-5185)
 * fix bug in compact storage metadata handling (CASSANDRA-5189)
 * Validate login for USE queries (CASSANDRA-5207)
 * cli: remove default username and password (CASSANDRA-5208)
 * configure populate_io_cache_on_flush per-CF (CASSANDRA-4694)
 * allow configuration of internode socket buffer (CASSANDRA-3378)
 * Make sstable directory picking blacklist-aware again (CASSANDRA-5193)
 * Correctly expire gossip states for edge cases (CASSANDRA-5216)
 * Improve handling of directory creation failures (CASSANDRA-5196)
 * Expose secondary indicies to the rest of nodetool (CASSANDRA-4464)
 * Binary protocol: avoid sending notification for 0.0.0.0 (CASSANDRA-5227)
 * add UseCondCardMark XX jvm settings on jdk 1.7 (CASSANDRA-4366)
 * CQL3 refactor to allow conversion function (CASSANDRA-5226)
 * Fix drop of sstables in some circumstance (CASSANDRA-5232)
 * Implement caching of authorization results (CASSANDRA-4295)
 * Add support for LZ4 compression (CASSANDRA-5038)
 * Fix missing columns in wide rows queries (CASSANDRA-5225)
 * Simplify auth setup and make system_auth ks alterable (CASSANDRA-5112)
 * Stop compactions from hanging during bootstrap (CASSANDRA-5244)
 * fix compressed streaming sending extra chunk (CASSANDRA-5105)
 * Add CQL3-based implementations of IAuthenticator and IAuthorizer
   (CASSANDRA-4898)
 * Fix timestamp-based tomstone removal logic (CASSANDRA-5248)
 * cli: Add JMX authentication support (CASSANDRA-5080)
 * Fix forceFlush behavior (CASSANDRA-5241)
 * cqlsh: Add username autocompletion (CASSANDRA-5231)
 * Fix CQL3 composite partition key error (CASSANDRA-5240)
 * Allow IN clause on last clustering key (CASSANDRA-5230)
Merged from 1.1:
 * fix start key/end token validation for wide row iteration (CASSANDRA-5168)
 * add ConfigHelper support for Thrift frame and max message sizes (CASSANDRA-5188)
 * fix nodetool repair not fail on node down (CASSANDRA-5203)
 * always collect tombstone hints (CASSANDRA-5068)
 * Fix error when sourcing file in cqlsh (CASSANDRA-5235)


1.2.1
 * stream undelivered hints on decommission (CASSANDRA-5128)
 * GossipingPropertyFileSnitch loads saved dc/rack info if needed (CASSANDRA-5133)
 * drain should flush system CFs too (CASSANDRA-4446)
 * add inter_dc_tcp_nodelay setting (CASSANDRA-5148)
 * re-allow wrapping ranges for start_token/end_token range pairitspwng (CASSANDRA-5106)
 * fix validation compaction of empty rows (CASSANDRA-5136)
 * nodetool methods to enable/disable hint storage/delivery (CASSANDRA-4750)
 * disallow bloom filter false positive chance of 0 (CASSANDRA-5013)
 * add threadpool size adjustment methods to JMXEnabledThreadPoolExecutor and 
   CompactionManagerMBean (CASSANDRA-5044)
 * fix hinting for dropped local writes (CASSANDRA-4753)
 * off-heap cache doesn't need mutable column container (CASSANDRA-5057)
 * apply disk_failure_policy to bad disks on initial directory creation 
   (CASSANDRA-4847)
 * Optimize name-based queries to use ArrayBackedSortedColumns (CASSANDRA-5043)
 * Fall back to old manifest if most recent is unparseable (CASSANDRA-5041)
 * pool [Compressed]RandomAccessReader objects on the partitioned read path
   (CASSANDRA-4942)
 * Add debug logging to list filenames processed by Directories.migrateFile 
   method (CASSANDRA-4939)
 * Expose black-listed directories via JMX (CASSANDRA-4848)
 * Log compaction merge counts (CASSANDRA-4894)
 * Minimize byte array allocation by AbstractData{Input,Output} (CASSANDRA-5090)
 * Add SSL support for the binary protocol (CASSANDRA-5031)
 * Allow non-schema system ks modification for shuffle to work (CASSANDRA-5097)
 * cqlsh: Add default limit to SELECT statements (CASSANDRA-4972)
 * cqlsh: fix DESCRIBE for 1.1 cfs in CQL3 (CASSANDRA-5101)
 * Correctly gossip with nodes >= 1.1.7 (CASSANDRA-5102)
 * Ensure CL guarantees on digest mismatch (CASSANDRA-5113)
 * Validate correctly selects on composite partition key (CASSANDRA-5122)
 * Fix exception when adding collection (CASSANDRA-5117)
 * Handle states for non-vnode clusters correctly (CASSANDRA-5127)
 * Refuse unrecognized replication and compaction strategy options (CASSANDRA-4795)
 * Pick the correct value validator in sstable2json for cql3 tables (CASSANDRA-5134)
 * Validate login for describe_keyspace, describe_keyspaces and set_keyspace
   (CASSANDRA-5144)
 * Fix inserting empty maps (CASSANDRA-5141)
 * Don't remove tokens from System table for node we know (CASSANDRA-5121)
 * fix streaming progress report for compresed files (CASSANDRA-5130)
 * Coverage analysis for low-CL queries (CASSANDRA-4858)
 * Stop interpreting dates as valid timeUUID value (CASSANDRA-4936)
 * Adds E notation for floating point numbers (CASSANDRA-4927)
 * Detect (and warn) unintentional use of the cql2 thrift methods when cql3 was
   intended (CASSANDRA-5172)
 * cli: Quote ks and cf names in schema output when needed (CASSANDRA-5052)
 * Fix cf name extraction from manifest in Directories.migrateFile() (CASSANDRA-5242)
 * Replace mistaken usage of commons-logging with slf4j (CASSANDRA-5464)
 * Ensure Jackson dependency matches lib (CASSANDRA-5126)
 * Expose droppable tombstone ratio stats over JMX (CASSANDRA-5159)
Merged from 1.1:
 * Simplify CompressedRandomAccessReader to work around JDK FD bug (CASSANDRA-5088)
 * Improve handling a changing target throttle rate mid-compaction (CASSANDRA-5087)
 * Pig: correctly decode row keys in widerow mode (CASSANDRA-5098)
 * nodetool repair command now prints progress (CASSANDRA-4767)
 * fix user defined compaction to run against 1.1 data directory (CASSANDRA-5118)
 * Fix CQL3 BATCH authorization caching (CASSANDRA-5145)
 * fix get_count returns incorrect value with TTL (CASSANDRA-5099)
 * better handling for mid-compaction failure (CASSANDRA-5137)
 * convert default marshallers list to map for better readability (CASSANDRA-5109)
 * fix ConcurrentModificationException in getBootstrapSource (CASSANDRA-5170)
 * fix sstable maxtimestamp for row deletes and pre-1.1.1 sstables (CASSANDRA-5153)
 * Fix thread growth on node removal (CASSANDRA-5175)
 * Make Ec2Region's datacenter name configurable (CASSANDRA-5155)


1.2.0
 * Disallow counters in collections (CASSANDRA-5082)
 * cqlsh: add unit tests (CASSANDRA-3920)
 * fix default bloom_filter_fp_chance for LeveledCompactionStrategy (CASSANDRA-5093)
Merged from 1.1:
 * add validation for get_range_slices with start_key and end_token (CASSANDRA-5089)


1.2.0-rc2
 * fix nodetool ownership display with vnodes (CASSANDRA-5065)
 * cqlsh: add DESCRIBE KEYSPACES command (CASSANDRA-5060)
 * Fix potential infinite loop when reloading CFS (CASSANDRA-5064)
 * Fix SimpleAuthorizer example (CASSANDRA-5072)
 * cqlsh: force CL.ONE for tracing and system.schema* queries (CASSANDRA-5070)
 * Includes cassandra-shuffle in the debian package (CASSANDRA-5058)
Merged from 1.1:
 * fix multithreaded compaction deadlock (CASSANDRA-4492)
 * fix temporarily missing schema after upgrade from pre-1.1.5 (CASSANDRA-5061)
 * Fix ALTER TABLE overriding compression options with defaults
   (CASSANDRA-4996, 5066)
 * fix specifying and altering crc_check_chance (CASSANDRA-5053)
 * fix Murmur3Partitioner ownership% calculation (CASSANDRA-5076)
 * Don't expire columns sooner than they should in 2ndary indexes (CASSANDRA-5079)


1.2-rc1
 * rename rpc_timeout settings to request_timeout (CASSANDRA-5027)
 * add BF with 0.1 FP to LCS by default (CASSANDRA-5029)
 * Fix preparing insert queries (CASSANDRA-5016)
 * Fix preparing queries with counter increment (CASSANDRA-5022)
 * Fix preparing updates with collections (CASSANDRA-5017)
 * Don't generate UUID based on other node address (CASSANDRA-5002)
 * Fix message when trying to alter a clustering key type (CASSANDRA-5012)
 * Update IAuthenticator to match the new IAuthorizer (CASSANDRA-5003)
 * Fix inserting only a key in CQL3 (CASSANDRA-5040)
 * Fix CQL3 token() function when used with strings (CASSANDRA-5050)
Merged from 1.1:
 * reduce log spam from invalid counter shards (CASSANDRA-5026)
 * Improve schema propagation performance (CASSANDRA-5025)
 * Fix for IndexHelper.IndexFor throws OOB Exception (CASSANDRA-5030)
 * cqlsh: make it possible to describe thrift CFs (CASSANDRA-4827)
 * cqlsh: fix timestamp formatting on some platforms (CASSANDRA-5046)


1.2-beta3
 * make consistency level configurable in cqlsh (CASSANDRA-4829)
 * fix cqlsh rendering of blob fields (CASSANDRA-4970)
 * fix cqlsh DESCRIBE command (CASSANDRA-4913)
 * save truncation position in system table (CASSANDRA-4906)
 * Move CompressionMetadata off-heap (CASSANDRA-4937)
 * allow CLI to GET cql3 columnfamily data (CASSANDRA-4924)
 * Fix rare race condition in getExpireTimeForEndpoint (CASSANDRA-4402)
 * acquire references to overlapping sstables during compaction so bloom filter
   doesn't get free'd prematurely (CASSANDRA-4934)
 * Don't share slice query filter in CQL3 SelectStatement (CASSANDRA-4928)
 * Separate tracing from Log4J (CASSANDRA-4861)
 * Exclude gcable tombstones from merkle-tree computation (CASSANDRA-4905)
 * Better printing of AbstractBounds for tracing (CASSANDRA-4931)
 * Optimize mostRecentTombstone check in CC.collectAllData (CASSANDRA-4883)
 * Change stream session ID to UUID to avoid collision from same node (CASSANDRA-4813)
 * Use Stats.db when bulk loading if present (CASSANDRA-4957)
 * Skip repair on system_trace and keyspaces with RF=1 (CASSANDRA-4956)
 * (cql3) Remove arbitrary SELECT limit (CASSANDRA-4918)
 * Correctly handle prepared operation on collections (CASSANDRA-4945)
 * Fix CQL3 LIMIT (CASSANDRA-4877)
 * Fix Stress for CQL3 (CASSANDRA-4979)
 * Remove cassandra specific exceptions from JMX interface (CASSANDRA-4893)
 * (CQL3) Force using ALLOW FILTERING on potentially inefficient queries (CASSANDRA-4915)
 * (cql3) Fix adding column when the table has collections (CASSANDRA-4982)
 * (cql3) Fix allowing collections with compact storage (CASSANDRA-4990)
 * (cql3) Refuse ttl/writetime function on collections (CASSANDRA-4992)
 * Replace IAuthority with new IAuthorizer (CASSANDRA-4874)
 * clqsh: fix KEY pseudocolumn escaping when describing Thrift tables
   in CQL3 mode (CASSANDRA-4955)
 * add basic authentication support for Pig CassandraStorage (CASSANDRA-3042)
 * fix CQL2 ALTER TABLE compaction_strategy_class altering (CASSANDRA-4965)
Merged from 1.1:
 * Fall back to old describe_splits if d_s_ex is not available (CASSANDRA-4803)
 * Improve error reporting when streaming ranges fail (CASSANDRA-5009)
 * Fix cqlsh timestamp formatting of timezone info (CASSANDRA-4746)
 * Fix assertion failure with leveled compaction (CASSANDRA-4799)
 * Check for null end_token in get_range_slice (CASSANDRA-4804)
 * Remove all remnants of removed nodes (CASSANDRA-4840)
 * Add aut-reloading of the log4j file in debian package (CASSANDRA-4855)
 * Fix estimated row cache entry size (CASSANDRA-4860)
 * reset getRangeSlice filter after finishing a row for get_paged_slice
   (CASSANDRA-4919)
 * expunge row cache post-truncate (CASSANDRA-4940)
 * Allow static CF definition with compact storage (CASSANDRA-4910)
 * Fix endless loop/compaction of schema_* CFs due to broken timestamps (CASSANDRA-4880)
 * Fix 'wrong class type' assertion in CounterColumn (CASSANDRA-4976)


1.2-beta2
 * fp rate of 1.0 disables BF entirely; LCS defaults to 1.0 (CASSANDRA-4876)
 * off-heap bloom filters for row keys (CASSANDRA_4865)
 * add extension point for sstable components (CASSANDRA-4049)
 * improve tracing output (CASSANDRA-4852, 4862)
 * make TRACE verb droppable (CASSANDRA-4672)
 * fix BulkLoader recognition of CQL3 columnfamilies (CASSANDRA-4755)
 * Sort commitlog segments for replay by id instead of mtime (CASSANDRA-4793)
 * Make hint delivery asynchronous (CASSANDRA-4761)
 * Pluggable Thrift transport factories for CLI and cqlsh (CASSANDRA-4609, 4610)
 * cassandra-cli: allow Double value type to be inserted to a column (CASSANDRA-4661)
 * Add ability to use custom TServerFactory implementations (CASSANDRA-4608)
 * optimize batchlog flushing to skip successful batches (CASSANDRA-4667)
 * include metadata for system keyspace itself in schema tables (CASSANDRA-4416)
 * add check to PropertyFileSnitch to verify presence of location for
   local node (CASSANDRA-4728)
 * add PBSPredictor consistency modeler (CASSANDRA-4261)
 * remove vestiges of Thrift unframed mode (CASSANDRA-4729)
 * optimize single-row PK lookups (CASSANDRA-4710)
 * adjust blockFor calculation to account for pending ranges due to node 
   movement (CASSANDRA-833)
 * Change CQL version to 3.0.0 and stop accepting 3.0.0-beta1 (CASSANDRA-4649)
 * (CQL3) Make prepared statement global instead of per connection 
   (CASSANDRA-4449)
 * Fix scrubbing of CQL3 created tables (CASSANDRA-4685)
 * (CQL3) Fix validation when using counter and regular columns in the same 
   table (CASSANDRA-4706)
 * Fix bug starting Cassandra with simple authentication (CASSANDRA-4648)
 * Add support for batchlog in CQL3 (CASSANDRA-4545, 4738)
 * Add support for multiple column family outputs in CFOF (CASSANDRA-4208)
 * Support repairing only the local DC nodes (CASSANDRA-4747)
 * Use rpc_address for binary protocol and change default port (CASSANDRA-4751)
 * Fix use of collections in prepared statements (CASSANDRA-4739)
 * Store more information into peers table (CASSANDRA-4351, 4814)
 * Configurable bucket size for size tiered compaction (CASSANDRA-4704)
 * Run leveled compaction in parallel (CASSANDRA-4310)
 * Fix potential NPE during CFS reload (CASSANDRA-4786)
 * Composite indexes may miss results (CASSANDRA-4796)
 * Move consistency level to the protocol level (CASSANDRA-4734, 4824)
 * Fix Subcolumn slice ends not respected (CASSANDRA-4826)
 * Fix Assertion error in cql3 select (CASSANDRA-4783)
 * Fix list prepend logic (CQL3) (CASSANDRA-4835)
 * Add booleans as literals in CQL3 (CASSANDRA-4776)
 * Allow renaming PK columns in CQL3 (CASSANDRA-4822)
 * Fix binary protocol NEW_NODE event (CASSANDRA-4679)
 * Fix potential infinite loop in tombstone compaction (CASSANDRA-4781)
 * Remove system tables accounting from schema (CASSANDRA-4850)
 * (cql3) Force provided columns in clustering key order in 
   'CLUSTERING ORDER BY' (CASSANDRA-4881)
 * Fix composite index bug (CASSANDRA-4884)
 * Fix short read protection for CQL3 (CASSANDRA-4882)
 * Add tracing support to the binary protocol (CASSANDRA-4699)
 * (cql3) Don't allow prepared marker inside collections (CASSANDRA-4890)
 * Re-allow order by on non-selected columns (CASSANDRA-4645)
 * Bug when composite index is created in a table having collections (CASSANDRA-4909)
 * log index scan subject in CompositesSearcher (CASSANDRA-4904)
Merged from 1.1:
 * add get[Row|Key]CacheEntries to CacheServiceMBean (CASSANDRA-4859)
 * fix get_paged_slice to wrap to next row correctly (CASSANDRA-4816)
 * fix indexing empty column values (CASSANDRA-4832)
 * allow JdbcDate to compose null Date objects (CASSANDRA-4830)
 * fix possible stackoverflow when compacting 1000s of sstables
   (CASSANDRA-4765)
 * fix wrong leveled compaction progress calculation (CASSANDRA-4807)
 * add a close() method to CRAR to prevent leaking file descriptors (CASSANDRA-4820)
 * fix potential infinite loop in get_count (CASSANDRA-4833)
 * fix compositeType.{get/from}String methods (CASSANDRA-4842)
 * (CQL) fix CREATE COLUMNFAMILY permissions check (CASSANDRA-4864)
 * Fix DynamicCompositeType same type comparison (CASSANDRA-4711)
 * Fix duplicate SSTable reference when stream session failed (CASSANDRA-3306)
 * Allow static CF definition with compact storage (CASSANDRA-4910)
 * Fix endless loop/compaction of schema_* CFs due to broken timestamps (CASSANDRA-4880)
 * Fix 'wrong class type' assertion in CounterColumn (CASSANDRA-4976)


1.2-beta1
 * add atomic_batch_mutate (CASSANDRA-4542, -4635)
 * increase default max_hint_window_in_ms to 3h (CASSANDRA-4632)
 * include message initiation time to replicas so they can more
   accurately drop timed-out requests (CASSANDRA-2858)
 * fix clientutil.jar dependencies (CASSANDRA-4566)
 * optimize WriteResponse (CASSANDRA-4548)
 * new metrics (CASSANDRA-4009)
 * redesign KEYS indexes to avoid read-before-write (CASSANDRA-2897)
 * debug tracing (CASSANDRA-1123)
 * parallelize row cache loading (CASSANDRA-4282)
 * Make compaction, flush JBOD-aware (CASSANDRA-4292)
 * run local range scans on the read stage (CASSANDRA-3687)
 * clean up ioexceptions (CASSANDRA-2116)
 * add disk_failure_policy (CASSANDRA-2118)
 * Introduce new json format with row level deletion (CASSANDRA-4054)
 * remove redundant "name" column from schema_keyspaces (CASSANDRA-4433)
 * improve "nodetool ring" handling of multi-dc clusters (CASSANDRA-3047)
 * update NTS calculateNaturalEndpoints to be O(N log N) (CASSANDRA-3881)
 * split up rpc timeout by operation type (CASSANDRA-2819)
 * rewrite key cache save/load to use only sequential i/o (CASSANDRA-3762)
 * update MS protocol with a version handshake + broadcast address id
   (CASSANDRA-4311)
 * multithreaded hint replay (CASSANDRA-4189)
 * add inter-node message compression (CASSANDRA-3127)
 * remove COPP (CASSANDRA-2479)
 * Track tombstone expiration and compact when tombstone content is
   higher than a configurable threshold, default 20% (CASSANDRA-3442, 4234)
 * update MurmurHash to version 3 (CASSANDRA-2975)
 * (CLI) track elapsed time for `delete' operation (CASSANDRA-4060)
 * (CLI) jline version is bumped to 1.0 to properly  support
   'delete' key function (CASSANDRA-4132)
 * Save IndexSummary into new SSTable 'Summary' component (CASSANDRA-2392, 4289)
 * Add support for range tombstones (CASSANDRA-3708)
 * Improve MessagingService efficiency (CASSANDRA-3617)
 * Avoid ID conflicts from concurrent schema changes (CASSANDRA-3794)
 * Set thrift HSHA server thread limit to unlimited by default (CASSANDRA-4277)
 * Avoids double serialization of CF id in RowMutation messages
   (CASSANDRA-4293)
 * stream compressed sstables directly with java nio (CASSANDRA-4297)
 * Support multiple ranges in SliceQueryFilter (CASSANDRA-3885)
 * Add column metadata to system column families (CASSANDRA-4018)
 * (cql3) Always use composite types by default (CASSANDRA-4329)
 * (cql3) Add support for set, map and list (CASSANDRA-3647)
 * Validate date type correctly (CASSANDRA-4441)
 * (cql3) Allow definitions with only a PK (CASSANDRA-4361)
 * (cql3) Add support for row key composites (CASSANDRA-4179)
 * improve DynamicEndpointSnitch by using reservoir sampling (CASSANDRA-4038)
 * (cql3) Add support for 2ndary indexes (CASSANDRA-3680)
 * (cql3) fix defining more than one PK to be invalid (CASSANDRA-4477)
 * remove schema agreement checking from all external APIs (Thrift, CQL and CQL3) (CASSANDRA-4487)
 * add Murmur3Partitioner and make it default for new installations (CASSANDRA-3772, 4621)
 * (cql3) update pseudo-map syntax to use map syntax (CASSANDRA-4497)
 * Finer grained exceptions hierarchy and provides error code with exceptions (CASSANDRA-3979)
 * Adds events push to binary protocol (CASSANDRA-4480)
 * Rewrite nodetool help (CASSANDRA-2293)
 * Make CQL3 the default for CQL (CASSANDRA-4640)
 * update stress tool to be able to use CQL3 (CASSANDRA-4406)
 * Accept all thrift update on CQL3 cf but don't expose their metadata (CASSANDRA-4377)
 * Replace Throttle with Guava's RateLimiter for HintedHandOff (CASSANDRA-4541)
 * fix counter add/get using CQL2 and CQL3 in stress tool (CASSANDRA-4633)
 * Add sstable count per level to cfstats (CASSANDRA-4537)
 * (cql3) Add ALTER KEYSPACE statement (CASSANDRA-4611)
 * (cql3) Allow defining default consistency levels (CASSANDRA-4448)
 * (cql3) Fix queries using LIMIT missing results (CASSANDRA-4579)
 * fix cross-version gossip messaging (CASSANDRA-4576)
 * added inet data type (CASSANDRA-4627)


1.1.6
 * Wait for writes on synchronous read digest mismatch (CASSANDRA-4792)
 * fix commitlog replay for nanotime-infected sstables (CASSANDRA-4782)
 * preflight check ttl for maximum of 20 years (CASSANDRA-4771)
 * (Pig) fix widerow input with single column rows (CASSANDRA-4789)
 * Fix HH to compact with correct gcBefore, which avoids wiping out
   undelivered hints (CASSANDRA-4772)
 * LCS will merge up to 32 L0 sstables as intended (CASSANDRA-4778)
 * NTS will default unconfigured DC replicas to zero (CASSANDRA-4675)
 * use default consistency level in counter validation if none is
   explicitly provide (CASSANDRA-4700)
 * Improve IAuthority interface by introducing fine-grained
   access permissions and grant/revoke commands (CASSANDRA-4490, 4644)
 * fix assumption error in CLI when updating/describing keyspace 
   (CASSANDRA-4322)
 * Adds offline sstablescrub to debian packaging (CASSANDRA-4642)
 * Automatic fixing of overlapping leveled sstables (CASSANDRA-4644)
 * fix error when using ORDER BY with extended selections (CASSANDRA-4689)
 * (CQL3) Fix validation for IN queries for non-PK cols (CASSANDRA-4709)
 * fix re-created keyspace disappering after 1.1.5 upgrade 
   (CASSANDRA-4698, 4752)
 * (CLI) display elapsed time in 2 fraction digits (CASSANDRA-3460)
 * add authentication support to sstableloader (CASSANDRA-4712)
 * Fix CQL3 'is reversed' logic (CASSANDRA-4716, 4759)
 * (CQL3) Don't return ReversedType in result set metadata (CASSANDRA-4717)
 * Backport adding AlterKeyspace statement (CASSANDRA-4611)
 * (CQL3) Correcty accept upper-case data types (CASSANDRA-4770)
 * Add binary protocol events for schema changes (CASSANDRA-4684)
Merged from 1.0:
 * Switch from NBHM to CHM in MessagingService's callback map, which
   prevents OOM in long-running instances (CASSANDRA-4708)


1.1.5
 * add SecondaryIndex.reload API (CASSANDRA-4581)
 * use millis + atomicint for commitlog segment creation instead of
   nanotime, which has issues under some hypervisors (CASSANDRA-4601)
 * fix FD leak in slice queries (CASSANDRA-4571)
 * avoid recursion in leveled compaction (CASSANDRA-4587)
 * increase stack size under Java7 to 180K
 * Log(info) schema changes (CASSANDRA-4547)
 * Change nodetool setcachecapcity to manipulate global caches (CASSANDRA-4563)
 * (cql3) fix setting compaction strategy (CASSANDRA-4597)
 * fix broken system.schema_* timestamps on system startup (CASSANDRA-4561)
 * fix wrong skip of cache saving (CASSANDRA-4533)
 * Avoid NPE when lost+found is in data dir (CASSANDRA-4572)
 * Respect five-minute flush moratorium after initial CL replay (CASSANDRA-4474)
 * Adds ntp as recommended in debian packaging (CASSANDRA-4606)
 * Configurable transport in CF Record{Reader|Writer} (CASSANDRA-4558)
 * (cql3) fix potential NPE with both equal and unequal restriction (CASSANDRA-4532)
 * (cql3) improves ORDER BY validation (CASSANDRA-4624)
 * Fix potential deadlock during counter writes (CASSANDRA-4578)
 * Fix cql error with ORDER BY when using IN (CASSANDRA-4612)
Merged from 1.0:
 * increase Xss to 160k to accomodate latest 1.6 JVMs (CASSANDRA-4602)
 * fix toString of hint destination tokens (CASSANDRA-4568)
 * Fix multiple values for CurrentLocal NodeID (CASSANDRA-4626)


1.1.4
 * fix offline scrub to catch >= out of order rows (CASSANDRA-4411)
 * fix cassandra-env.sh on RHEL and other non-dash-based systems 
   (CASSANDRA-4494)
Merged from 1.0:
 * (Hadoop) fix setting key length for old-style mapred api (CASSANDRA-4534)
 * (Hadoop) fix iterating through a resultset consisting entirely
   of tombstoned rows (CASSANDRA-4466)


1.1.3
 * (cqlsh) add COPY TO (CASSANDRA-4434)
 * munmap commitlog segments before rename (CASSANDRA-4337)
 * (JMX) rename getRangeKeySample to sampleKeyRange to avoid returning
   multi-MB results as an attribute (CASSANDRA-4452)
 * flush based on data size, not throughput; overwritten columns no 
   longer artificially inflate liveRatio (CASSANDRA-4399)
 * update default commitlog segment size to 32MB and total commitlog
   size to 32/1024 MB for 32/64 bit JVMs, respectively (CASSANDRA-4422)
 * avoid using global partitioner to estimate ranges in index sstables
   (CASSANDRA-4403)
 * restore pre-CASSANDRA-3862 approach to removing expired tombstones
   from row cache during compaction (CASSANDRA-4364)
 * (stress) support for CQL prepared statements (CASSANDRA-3633)
 * Correctly catch exception when Snappy cannot be loaded (CASSANDRA-4400)
 * (cql3) Support ORDER BY when IN condition is given in WHERE clause (CASSANDRA-4327)
 * (cql3) delete "component_index" column on DROP TABLE call (CASSANDRA-4420)
 * change nanoTime() to currentTimeInMillis() in schema related code (CASSANDRA-4432)
 * add a token generation tool (CASSANDRA-3709)
 * Fix LCS bug with sstable containing only 1 row (CASSANDRA-4411)
 * fix "Can't Modify Index Name" problem on CF update (CASSANDRA-4439)
 * Fix assertion error in getOverlappingSSTables during repair (CASSANDRA-4456)
 * fix nodetool's setcompactionthreshold command (CASSANDRA-4455)
 * Ensure compacted files are never used, to avoid counter overcount (CASSANDRA-4436)
Merged from 1.0:
 * Push the validation of secondary index values to the SecondaryIndexManager (CASSANDRA-4240)
 * allow dropping columns shadowed by not-yet-expired supercolumn or row
   tombstones in PrecompactedRow (CASSANDRA-4396)


1.1.2
 * Fix cleanup not deleting index entries (CASSANDRA-4379)
 * Use correct partitioner when saving + loading caches (CASSANDRA-4331)
 * Check schema before trying to export sstable (CASSANDRA-2760)
 * Raise a meaningful exception instead of NPE when PFS encounters
   an unconfigured node + no default (CASSANDRA-4349)
 * fix bug in sstable blacklisting with LCS (CASSANDRA-4343)
 * LCS no longer promotes tiny sstables out of L0 (CASSANDRA-4341)
 * skip tombstones during hint replay (CASSANDRA-4320)
 * fix NPE in compactionstats (CASSANDRA-4318)
 * enforce 1m min keycache for auto (CASSANDRA-4306)
 * Have DeletedColumn.isMFD always return true (CASSANDRA-4307)
 * (cql3) exeption message for ORDER BY constraints said primary filter can be
    an IN clause, which is misleading (CASSANDRA-4319)
 * (cql3) Reject (not yet supported) creation of 2ndardy indexes on tables with
   composite primary keys (CASSANDRA-4328)
 * Set JVM stack size to 160k for java 7 (CASSANDRA-4275)
 * cqlsh: add COPY command to load data from CSV flat files (CASSANDRA-4012)
 * CFMetaData.fromThrift to throw ConfigurationException upon error (CASSANDRA-4353)
 * Use CF comparator to sort indexed columns in SecondaryIndexManager
   (CASSANDRA-4365)
 * add strategy_options to the KSMetaData.toString() output (CASSANDRA-4248)
 * (cql3) fix range queries containing unqueried results (CASSANDRA-4372)
 * (cql3) allow updating column_alias types (CASSANDRA-4041)
 * (cql3) Fix deletion bug (CASSANDRA-4193)
 * Fix computation of overlapping sstable for leveled compaction (CASSANDRA-4321)
 * Improve scrub and allow to run it offline (CASSANDRA-4321)
 * Fix assertionError in StorageService.bulkLoad (CASSANDRA-4368)
 * (cqlsh) add option to authenticate to a keyspace at startup (CASSANDRA-4108)
 * (cqlsh) fix ASSUME functionality (CASSANDRA-4352)
 * Fix ColumnFamilyRecordReader to not return progress > 100% (CASSANDRA-3942)
Merged from 1.0:
 * Set gc_grace on index CF to 0 (CASSANDRA-4314)


1.1.1
 * add populate_io_cache_on_flush option (CASSANDRA-2635)
 * allow larger cache capacities than 2GB (CASSANDRA-4150)
 * add getsstables command to nodetool (CASSANDRA-4199)
 * apply parent CF compaction settings to secondary index CFs (CASSANDRA-4280)
 * preserve commitlog size cap when recycling segments at startup
   (CASSANDRA-4201)
 * (Hadoop) fix split generation regression (CASSANDRA-4259)
 * ignore min/max compactions settings in LCS, while preserving
   behavior that min=max=0 disables autocompaction (CASSANDRA-4233)
 * log number of rows read from saved cache (CASSANDRA-4249)
 * calculate exact size required for cleanup operations (CASSANDRA-1404)
 * avoid blocking additional writes during flush when the commitlog
   gets behind temporarily (CASSANDRA-1991)
 * enable caching on index CFs based on data CF cache setting (CASSANDRA-4197)
 * warn on invalid replication strategy creation options (CASSANDRA-4046)
 * remove [Freeable]Memory finalizers (CASSANDRA-4222)
 * include tombstone size in ColumnFamily.size, which can prevent OOM
   during sudden mass delete operations by yielding a nonzero liveRatio
   (CASSANDRA-3741)
 * Open 1 sstableScanner per level for leveled compaction (CASSANDRA-4142)
 * Optimize reads when row deletion timestamps allow us to restrict
   the set of sstables we check (CASSANDRA-4116)
 * add support for commitlog archiving and point-in-time recovery
   (CASSANDRA-3690)
 * avoid generating redundant compaction tasks during streaming
   (CASSANDRA-4174)
 * add -cf option to nodetool snapshot, and takeColumnFamilySnapshot to
   StorageService mbean (CASSANDRA-556)
 * optimize cleanup to drop entire sstables where possible (CASSANDRA-4079)
 * optimize truncate when autosnapshot is disabled (CASSANDRA-4153)
 * update caches to use byte[] keys to reduce memory overhead (CASSANDRA-3966)
 * add column limit to cli (CASSANDRA-3012, 4098)
 * clean up and optimize DataOutputBuffer, used by CQL compression and
   CompositeType (CASSANDRA-4072)
 * optimize commitlog checksumming (CASSANDRA-3610)
 * identify and blacklist corrupted SSTables from future compactions 
   (CASSANDRA-2261)
 * Move CfDef and KsDef validation out of thrift (CASSANDRA-4037)
 * Expose API to repair a user provided range (CASSANDRA-3912)
 * Add way to force the cassandra-cli to refresh its schema (CASSANDRA-4052)
 * Avoid having replicate on write tasks stacking up at CL.ONE (CASSANDRA-2889)
 * (cql3) Backwards compatibility for composite comparators in non-cql3-aware
   clients (CASSANDRA-4093)
 * (cql3) Fix order by for reversed queries (CASSANDRA-4160)
 * (cql3) Add ReversedType support (CASSANDRA-4004)
 * (cql3) Add timeuuid type (CASSANDRA-4194)
 * (cql3) Minor fixes (CASSANDRA-4185)
 * (cql3) Fix prepared statement in BATCH (CASSANDRA-4202)
 * (cql3) Reduce the list of reserved keywords (CASSANDRA-4186)
 * (cql3) Move max/min compaction thresholds to compaction strategy options
   (CASSANDRA-4187)
 * Fix exception during move when localhost is the only source (CASSANDRA-4200)
 * (cql3) Allow paging through non-ordered partitioner results (CASSANDRA-3771)
 * (cql3) Fix drop index (CASSANDRA-4192)
 * (cql3) Don't return range ghosts anymore (CASSANDRA-3982)
 * fix re-creating Keyspaces/ColumnFamilies with the same name as dropped
   ones (CASSANDRA-4219)
 * fix SecondaryIndex LeveledManifest save upon snapshot (CASSANDRA-4230)
 * fix missing arrayOffset in FBUtilities.hash (CASSANDRA-4250)
 * (cql3) Add name of parameters in CqlResultSet (CASSANDRA-4242)
 * (cql3) Correctly validate order by queries (CASSANDRA-4246)
 * rename stress to cassandra-stress for saner packaging (CASSANDRA-4256)
 * Fix exception on colum metadata with non-string comparator (CASSANDRA-4269)
 * Check for unknown/invalid compression options (CASSANDRA-4266)
 * (cql3) Adds simple access to column timestamp and ttl (CASSANDRA-4217)
 * (cql3) Fix range queries with secondary indexes (CASSANDRA-4257)
 * Better error messages from improper input in cli (CASSANDRA-3865)
 * Try to stop all compaction upon Keyspace or ColumnFamily drop (CASSANDRA-4221)
 * (cql3) Allow keyspace properties to contain hyphens (CASSANDRA-4278)
 * (cql3) Correctly validate keyspace access in create table (CASSANDRA-4296)
 * Avoid deadlock in migration stage (CASSANDRA-3882)
 * Take supercolumn names and deletion info into account in memtable throughput
   (CASSANDRA-4264)
 * Add back backward compatibility for old style replication factor (CASSANDRA-4294)
 * Preserve compatibility with pre-1.1 index queries (CASSANDRA-4262)
Merged from 1.0:
 * Fix super columns bug where cache is not updated (CASSANDRA-4190)
 * fix maxTimestamp to include row tombstones (CASSANDRA-4116)
 * (CLI) properly handle quotes in create/update keyspace commands (CASSANDRA-4129)
 * Avoids possible deadlock during bootstrap (CASSANDRA-4159)
 * fix stress tool that hangs forever on timeout or error (CASSANDRA-4128)
 * stress tool to return appropriate exit code on failure (CASSANDRA-4188)
 * fix compaction NPE when out of disk space and assertions disabled
   (CASSANDRA-3985)
 * synchronize LCS getEstimatedTasks to avoid CME (CASSANDRA-4255)
 * ensure unique streaming session id's (CASSANDRA-4223)
 * kick off background compaction when min/max thresholds change 
   (CASSANDRA-4279)
 * improve ability of STCS.getBuckets to deal with 100s of 1000s of
   sstables, such as when convertinb back from LCS (CASSANDRA-4287)
 * Oversize integer in CQL throws NumberFormatException (CASSANDRA-4291)
 * fix 1.0.x node join to mixed version cluster, other nodes >= 1.1 (CASSANDRA-4195)
 * Fix LCS splitting sstable base on uncompressed size (CASSANDRA-4419)
 * Push the validation of secondary index values to the SecondaryIndexManager (CASSANDRA-4240)
 * Don't purge columns during upgradesstables (CASSANDRA-4462)
 * Make cqlsh work with piping (CASSANDRA-4113)
 * Validate arguments for nodetool decommission (CASSANDRA-4061)
 * Report thrift status in nodetool info (CASSANDRA-4010)


1.1.0-final
 * average a reduced liveRatio estimate with the previous one (CASSANDRA-4065)
 * Allow KS and CF names up to 48 characters (CASSANDRA-4157)
 * fix stress build (CASSANDRA-4140)
 * add time remaining estimate to nodetool compactionstats (CASSANDRA-4167)
 * (cql) fix NPE in cql3 ALTER TABLE (CASSANDRA-4163)
 * (cql) Add support for CL.TWO and CL.THREE in CQL (CASSANDRA-4156)
 * (cql) Fix type in CQL3 ALTER TABLE preventing update (CASSANDRA-4170)
 * (cql) Throw invalid exception from CQL3 on obsolete options (CASSANDRA-4171)
 * (cqlsh) fix recognizing uppercase SELECT keyword (CASSANDRA-4161)
 * Pig: wide row support (CASSANDRA-3909)
Merged from 1.0:
 * avoid streaming empty files with bulk loader if sstablewriter errors out
   (CASSANDRA-3946)


1.1-rc1
 * Include stress tool in binary builds (CASSANDRA-4103)
 * (Hadoop) fix wide row iteration when last row read was deleted
   (CASSANDRA-4154)
 * fix read_repair_chance to really default to 0.1 in the cli (CASSANDRA-4114)
 * Adds caching and bloomFilterFpChange to CQL options (CASSANDRA-4042)
 * Adds posibility to autoconfigure size of the KeyCache (CASSANDRA-4087)
 * fix KEYS index from skipping results (CASSANDRA-3996)
 * Remove sliced_buffer_size_in_kb dead option (CASSANDRA-4076)
 * make loadNewSStable preserve sstable version (CASSANDRA-4077)
 * Respect 1.0 cache settings as much as possible when upgrading 
   (CASSANDRA-4088)
 * relax path length requirement for sstable files when upgrading on 
   non-Windows platforms (CASSANDRA-4110)
 * fix terminination of the stress.java when errors were encountered
   (CASSANDRA-4128)
 * Move CfDef and KsDef validation out of thrift (CASSANDRA-4037)
 * Fix get_paged_slice (CASSANDRA-4136)
 * CQL3: Support slice with exclusive start and stop (CASSANDRA-3785)
Merged from 1.0:
 * support PropertyFileSnitch in bulk loader (CASSANDRA-4145)
 * add auto_snapshot option allowing disabling snapshot before drop/truncate
   (CASSANDRA-3710)
 * allow short snitch names (CASSANDRA-4130)


1.1-beta2
 * rename loaded sstables to avoid conflicts with local snapshots
   (CASSANDRA-3967)
 * start hint replay as soon as FD notifies that the target is back up
   (CASSANDRA-3958)
 * avoid unproductive deserializing of cached rows during compaction
   (CASSANDRA-3921)
 * fix concurrency issues with CQL keyspace creation (CASSANDRA-3903)
 * Show Effective Owership via Nodetool ring <keyspace> (CASSANDRA-3412)
 * Update ORDER BY syntax for CQL3 (CASSANDRA-3925)
 * Fix BulkRecordWriter to not throw NPE if reducer gets no map data from Hadoop (CASSANDRA-3944)
 * Fix bug with counters in super columns (CASSANDRA-3821)
 * Remove deprecated merge_shard_chance (CASSANDRA-3940)
 * add a convenient way to reset a node's schema (CASSANDRA-2963)
 * fix for intermittent SchemaDisagreementException (CASSANDRA-3884)
 * CLI `list <CF>` to limit number of columns and their order (CASSANDRA-3012)
 * ignore deprecated KsDef/CfDef/ColumnDef fields in native schema (CASSANDRA-3963)
 * CLI to report when unsupported column_metadata pair was given (CASSANDRA-3959)
 * reincarnate removed and deprecated KsDef/CfDef attributes (CASSANDRA-3953)
 * Fix race between writes and read for cache (CASSANDRA-3862)
 * perform static initialization of StorageProxy on start-up (CASSANDRA-3797)
 * support trickling fsync() on writes (CASSANDRA-3950)
 * expose counters for unavailable/timeout exceptions given to thrift clients (CASSANDRA-3671)
 * avoid quadratic startup time in LeveledManifest (CASSANDRA-3952)
 * Add type information to new schema_ columnfamilies and remove thrift
   serialization for schema (CASSANDRA-3792)
 * add missing column validator options to the CLI help (CASSANDRA-3926)
 * skip reading saved key cache if CF's caching strategy is NONE or ROWS_ONLY (CASSANDRA-3954)
 * Unify migration code (CASSANDRA-4017)
Merged from 1.0:
 * cqlsh: guess correct version of Python for Arch Linux (CASSANDRA-4090)
 * (CLI) properly handle quotes in create/update keyspace commands (CASSANDRA-4129)
 * Avoids possible deadlock during bootstrap (CASSANDRA-4159)
 * fix stress tool that hangs forever on timeout or error (CASSANDRA-4128)
 * Fix super columns bug where cache is not updated (CASSANDRA-4190)
 * stress tool to return appropriate exit code on failure (CASSANDRA-4188)


1.0.9
 * improve index sampling performance (CASSANDRA-4023)
 * always compact away deleted hints immediately after handoff (CASSANDRA-3955)
 * delete hints from dropped ColumnFamilies on handoff instead of
   erroring out (CASSANDRA-3975)
 * add CompositeType ref to the CLI doc for create/update column family (CASSANDRA-3980)
 * Pig: support Counter ColumnFamilies (CASSANDRA-3973)
 * Pig: Composite column support (CASSANDRA-3684)
 * Avoid NPE during repair when a keyspace has no CFs (CASSANDRA-3988)
 * Fix division-by-zero error on get_slice (CASSANDRA-4000)
 * don't change manifest level for cleanup, scrub, and upgradesstables
   operations under LeveledCompactionStrategy (CASSANDRA-3989, 4112)
 * fix race leading to super columns assertion failure (CASSANDRA-3957)
 * fix NPE on invalid CQL delete command (CASSANDRA-3755)
 * allow custom types in CLI's assume command (CASSANDRA-4081)
 * fix totalBytes count for parallel compactions (CASSANDRA-3758)
 * fix intermittent NPE in get_slice (CASSANDRA-4095)
 * remove unnecessary asserts in native code interfaces (CASSANDRA-4096)
 * Validate blank keys in CQL to avoid assertion errors (CASSANDRA-3612)
 * cqlsh: fix bad decoding of some column names (CASSANDRA-4003)
 * cqlsh: fix incorrect padding with unicode chars (CASSANDRA-4033)
 * Fix EC2 snitch incorrectly reporting region (CASSANDRA-4026)
 * Shut down thrift during decommission (CASSANDRA-4086)
 * Expose nodetool cfhistograms for 2ndary indexes (CASSANDRA-4063)
Merged from 0.8:
 * Fix ConcurrentModificationException in gossiper (CASSANDRA-4019)


1.1-beta1
 * (cqlsh)
   + add SOURCE and CAPTURE commands, and --file option (CASSANDRA-3479)
   + add ALTER COLUMNFAMILY WITH (CASSANDRA-3523)
   + bundle Python dependencies with Cassandra (CASSANDRA-3507)
   + added to Debian package (CASSANDRA-3458)
   + display byte data instead of erroring out on decode failure 
     (CASSANDRA-3874)
 * add nodetool rebuild_index (CASSANDRA-3583)
 * add nodetool rangekeysample (CASSANDRA-2917)
 * Fix streaming too much data during move operations (CASSANDRA-3639)
 * Nodetool and CLI connect to localhost by default (CASSANDRA-3568)
 * Reduce memory used by primary index sample (CASSANDRA-3743)
 * (Hadoop) separate input/output configurations (CASSANDRA-3197, 3765)
 * avoid returning internal Cassandra classes over JMX (CASSANDRA-2805)
 * add row-level isolation via SnapTree (CASSANDRA-2893)
 * Optimize key count estimation when opening sstable on startup
   (CASSANDRA-2988)
 * multi-dc replication optimization supporting CL > ONE (CASSANDRA-3577)
 * add command to stop compactions (CASSANDRA-1740, 3566, 3582)
 * multithreaded streaming (CASSANDRA-3494)
 * removed in-tree redhat spec (CASSANDRA-3567)
 * "defragment" rows for name-based queries under STCS, again (CASSANDRA-2503)
 * Recycle commitlog segments for improved performance 
   (CASSANDRA-3411, 3543, 3557, 3615)
 * update size-tiered compaction to prioritize small tiers (CASSANDRA-2407)
 * add message expiration logic to OutboundTcpConnection (CASSANDRA-3005)
 * off-heap cache to use sun.misc.Unsafe instead of JNA (CASSANDRA-3271)
 * EACH_QUORUM is only supported for writes (CASSANDRA-3272)
 * replace compactionlock use in schema migration by checking CFS.isValid
   (CASSANDRA-3116)
 * recognize that "SELECT first ... *" isn't really "SELECT *" (CASSANDRA-3445)
 * Use faster bytes comparison (CASSANDRA-3434)
 * Bulk loader is no longer a fat client, (HADOOP) bulk load output format
   (CASSANDRA-3045)
 * (Hadoop) add support for KeyRange.filter
 * remove assumption that keys and token are in bijection
   (CASSANDRA-1034, 3574, 3604)
 * always remove endpoints from delevery queue in HH (CASSANDRA-3546)
 * fix race between cf flush and its 2ndary indexes flush (CASSANDRA-3547)
 * fix potential race in AES when a repair fails (CASSANDRA-3548)
 * Remove columns shadowed by a deleted container even when we cannot purge
   (CASSANDRA-3538)
 * Improve memtable slice iteration performance (CASSANDRA-3545)
 * more efficient allocation of small bloom filters (CASSANDRA-3618)
 * Use separate writer thread in SSTableSimpleUnsortedWriter (CASSANDRA-3619)
 * fsync the directory after new sstable or commitlog segment are created (CASSANDRA-3250)
 * fix minor issues reported by FindBugs (CASSANDRA-3658)
 * global key/row caches (CASSANDRA-3143, 3849)
 * optimize memtable iteration during range scan (CASSANDRA-3638)
 * introduce 'crc_check_chance' in CompressionParameters to support
   a checksum percentage checking chance similarly to read-repair (CASSANDRA-3611)
 * a way to deactivate global key/row cache on per-CF basis (CASSANDRA-3667)
 * fix LeveledCompactionStrategy broken because of generation pre-allocation
   in LeveledManifest (CASSANDRA-3691)
 * finer-grained control over data directories (CASSANDRA-2749)
 * Fix ClassCastException during hinted handoff (CASSANDRA-3694)
 * Upgrade Thrift to 0.7 (CASSANDRA-3213)
 * Make stress.java insert operation to use microseconds (CASSANDRA-3725)
 * Allows (internally) doing a range query with a limit of columns instead of
   rows (CASSANDRA-3742)
 * Allow rangeSlice queries to be start/end inclusive/exclusive (CASSANDRA-3749)
 * Fix BulkLoader to support new SSTable layout and add stream
   throttling to prevent an NPE when there is no yaml config (CASSANDRA-3752)
 * Allow concurrent schema migrations (CASSANDRA-1391, 3832)
 * Add SnapshotCommand to trigger snapshot on remote node (CASSANDRA-3721)
 * Make CFMetaData conversions to/from thrift/native schema inverses
   (CASSANDRA_3559)
 * Add initial code for CQL 3.0-beta (CASSANDRA-2474, 3781, 3753)
 * Add wide row support for ColumnFamilyInputFormat (CASSANDRA-3264)
 * Allow extending CompositeType comparator (CASSANDRA-3657)
 * Avoids over-paging during get_count (CASSANDRA-3798)
 * Add new command to rebuild a node without (repair) merkle tree calculations
   (CASSANDRA-3483, 3922)
 * respect not only row cache capacity but caching mode when
   trying to read data (CASSANDRA-3812)
 * fix system tests (CASSANDRA-3827)
 * CQL support for altering row key type in ALTER TABLE (CASSANDRA-3781)
 * turn compression on by default (CASSANDRA-3871)
 * make hexToBytes refuse invalid input (CASSANDRA-2851)
 * Make secondary indexes CF inherit compression and compaction from their
   parent CF (CASSANDRA-3877)
 * Finish cleanup up tombstone purge code (CASSANDRA-3872)
 * Avoid NPE on aboarted stream-out sessions (CASSANDRA-3904)
 * BulkRecordWriter throws NPE for counter columns (CASSANDRA-3906)
 * Support compression using BulkWriter (CASSANDRA-3907)


1.0.8
 * fix race between cleanup and flush on secondary index CFSes (CASSANDRA-3712)
 * avoid including non-queried nodes in rangeslice read repair
   (CASSANDRA-3843)
 * Only snapshot CF being compacted for snapshot_before_compaction 
   (CASSANDRA-3803)
 * Log active compactions in StatusLogger (CASSANDRA-3703)
 * Compute more accurate compaction score per level (CASSANDRA-3790)
 * Return InvalidRequest when using a keyspace that doesn't exist
   (CASSANDRA-3764)
 * disallow user modification of System keyspace (CASSANDRA-3738)
 * allow using sstable2json on secondary index data (CASSANDRA-3738)
 * (cqlsh) add DESCRIBE COLUMNFAMILIES (CASSANDRA-3586)
 * (cqlsh) format blobs correctly and use colors to improve output
   readability (CASSANDRA-3726)
 * synchronize BiMap of bootstrapping tokens (CASSANDRA-3417)
 * show index options in CLI (CASSANDRA-3809)
 * add optional socket timeout for streaming (CASSANDRA-3838)
 * fix truncate not to leave behind non-CFS backed secondary indexes
   (CASSANDRA-3844)
 * make CLI `show schema` to use output stream directly instead
   of StringBuilder (CASSANDRA-3842)
 * remove the wait on hint future during write (CASSANDRA-3870)
 * (cqlsh) ignore missing CfDef opts (CASSANDRA-3933)
 * (cqlsh) look for cqlshlib relative to realpath (CASSANDRA-3767)
 * Fix short read protection (CASSANDRA-3934)
 * Make sure infered and actual schema match (CASSANDRA-3371)
 * Fix NPE during HH delivery (CASSANDRA-3677)
 * Don't put boostrapping node in 'hibernate' status (CASSANDRA-3737)
 * Fix double quotes in windows bat files (CASSANDRA-3744)
 * Fix bad validator lookup (CASSANDRA-3789)
 * Fix soft reset in EC2MultiRegionSnitch (CASSANDRA-3835)
 * Don't leave zombie connections with THSHA thrift server (CASSANDRA-3867)
 * (cqlsh) fix deserialization of data (CASSANDRA-3874)
 * Fix removetoken force causing an inconsistent state (CASSANDRA-3876)
 * Fix ahndling of some types with Pig (CASSANDRA-3886)
 * Don't allow to drop the system keyspace (CASSANDRA-3759)
 * Make Pig deletes disabled by default and configurable (CASSANDRA-3628)
Merged from 0.8:
 * (Pig) fix CassandraStorage to use correct comparator in Super ColumnFamily
   case (CASSANDRA-3251)
 * fix thread safety issues in commitlog replay, primarily affecting
   systems with many (100s) of CF definitions (CASSANDRA-3751)
 * Fix relevant tombstone ignored with super columns (CASSANDRA-3875)


1.0.7
 * fix regression in HH page size calculation (CASSANDRA-3624)
 * retry failed stream on IOException (CASSANDRA-3686)
 * allow configuring bloom_filter_fp_chance (CASSANDRA-3497)
 * attempt hint delivery every ten minutes, or when failure detector
   notifies us that a node is back up, whichever comes first.  hint
   handoff throttle delay default changed to 1ms, from 50 (CASSANDRA-3554)
 * add nodetool setstreamthroughput (CASSANDRA-3571)
 * fix assertion when dropping a columnfamily with no sstables (CASSANDRA-3614)
 * more efficient allocation of small bloom filters (CASSANDRA-3618)
 * CLibrary.createHardLinkWithExec() to check for errors (CASSANDRA-3101)
 * Avoid creating empty and non cleaned writer during compaction (CASSANDRA-3616)
 * stop thrift service in shutdown hook so we can quiesce MessagingService
   (CASSANDRA-3335)
 * (CQL) compaction_strategy_options and compression_parameters for
   CREATE COLUMNFAMILY statement (CASSANDRA-3374)
 * Reset min/max compaction threshold when creating size tiered compaction
   strategy (CASSANDRA-3666)
 * Don't ignore IOException during compaction (CASSANDRA-3655)
 * Fix assertion error for CF with gc_grace=0 (CASSANDRA-3579)
 * Shutdown ParallelCompaction reducer executor after use (CASSANDRA-3711)
 * Avoid < 0 value for pending tasks in leveled compaction (CASSANDRA-3693)
 * (Hadoop) Support TimeUUID in Pig CassandraStorage (CASSANDRA-3327)
 * Check schema is ready before continuing boostrapping (CASSANDRA-3629)
 * Catch overflows during parsing of chunk_length_kb (CASSANDRA-3644)
 * Improve stream protocol mismatch errors (CASSANDRA-3652)
 * Avoid multiple thread doing HH to the same target (CASSANDRA-3681)
 * Add JMX property for rp_timeout_in_ms (CASSANDRA-2940)
 * Allow DynamicCompositeType to compare component of different types
   (CASSANDRA-3625)
 * Flush non-cfs backed secondary indexes (CASSANDRA-3659)
 * Secondary Indexes should report memory consumption (CASSANDRA-3155)
 * fix for SelectStatement start/end key are not set correctly
   when a key alias is involved (CASSANDRA-3700)
 * fix CLI `show schema` command insert of an extra comma in
   column_metadata (CASSANDRA-3714)
Merged from 0.8:
 * avoid logging (harmless) exception when GC takes < 1ms (CASSANDRA-3656)
 * prevent new nodes from thinking down nodes are up forever (CASSANDRA-3626)
 * use correct list of replicas for LOCAL_QUORUM reads when read repair
   is disabled (CASSANDRA-3696)
 * block on flush before compacting hints (may prevent OOM) (CASSANDRA-3733)


1.0.6
 * (CQL) fix cqlsh support for replicate_on_write (CASSANDRA-3596)
 * fix adding to leveled manifest after streaming (CASSANDRA-3536)
 * filter out unavailable cipher suites when using encryption (CASSANDRA-3178)
 * (HADOOP) add old-style api support for CFIF and CFRR (CASSANDRA-2799)
 * Support TimeUUIDType column names in Stress.java tool (CASSANDRA-3541)
 * (CQL) INSERT/UPDATE/DELETE/TRUNCATE commands should allow CF names to
   be qualified by keyspace (CASSANDRA-3419)
 * always remove endpoints from delevery queue in HH (CASSANDRA-3546)
 * fix race between cf flush and its 2ndary indexes flush (CASSANDRA-3547)
 * fix potential race in AES when a repair fails (CASSANDRA-3548)
 * fix default value validation usage in CLI SET command (CASSANDRA-3553)
 * Optimize componentsFor method for compaction and startup time
   (CASSANDRA-3532)
 * (CQL) Proper ColumnFamily metadata validation on CREATE COLUMNFAMILY 
   (CASSANDRA-3565)
 * fix compression "chunk_length_kb" option to set correct kb value for 
   thrift/avro (CASSANDRA-3558)
 * fix missing response during range slice repair (CASSANDRA-3551)
 * 'describe ring' moved from CLI to nodetool and available through JMX (CASSANDRA-3220)
 * add back partitioner to sstable metadata (CASSANDRA-3540)
 * fix NPE in get_count for counters (CASSANDRA-3601)
Merged from 0.8:
 * remove invalid assertion that table was opened before dropping it
   (CASSANDRA-3580)
 * range and index scans now only send requests to enough replicas to
   satisfy requested CL + RR (CASSANDRA-3598)
 * use cannonical host for local node in nodetool info (CASSANDRA-3556)
 * remove nonlocal DC write optimization since it only worked with
   CL.ONE or CL.LOCAL_QUORUM (CASSANDRA-3577, 3585)
 * detect misuses of CounterColumnType (CASSANDRA-3422)
 * turn off string interning in json2sstable, take 2 (CASSANDRA-2189)
 * validate compression parameters on add/update of the ColumnFamily 
   (CASSANDRA-3573)
 * Check for 0.0.0.0 is incorrect in CFIF (CASSANDRA-3584)
 * Increase vm.max_map_count in debian packaging (CASSANDRA-3563)
 * gossiper will never add itself to saved endpoints (CASSANDRA-3485)


1.0.5
 * revert CASSANDRA-3407 (see CASSANDRA-3540)
 * fix assertion error while forwarding writes to local nodes (CASSANDRA-3539)


1.0.4
 * fix self-hinting of timed out read repair updates and make hinted handoff
   less prone to OOMing a coordinator (CASSANDRA-3440)
 * expose bloom filter sizes via JMX (CASSANDRA-3495)
 * enforce RP tokens 0..2**127 (CASSANDRA-3501)
 * canonicalize paths exposed through JMX (CASSANDRA-3504)
 * fix "liveSize" stat when sstables are removed (CASSANDRA-3496)
 * add bloom filter FP rates to nodetool cfstats (CASSANDRA-3347)
 * record partitioner in sstable metadata component (CASSANDRA-3407)
 * add new upgradesstables nodetool command (CASSANDRA-3406)
 * skip --debug requirement to see common exceptions in CLI (CASSANDRA-3508)
 * fix incorrect query results due to invalid max timestamp (CASSANDRA-3510)
 * make sstableloader recognize compressed sstables (CASSANDRA-3521)
 * avoids race in OutboundTcpConnection in multi-DC setups (CASSANDRA-3530)
 * use SETLOCAL in cassandra.bat (CASSANDRA-3506)
 * fix ConcurrentModificationException in Table.all() (CASSANDRA-3529)
Merged from 0.8:
 * fix concurrence issue in the FailureDetector (CASSANDRA-3519)
 * fix array out of bounds error in counter shard removal (CASSANDRA-3514)
 * avoid dropping tombstones when they might still be needed to shadow
   data in a different sstable (CASSANDRA-2786)


1.0.3
 * revert name-based query defragmentation aka CASSANDRA-2503 (CASSANDRA-3491)
 * fix invalidate-related test failures (CASSANDRA-3437)
 * add next-gen cqlsh to bin/ (CASSANDRA-3188, 3131, 3493)
 * (CQL) fix handling of rows with no columns (CASSANDRA-3424, 3473)
 * fix querying supercolumns by name returning only a subset of
   subcolumns or old subcolumn versions (CASSANDRA-3446)
 * automatically compute sha1 sum for uncompressed data files (CASSANDRA-3456)
 * fix reading metadata/statistics component for version < h (CASSANDRA-3474)
 * add sstable forward-compatibility (CASSANDRA-3478)
 * report compression ratio in CFSMBean (CASSANDRA-3393)
 * fix incorrect size exception during streaming of counters (CASSANDRA-3481)
 * (CQL) fix for counter decrement syntax (CASSANDRA-3418)
 * Fix race introduced by CASSANDRA-2503 (CASSANDRA-3482)
 * Fix incomplete deletion of delivered hints (CASSANDRA-3466)
 * Avoid rescheduling compactions when no compaction was executed 
   (CASSANDRA-3484)
 * fix handling of the chunk_length_kb compression options (CASSANDRA-3492)
Merged from 0.8:
 * fix updating CF row_cache_provider (CASSANDRA-3414)
 * CFMetaData.convertToThrift method to set RowCacheProvider (CASSANDRA-3405)
 * acquire compactionlock during truncate (CASSANDRA-3399)
 * fix displaying cfdef entries for super columnfamilies (CASSANDRA-3415)
 * Make counter shard merging thread safe (CASSANDRA-3178)
 * Revert CASSANDRA-2855
 * Fix bug preventing the use of efficient cross-DC writes (CASSANDRA-3472)
 * `describe ring` command for CLI (CASSANDRA-3220)
 * (Hadoop) skip empty rows when entire row is requested, redux (CASSANDRA-2855)


1.0.2
 * "defragment" rows for name-based queries under STCS (CASSANDRA-2503)
 * Add timing information to cassandra-cli GET/SET/LIST queries (CASSANDRA-3326)
 * Only create one CompressionMetadata object per sstable (CASSANDRA-3427)
 * cleanup usage of StorageService.setMode() (CASSANDRA-3388)
 * Avoid large array allocation for compressed chunk offsets (CASSANDRA-3432)
 * fix DecimalType bytebuffer marshalling (CASSANDRA-3421)
 * fix bug that caused first column in per row indexes to be ignored 
   (CASSANDRA-3441)
 * add JMX call to clean (failed) repair sessions (CASSANDRA-3316)
 * fix sstableloader reference acquisition bug (CASSANDRA-3438)
 * fix estimated row size regression (CASSANDRA-3451)
 * make sure we don't return more columns than asked (CASSANDRA-3303, 3395)
Merged from 0.8:
 * acquire compactionlock during truncate (CASSANDRA-3399)
 * fix displaying cfdef entries for super columnfamilies (CASSANDRA-3415)


1.0.1
 * acquire references during index build to prevent delete problems
   on Windows (CASSANDRA-3314)
 * describe_ring should include datacenter/topology information (CASSANDRA-2882)
 * Thrift sockets are not properly buffered (CASSANDRA-3261)
 * performance improvement for bytebufferutil compare function (CASSANDRA-3286)
 * add system.versions ColumnFamily (CASSANDRA-3140)
 * reduce network copies (CASSANDRA-3333, 3373)
 * limit nodetool to 32MB of heap (CASSANDRA-3124)
 * (CQL) update parser to accept "timestamp" instead of "date" (CASSANDRA-3149)
 * Fix CLI `show schema` to include "compression_options" (CASSANDRA-3368)
 * Snapshot to include manifest under LeveledCompactionStrategy (CASSANDRA-3359)
 * (CQL) SELECT query should allow CF name to be qualified by keyspace (CASSANDRA-3130)
 * (CQL) Fix internal application error specifying 'using consistency ...'
   in lower case (CASSANDRA-3366)
 * fix Deflate compression when compression actually makes the data bigger
   (CASSANDRA-3370)
 * optimize UUIDGen to avoid lock contention on InetAddress.getLocalHost 
   (CASSANDRA-3387)
 * tolerate index being dropped mid-mutation (CASSANDRA-3334, 3313)
 * CompactionManager is now responsible for checking for new candidates
   post-task execution, enabling more consistent leveled compaction 
   (CASSANDRA-3391)
 * Cache HSHA threads (CASSANDRA-3372)
 * use CF/KS names as snapshot prefix for drop + truncate operations
   (CASSANDRA-2997)
 * Break bloom filters up to avoid heap fragmentation (CASSANDRA-2466)
 * fix cassandra hanging on jsvc stop (CASSANDRA-3302)
 * Avoid leveled compaction getting blocked on errors (CASSANDRA-3408)
 * Make reloading the compaction strategy safe (CASSANDRA-3409)
 * ignore 0.8 hints even if compaction begins before we try to purge
   them (CASSANDRA-3385)
 * remove procrun (bin\daemon) from Cassandra source tree and 
   artifacts (CASSANDRA-3331)
 * make cassandra compile under JDK7 (CASSANDRA-3275)
 * remove dependency of clientutil.jar to FBUtilities (CASSANDRA-3299)
 * avoid truncation errors by using long math on long values (CASSANDRA-3364)
 * avoid clock drift on some Windows machine (CASSANDRA-3375)
 * display cache provider in cli 'describe keyspace' command (CASSANDRA-3384)
 * fix incomplete topology information in describe_ring (CASSANDRA-3403)
 * expire dead gossip states based on time (CASSANDRA-2961)
 * improve CompactionTask extensibility (CASSANDRA-3330)
 * Allow one leveled compaction task to kick off another (CASSANDRA-3363)
 * allow encryption only between datacenters (CASSANDRA-2802)
Merged from 0.8:
 * fix truncate allowing data to be replayed post-restart (CASSANDRA-3297)
 * make iwriter final in IndexWriter to avoid NPE (CASSANDRA-2863)
 * (CQL) update grammar to require key clause in DELETE statement
   (CASSANDRA-3349)
 * (CQL) allow numeric keyspace names in USE statement (CASSANDRA-3350)
 * (Hadoop) skip empty rows when slicing the entire row (CASSANDRA-2855)
 * Fix handling of tombstone by SSTableExport/Import (CASSANDRA-3357)
 * fix ColumnIndexer to use long offsets (CASSANDRA-3358)
 * Improved CLI exceptions (CASSANDRA-3312)
 * Fix handling of tombstone by SSTableExport/Import (CASSANDRA-3357)
 * Only count compaction as active (for throttling) when they have
   successfully acquired the compaction lock (CASSANDRA-3344)
 * Display CLI version string on startup (CASSANDRA-3196)
 * (Hadoop) make CFIF try rpc_address or fallback to listen_address
   (CASSANDRA-3214)
 * (Hadoop) accept comma delimited lists of initial thrift connections
   (CASSANDRA-3185)
 * ColumnFamily min_compaction_threshold should be >= 2 (CASSANDRA-3342)
 * (Pig) add 0.8+ types and key validation type in schema (CASSANDRA-3280)
 * Fix completely removing column metadata using CLI (CASSANDRA-3126)
 * CLI `describe cluster;` output should be on separate lines for separate versions
   (CASSANDRA-3170)
 * fix changing durable_writes keyspace option during CF creation
   (CASSANDRA-3292)
 * avoid locking on update when no indexes are involved (CASSANDRA-3386)
 * fix assertionError during repair with ordered partitioners (CASSANDRA-3369)
 * correctly serialize key_validation_class for avro (CASSANDRA-3391)
 * don't expire counter tombstone after streaming (CASSANDRA-3394)
 * prevent nodes that failed to join from hanging around forever 
   (CASSANDRA-3351)
 * remove incorrect optimization from slice read path (CASSANDRA-3390)
 * Fix race in AntiEntropyService (CASSANDRA-3400)


1.0.0-final
 * close scrubbed sstable fd before deleting it (CASSANDRA-3318)
 * fix bug preventing obsolete commitlog segments from being removed
   (CASSANDRA-3269)
 * tolerate whitespace in seed CDL (CASSANDRA-3263)
 * Change default heap thresholds to max(min(1/2 ram, 1G), min(1/4 ram, 8GB))
   (CASSANDRA-3295)
 * Fix broken CompressedRandomAccessReaderTest (CASSANDRA-3298)
 * (CQL) fix type information returned for wildcard queries (CASSANDRA-3311)
 * add estimated tasks to LeveledCompactionStrategy (CASSANDRA-3322)
 * avoid including compaction cache-warming in keycache stats (CASSANDRA-3325)
 * run compaction and hinted handoff threads at MIN_PRIORITY (CASSANDRA-3308)
 * default hsha thrift server to cpu core count in rpc pool (CASSANDRA-3329)
 * add bin\daemon to binary tarball for Windows service (CASSANDRA-3331)
 * Fix places where uncompressed size of sstables was use in place of the
   compressed one (CASSANDRA-3338)
 * Fix hsha thrift server (CASSANDRA-3346)
 * Make sure repair only stream needed sstables (CASSANDRA-3345)


1.0.0-rc2
 * Log a meaningful warning when a node receives a message for a repair session
   that doesn't exist anymore (CASSANDRA-3256)
 * test for NUMA policy support as well as numactl presence (CASSANDRA-3245)
 * Fix FD leak when internode encryption is enabled (CASSANDRA-3257)
 * Remove incorrect assertion in mergeIterator (CASSANDRA-3260)
 * FBUtilities.hexToBytes(String) to throw NumberFormatException when string
   contains non-hex characters (CASSANDRA-3231)
 * Keep SimpleSnitch proximity ordering unchanged from what the Strategy
   generates, as intended (CASSANDRA-3262)
 * remove Scrub from compactionstats when finished (CASSANDRA-3255)
 * fix counter entry in jdbc TypesMap (CASSANDRA-3268)
 * fix full queue scenario for ParallelCompactionIterator (CASSANDRA-3270)
 * fix bootstrap process (CASSANDRA-3285)
 * don't try delivering hints if when there isn't any (CASSANDRA-3176)
 * CLI documentation change for ColumnFamily `compression_options` (CASSANDRA-3282)
 * ignore any CF ids sent by client for adding CF/KS (CASSANDRA-3288)
 * remove obsolete hints on first startup (CASSANDRA-3291)
 * use correct ISortedColumns for time-optimized reads (CASSANDRA-3289)
 * Evict gossip state immediately when a token is taken over by a new IP 
   (CASSANDRA-3259)


1.0.0-rc1
 * Update CQL to generate microsecond timestamps by default (CASSANDRA-3227)
 * Fix counting CFMetadata towards Memtable liveRatio (CASSANDRA-3023)
 * Kill server on wrapped OOME such as from FileChannel.map (CASSANDRA-3201)
 * remove unnecessary copy when adding to row cache (CASSANDRA-3223)
 * Log message when a full repair operation completes (CASSANDRA-3207)
 * Fix streamOutSession keeping sstables references forever if the remote end
   dies (CASSANDRA-3216)
 * Remove dynamic_snitch boolean from example configuration (defaulting to 
   true) and set default badness threshold to 0.1 (CASSANDRA-3229)
 * Base choice of random or "balanced" token on bootstrap on whether
   schema definitions were found (CASSANDRA-3219)
 * Fixes for LeveledCompactionStrategy score computation, prioritization,
   scheduling, and performance (CASSANDRA-3224, 3234)
 * parallelize sstable open at server startup (CASSANDRA-2988)
 * fix handling of exceptions writing to OutboundTcpConnection (CASSANDRA-3235)
 * Allow using quotes in "USE <keyspace>;" CLI command (CASSANDRA-3208)
 * Don't allow any cache loading exceptions to halt startup (CASSANDRA-3218)
 * Fix sstableloader --ignores option (CASSANDRA-3247)
 * File descriptor limit increased in packaging (CASSANDRA-3206)
 * Fix deadlock in commit log during flush (CASSANDRA-3253) 


1.0.0-beta1
 * removed binarymemtable (CASSANDRA-2692)
 * add commitlog_total_space_in_mb to prevent fragmented logs (CASSANDRA-2427)
 * removed commitlog_rotation_threshold_in_mb configuration (CASSANDRA-2771)
 * make AbstractBounds.normalize de-overlapp overlapping ranges (CASSANDRA-2641)
 * replace CollatingIterator, ReducingIterator with MergeIterator 
   (CASSANDRA-2062)
 * Fixed the ability to set compaction strategy in cli using create column 
   family command (CASSANDRA-2778)
 * clean up tmp files after failed compaction (CASSANDRA-2468)
 * restrict repair streaming to specific columnfamilies (CASSANDRA-2280)
 * don't bother persisting columns shadowed by a row tombstone (CASSANDRA-2589)
 * reset CF and SC deletion times after gc_grace (CASSANDRA-2317)
 * optimize away seek when compacting wide rows (CASSANDRA-2879)
 * single-pass streaming (CASSANDRA-2677, 2906, 2916, 3003)
 * use reference counting for deleting sstables instead of relying on GC
   (CASSANDRA-2521, 3179)
 * store hints as serialized mutations instead of pointers to data row
   (CASSANDRA-2045)
 * store hints in the coordinator node instead of in the closest replica 
   (CASSANDRA-2914)
 * add row_cache_keys_to_save CF option (CASSANDRA-1966)
 * check column family validity in nodetool repair (CASSANDRA-2933)
 * use lazy initialization instead of class initialization in NodeId
   (CASSANDRA-2953)
 * add paging to get_count (CASSANDRA-2894)
 * fix "short reads" in [multi]get (CASSANDRA-2643, 3157, 3192)
 * add optional compression for sstables (CASSANDRA-47, 2994, 3001, 3128)
 * add scheduler JMX metrics (CASSANDRA-2962)
 * add block level checksum for compressed data (CASSANDRA-1717)
 * make column family backed column map pluggable and introduce unsynchronized
   ArrayList backed one to speedup reads (CASSANDRA-2843, 3165, 3205)
 * refactoring of the secondary index api (CASSANDRA-2982)
 * make CL > ONE reads wait for digest reconciliation before returning
   (CASSANDRA-2494)
 * fix missing logging for some exceptions (CASSANDRA-2061)
 * refactor and optimize ColumnFamilyStore.files(...) and Descriptor.fromFilename(String)
   and few other places responsible for work with SSTable files (CASSANDRA-3040)
 * Stop reading from sstables once we know we have the most recent columns,
   for query-by-name requests (CASSANDRA-2498)
 * Add query-by-column mode to stress.java (CASSANDRA-3064)
 * Add "install" command to cassandra.bat (CASSANDRA-292)
 * clean up KSMetadata, CFMetadata from unnecessary
   Thrift<->Avro conversion methods (CASSANDRA-3032)
 * Add timeouts to client request schedulers (CASSANDRA-3079, 3096)
 * Cli to use hashes rather than array of hashes for strategy options (CASSANDRA-3081)
 * LeveledCompactionStrategy (CASSANDRA-1608, 3085, 3110, 3087, 3145, 3154, 3182)
 * Improvements of the CLI `describe` command (CASSANDRA-2630)
 * reduce window where dropped CF sstables may not be deleted (CASSANDRA-2942)
 * Expose gossip/FD info to JMX (CASSANDRA-2806)
 * Fix streaming over SSL when compressed SSTable involved (CASSANDRA-3051)
 * Add support for pluggable secondary index implementations (CASSANDRA-3078)
 * remove compaction_thread_priority setting (CASSANDRA-3104)
 * generate hints for replicas that timeout, not just replicas that are known
   to be down before starting (CASSANDRA-2034)
 * Add throttling for internode streaming (CASSANDRA-3080)
 * make the repair of a range repair all replica (CASSANDRA-2610, 3194)
 * expose the ability to repair the first range (as returned by the
   partitioner) of a node (CASSANDRA-2606)
 * Streams Compression (CASSANDRA-3015)
 * add ability to use multiple threads during a single compaction
   (CASSANDRA-2901)
 * make AbstractBounds.normalize support overlapping ranges (CASSANDRA-2641)
 * fix of the CQL count() behavior (CASSANDRA-3068)
 * use TreeMap backed column families for the SSTable simple writers
   (CASSANDRA-3148)
 * fix inconsistency of the CLI syntax when {} should be used instead of [{}]
   (CASSANDRA-3119)
 * rename CQL type names to match expected SQL behavior (CASSANDRA-3149, 3031)
 * Arena-based allocation for memtables (CASSANDRA-2252, 3162, 3163, 3168)
 * Default RR chance to 0.1 (CASSANDRA-3169)
 * Add RowLevel support to secondary index API (CASSANDRA-3147)
 * Make SerializingCacheProvider the default if JNA is available (CASSANDRA-3183)
 * Fix backwards compatibilty for CQL memtable properties (CASSANDRA-3190)
 * Add five-minute delay before starting compactions on a restarted server
   (CASSANDRA-3181)
 * Reduce copies done for intra-host messages (CASSANDRA-1788, 3144)
 * support of compaction strategy option for stress.java (CASSANDRA-3204)
 * make memtable throughput and column count thresholds no-ops (CASSANDRA-2449)
 * Return schema information along with the resultSet in CQL (CASSANDRA-2734)
 * Add new DecimalType (CASSANDRA-2883)
 * Fix assertion error in RowRepairResolver (CASSANDRA-3156)
 * Reduce unnecessary high buffer sizes (CASSANDRA-3171)
 * Pluggable compaction strategy (CASSANDRA-1610)
 * Add new broadcast_address config option (CASSANDRA-2491)


0.8.7
 * Kill server on wrapped OOME such as from FileChannel.map (CASSANDRA-3201)
 * Allow using quotes in "USE <keyspace>;" CLI command (CASSANDRA-3208)
 * Log message when a full repair operation completes (CASSANDRA-3207)
 * Don't allow any cache loading exceptions to halt startup (CASSANDRA-3218)
 * Fix sstableloader --ignores option (CASSANDRA-3247)
 * File descriptor limit increased in packaging (CASSANDRA-3206)
 * Log a meaningfull warning when a node receive a message for a repair session
   that doesn't exist anymore (CASSANDRA-3256)
 * Fix FD leak when internode encryption is enabled (CASSANDRA-3257)
 * FBUtilities.hexToBytes(String) to throw NumberFormatException when string
   contains non-hex characters (CASSANDRA-3231)
 * Keep SimpleSnitch proximity ordering unchanged from what the Strategy
   generates, as intended (CASSANDRA-3262)
 * remove Scrub from compactionstats when finished (CASSANDRA-3255)
 * Fix tool .bat files when CASSANDRA_HOME contains spaces (CASSANDRA-3258)
 * Force flush of status table when removing/updating token (CASSANDRA-3243)
 * Evict gossip state immediately when a token is taken over by a new IP (CASSANDRA-3259)
 * Fix bug where the failure detector can take too long to mark a host
   down (CASSANDRA-3273)
 * (Hadoop) allow wrapping ranges in queries (CASSANDRA-3137)
 * (Hadoop) check all interfaces for a match with split location
   before falling back to random replica (CASSANDRA-3211)
 * (Hadoop) Make Pig storage handle implements LoadMetadata (CASSANDRA-2777)
 * (Hadoop) Fix exception during PIG 'dump' (CASSANDRA-2810)
 * Fix stress COUNTER_GET option (CASSANDRA-3301)
 * Fix missing fields in CLI `show schema` output (CASSANDRA-3304)
 * Nodetool no longer leaks threads and closes JMX connections (CASSANDRA-3309)
 * fix truncate allowing data to be replayed post-restart (CASSANDRA-3297)
 * Move SimpleAuthority and SimpleAuthenticator to examples (CASSANDRA-2922)
 * Fix handling of tombstone by SSTableExport/Import (CASSANDRA-3357)
 * Fix transposition in cfHistograms (CASSANDRA-3222)
 * Allow using number as DC name when creating keyspace in CQL (CASSANDRA-3239)
 * Force flush of system table after updating/removing a token (CASSANDRA-3243)


0.8.6
 * revert CASSANDRA-2388
 * change TokenRange.endpoints back to listen/broadcast address to match
   pre-1777 behavior, and add TokenRange.rpc_endpoints instead (CASSANDRA-3187)
 * avoid trying to watch cassandra-topology.properties when loaded from jar
   (CASSANDRA-3138)
 * prevent users from creating keyspaces with LocalStrategy replication
   (CASSANDRA-3139)
 * fix CLI `show schema;` to output correct keyspace definition statement
   (CASSANDRA-3129)
 * CustomTThreadPoolServer to log TTransportException at DEBUG level
   (CASSANDRA-3142)
 * allow topology sort to work with non-unique rack names between 
   datacenters (CASSANDRA-3152)
 * Improve caching of same-version Messages on digest and repair paths
   (CASSANDRA-3158)
 * Randomize choice of first replica for counter increment (CASSANDRA-2890)
 * Fix using read_repair_chance instead of merge_shard_change (CASSANDRA-3202)
 * Avoid streaming data to nodes that already have it, on move as well as
   decommission (CASSANDRA-3041)
 * Fix divide by zero error in GCInspector (CASSANDRA-3164)
 * allow quoting of the ColumnFamily name in CLI `create column family`
   statement (CASSANDRA-3195)
 * Fix rolling upgrade from 0.7 to 0.8 problem (CASSANDRA-3166)
 * Accomodate missing encryption_options in IncomingTcpConnection.stream
   (CASSANDRA-3212)


0.8.5
 * fix NPE when encryption_options is unspecified (CASSANDRA-3007)
 * include column name in validation failure exceptions (CASSANDRA-2849)
 * make sure truncate clears out the commitlog so replay won't re-
   populate with truncated data (CASSANDRA-2950)
 * fix NPE when debug logging is enabled and dropped CF is present
   in a commitlog segment (CASSANDRA-3021)
 * fix cassandra.bat when CASSANDRA_HOME contains spaces (CASSANDRA-2952)
 * fix to SSTableSimpleUnsortedWriter bufferSize calculation (CASSANDRA-3027)
 * make cleanup and normal compaction able to skip empty rows
   (rows containing nothing but expired tombstones) (CASSANDRA-3039)
 * work around native memory leak in com.sun.management.GarbageCollectorMXBean
   (CASSANDRA-2868)
 * validate that column names in column_metadata are not equal to key_alias
   on create/update of the ColumnFamily and CQL 'ALTER' statement (CASSANDRA-3036)
 * return an InvalidRequestException if an indexed column is assigned
   a value larger than 64KB (CASSANDRA-3057)
 * fix of numeric-only and string column names handling in CLI "drop index" 
   (CASSANDRA-3054)
 * prune index scan resultset back to original request for lazy
   resultset expansion case (CASSANDRA-2964)
 * (Hadoop) fail jobs when Cassandra node has failed but TaskTracker
   has not (CASSANDRA-2388)
 * fix dynamic snitch ignoring nodes when read_repair_chance is zero
   (CASSANDRA-2662)
 * avoid retaining references to dropped CFS objects in 
   CompactionManager.estimatedCompactions (CASSANDRA-2708)
 * expose rpc timeouts per host in MessagingServiceMBean (CASSANDRA-2941)
 * avoid including cwd in classpath for deb and rpm packages (CASSANDRA-2881)
 * remove gossip state when a new IP takes over a token (CASSANDRA-3071)
 * allow sstable2json to work on index sstable files (CASSANDRA-3059)
 * always hint counters (CASSANDRA-3099)
 * fix log4j initialization in EmbeddedCassandraService (CASSANDRA-2857)
 * remove gossip state when a new IP takes over a token (CASSANDRA-3071)
 * work around native memory leak in com.sun.management.GarbageCollectorMXBean
    (CASSANDRA-2868)
 * fix UnavailableException with writes at CL.EACH_QUORM (CASSANDRA-3084)
 * fix parsing of the Keyspace and ColumnFamily names in numeric
   and string representations in CLI (CASSANDRA-3075)
 * fix corner cases in Range.differenceToFetch (CASSANDRA-3084)
 * fix ip address String representation in the ring cache (CASSANDRA-3044)
 * fix ring cache compatibility when mixing pre-0.8.4 nodes with post-
   in the same cluster (CASSANDRA-3023)
 * make repair report failure when a node participating dies (instead of
   hanging forever) (CASSANDRA-2433)
 * fix handling of the empty byte buffer by ReversedType (CASSANDRA-3111)
 * Add validation that Keyspace names are case-insensitively unique (CASSANDRA-3066)
 * catch invalid key_validation_class before instantiating UpdateColumnFamily (CASSANDRA-3102)
 * make Range and Bounds objects client-safe (CASSANDRA-3108)
 * optionally skip log4j configuration (CASSANDRA-3061)
 * bundle sstableloader with the debian package (CASSANDRA-3113)
 * don't try to build secondary indexes when there is none (CASSANDRA-3123)
 * improve SSTableSimpleUnsortedWriter speed for large rows (CASSANDRA-3122)
 * handle keyspace arguments correctly in nodetool snapshot (CASSANDRA-3038)
 * Fix SSTableImportTest on windows (CASSANDRA-3043)
 * expose compactionThroughputMbPerSec through JMX (CASSANDRA-3117)
 * log keyspace and CF of large rows being compacted


0.8.4
 * change TokenRing.endpoints to be a list of rpc addresses instead of 
   listen/broadcast addresses (CASSANDRA-1777)
 * include files-to-be-streamed in StreamInSession.getSources (CASSANDRA-2972)
 * use JAVA env var in cassandra-env.sh (CASSANDRA-2785, 2992)
 * avoid doing read for no-op replicate-on-write at CL=1 (CASSANDRA-2892)
 * refuse counter write for CL.ANY (CASSANDRA-2990)
 * switch back to only logging recent dropped messages (CASSANDRA-3004)
 * always deserialize RowMutation for counters (CASSANDRA-3006)
 * ignore saved replication_factor strategy_option for NTS (CASSANDRA-3011)
 * make sure pre-truncate CL segments are discarded (CASSANDRA-2950)


0.8.3
 * add ability to drop local reads/writes that are going to timeout
   (CASSANDRA-2943)
 * revamp token removal process, keep gossip states for 3 days (CASSANDRA-2496)
 * don't accept extra args for 0-arg nodetool commands (CASSANDRA-2740)
 * log unavailableexception details at debug level (CASSANDRA-2856)
 * expose data_dir though jmx (CASSANDRA-2770)
 * don't include tmp files as sstable when create cfs (CASSANDRA-2929)
 * log Java classpath on startup (CASSANDRA-2895)
 * keep gossipped version in sync with actual on migration coordinator 
   (CASSANDRA-2946)
 * use lazy initialization instead of class initialization in NodeId
   (CASSANDRA-2953)
 * check column family validity in nodetool repair (CASSANDRA-2933)
 * speedup bytes to hex conversions dramatically (CASSANDRA-2850)
 * Flush memtables on shutdown when durable writes are disabled 
   (CASSANDRA-2958)
 * improved POSIX compatibility of start scripts (CASsANDRA-2965)
 * add counter support to Hadoop InputFormat (CASSANDRA-2981)
 * fix bug where dirty commitlog segments were removed (and avoid keeping 
   segments with no post-flush activity permanently dirty) (CASSANDRA-2829)
 * fix throwing exception with batch mutation of counter super columns
   (CASSANDRA-2949)
 * ignore system tables during repair (CASSANDRA-2979)
 * throw exception when NTS is given replication_factor as an option
   (CASSANDRA-2960)
 * fix assertion error during compaction of counter CFs (CASSANDRA-2968)
 * avoid trying to create index names, when no index exists (CASSANDRA-2867)
 * don't sample the system table when choosing a bootstrap token
   (CASSANDRA-2825)
 * gossiper notifies of local state changes (CASSANDRA-2948)
 * add asynchronous and half-sync/half-async (hsha) thrift servers 
   (CASSANDRA-1405)
 * fix potential use of free'd native memory in SerializingCache 
   (CASSANDRA-2951)
 * prune index scan resultset back to original request for lazy
   resultset expansion case (CASSANDRA-2964)
 * (Hadoop) fail jobs when Cassandra node has failed but TaskTracker
    has not (CASSANDRA-2388)


0.8.2
 * CQL: 
   - include only one row per unique key for IN queries (CASSANDRA-2717)
   - respect client timestamp on full row deletions (CASSANDRA-2912)
 * improve thread-safety in StreamOutSession (CASSANDRA-2792)
 * allow deleting a row and updating indexed columns in it in the
   same mutation (CASSANDRA-2773)
 * Expose number of threads blocked on submitting memtable to flush
   in JMX (CASSANDRA-2817)
 * add ability to return "endpoints" to nodetool (CASSANDRA-2776)
 * Add support for multiple (comma-delimited) coordinator addresses
   to ColumnFamilyInputFormat (CASSANDRA-2807)
 * fix potential NPE while scheduling read repair for range slice
   (CASSANDRA-2823)
 * Fix race in SystemTable.getCurrentLocalNodeId (CASSANDRA-2824)
 * Correctly set default for replicate_on_write (CASSANDRA-2835)
 * improve nodetool compactionstats formatting (CASSANDRA-2844)
 * fix index-building status display (CASSANDRA-2853)
 * fix CLI perpetuating obsolete KsDef.replication_factor (CASSANDRA-2846)
 * improve cli treatment of multiline comments (CASSANDRA-2852)
 * handle row tombstones correctly in EchoedRow (CASSANDRA-2786)
 * add MessagingService.get[Recently]DroppedMessages and
   StorageService.getExceptionCount (CASSANDRA-2804)
 * fix possibility of spurious UnavailableException for LOCAL_QUORUM
   reads with dynamic snitch + read repair disabled (CASSANDRA-2870)
 * add ant-optional as dependence for the debian package (CASSANDRA-2164)
 * add option to specify limit for get_slice in the CLI (CASSANDRA-2646)
 * decrease HH page size (CASSANDRA-2832)
 * reset cli keyspace after dropping the current one (CASSANDRA-2763)
 * add KeyRange option to Hadoop inputformat (CASSANDRA-1125)
 * fix protocol versioning (CASSANDRA-2818, 2860)
 * support spaces in path to log4j configuration (CASSANDRA-2383)
 * avoid including inferred types in CF update (CASSANDRA-2809)
 * fix JMX bulkload call (CASSANDRA-2908)
 * fix updating KS with durable_writes=false (CASSANDRA-2907)
 * add simplified facade to SSTableWriter for bulk loading use
   (CASSANDRA-2911)
 * fix re-using index CF sstable names after drop/recreate (CASSANDRA-2872)
 * prepend CF to default index names (CASSANDRA-2903)
 * fix hint replay (CASSANDRA-2928)
 * Properly synchronize repair's merkle tree computation (CASSANDRA-2816)


0.8.1
 * CQL:
   - support for insert, delete in BATCH (CASSANDRA-2537)
   - support for IN to SELECT, UPDATE (CASSANDRA-2553)
   - timestamp support for INSERT, UPDATE, and BATCH (CASSANDRA-2555)
   - TTL support (CASSANDRA-2476)
   - counter support (CASSANDRA-2473)
   - ALTER COLUMNFAMILY (CASSANDRA-1709)
   - DROP INDEX (CASSANDRA-2617)
   - add SCHEMA/TABLE as aliases for KS/CF (CASSANDRA-2743)
   - server handles wait-for-schema-agreement (CASSANDRA-2756)
   - key alias support (CASSANDRA-2480)
 * add support for comparator parameters and a generic ReverseType
   (CASSANDRA-2355)
 * add CompositeType and DynamicCompositeType (CASSANDRA-2231)
 * optimize batches containing multiple updates to the same row
   (CASSANDRA-2583)
 * adjust hinted handoff page size to avoid OOM with large columns 
   (CASSANDRA-2652)
 * mark BRAF buffer invalid post-flush so we don't re-flush partial
   buffers again, especially on CL writes (CASSANDRA-2660)
 * add DROP INDEX support to CLI (CASSANDRA-2616)
 * don't perform HH to client-mode [storageproxy] nodes (CASSANDRA-2668)
 * Improve forceDeserialize/getCompactedRow encapsulation (CASSANDRA-2659)
 * Don't write CounterUpdateColumn to disk in tests (CASSANDRA-2650)
 * Add sstable bulk loading utility (CASSANDRA-1278)
 * avoid replaying hints to dropped columnfamilies (CASSANDRA-2685)
 * add placeholders for missing rows in range query pseudo-RR (CASSANDRA-2680)
 * remove no-op HHOM.renameHints (CASSANDRA-2693)
 * clone super columns to avoid modifying them during flush (CASSANDRA-2675)
 * allow writes to bypass the commitlog for certain keyspaces (CASSANDRA-2683)
 * avoid NPE when bypassing commitlog during memtable flush (CASSANDRA-2781)
 * Added support for making bootstrap retry if nodes flap (CASSANDRA-2644)
 * Added statusthrift to nodetool to report if thrift server is running (CASSANDRA-2722)
 * Fixed rows being cached if they do not exist (CASSANDRA-2723)
 * Support passing tableName and cfName to RowCacheProviders (CASSANDRA-2702)
 * close scrub file handles (CASSANDRA-2669)
 * throttle migration replay (CASSANDRA-2714)
 * optimize column serializer creation (CASSANDRA-2716)
 * Added support for making bootstrap retry if nodes flap (CASSANDRA-2644)
 * Added statusthrift to nodetool to report if thrift server is running
   (CASSANDRA-2722)
 * Fixed rows being cached if they do not exist (CASSANDRA-2723)
 * fix truncate/compaction race (CASSANDRA-2673)
 * workaround large resultsets causing large allocation retention
   by nio sockets (CASSANDRA-2654)
 * fix nodetool ring use with Ec2Snitch (CASSANDRA-2733)
 * fix removing columns and subcolumns that are supressed by a row or
   supercolumn tombstone during replica resolution (CASSANDRA-2590)
 * support sstable2json against snapshot sstables (CASSANDRA-2386)
 * remove active-pull schema requests (CASSANDRA-2715)
 * avoid marking entire list of sstables as actively being compacted
   in multithreaded compaction (CASSANDRA-2765)
 * seek back after deserializing a row to update cache with (CASSANDRA-2752)
 * avoid skipping rows in scrub for counter column family (CASSANDRA-2759)
 * fix ConcurrentModificationException in repair when dealing with 0.7 node
   (CASSANDRA-2767)
 * use threadsafe collections for StreamInSession (CASSANDRA-2766)
 * avoid infinite loop when creating merkle tree (CASSANDRA-2758)
 * avoids unmarking compacting sstable prematurely in cleanup (CASSANDRA-2769)
 * fix NPE when the commit log is bypassed (CASSANDRA-2718)
 * don't throw an exception in SS.isRPCServerRunning (CASSANDRA-2721)
 * make stress.jar executable (CASSANDRA-2744)
 * add daemon mode to java stress (CASSANDRA-2267)
 * expose the DC and rack of a node through JMX and nodetool ring (CASSANDRA-2531)
 * fix cache mbean getSize (CASSANDRA-2781)
 * Add Date, Float, Double, and Boolean types (CASSANDRA-2530)
 * Add startup flag to renew counter node id (CASSANDRA-2788)
 * add jamm agent to cassandra.bat (CASSANDRA-2787)
 * fix repair hanging if a neighbor has nothing to send (CASSANDRA-2797)
 * purge tombstone even if row is in only one sstable (CASSANDRA-2801)
 * Fix wrong purge of deleted cf during compaction (CASSANDRA-2786)
 * fix race that could result in Hadoop writer failing to throw an
   exception encountered after close() (CASSANDRA-2755)
 * fix scan wrongly throwing assertion error (CASSANDRA-2653)
 * Always use even distribution for merkle tree with RandomPartitionner
   (CASSANDRA-2841)
 * fix describeOwnership for OPP (CASSANDRA-2800)
 * ensure that string tokens do not contain commas (CASSANDRA-2762)


0.8.0-final
 * fix CQL grammar warning and cqlsh regression from CASSANDRA-2622
 * add ant generate-cql-html target (CASSANDRA-2526)
 * update CQL consistency levels (CASSANDRA-2566)
 * debian packaging fixes (CASSANDRA-2481, 2647)
 * fix UUIDType, IntegerType for direct buffers (CASSANDRA-2682, 2684)
 * switch to native Thrift for Hadoop map/reduce (CASSANDRA-2667)
 * fix StackOverflowError when building from eclipse (CASSANDRA-2687)
 * only provide replication_factor to strategy_options "help" for
   SimpleStrategy, OldNetworkTopologyStrategy (CASSANDRA-2678, 2713)
 * fix exception adding validators to non-string columns (CASSANDRA-2696)
 * avoid instantiating DatabaseDescriptor in JDBC (CASSANDRA-2694)
 * fix potential stack overflow during compaction (CASSANDRA-2626)
 * clone super columns to avoid modifying them during flush (CASSANDRA-2675)
 * reset underlying iterator in EchoedRow constructor (CASSANDRA-2653)


0.8.0-rc1
 * faster flushes and compaction from fixing excessively pessimistic 
   rebuffering in BRAF (CASSANDRA-2581)
 * fix returning null column values in the python cql driver (CASSANDRA-2593)
 * fix merkle tree splitting exiting early (CASSANDRA-2605)
 * snapshot_before_compaction directory name fix (CASSANDRA-2598)
 * Disable compaction throttling during bootstrap (CASSANDRA-2612) 
 * fix CQL treatment of > and < operators in range slices (CASSANDRA-2592)
 * fix potential double-application of counter updates on commitlog replay
   by moving replay position from header to sstable metadata (CASSANDRA-2419)
 * JDBC CQL driver exposes getColumn for access to timestamp
 * JDBC ResultSetMetadata properties added to AbstractType
 * r/m clustertool (CASSANDRA-2607)
 * add support for presenting row key as a column in CQL result sets 
   (CASSANDRA-2622)
 * Don't allow {LOCAL|EACH}_QUORUM unless strategy is NTS (CASSANDRA-2627)
 * validate keyspace strategy_options during CQL create (CASSANDRA-2624)
 * fix empty Result with secondary index when limit=1 (CASSANDRA-2628)
 * Fix regression where bootstrapping a node with no schema fails
   (CASSANDRA-2625)
 * Allow removing LocationInfo sstables (CASSANDRA-2632)
 * avoid attempting to replay mutations from dropped keyspaces (CASSANDRA-2631)
 * avoid using cached position of a key when GT is requested (CASSANDRA-2633)
 * fix counting bloom filter true positives (CASSANDRA-2637)
 * initialize local ep state prior to gossip startup if needed (CASSANDRA-2638)
 * fix counter increment lost after restart (CASSANDRA-2642)
 * add quote-escaping via backslash to CLI (CASSANDRA-2623)
 * fix pig example script (CASSANDRA-2487)
 * fix dynamic snitch race in adding latencies (CASSANDRA-2618)
 * Start/stop cassandra after more important services such as mdadm in
   debian packaging (CASSANDRA-2481)


0.8.0-beta2
 * fix NPE compacting index CFs (CASSANDRA-2528)
 * Remove checking all column families on startup for compaction candidates 
   (CASSANDRA-2444)
 * validate CQL create keyspace options (CASSANDRA-2525)
 * fix nodetool setcompactionthroughput (CASSANDRA-2550)
 * move	gossip heartbeat back to its own thread (CASSANDRA-2554)
 * validate cql TRUNCATE columnfamily before truncating (CASSANDRA-2570)
 * fix batch_mutate for mixed standard-counter mutations (CASSANDRA-2457)
 * disallow making schema changes to system keyspace (CASSANDRA-2563)
 * fix sending mutation messages multiple times (CASSANDRA-2557)
 * fix incorrect use of NBHM.size in ReadCallback that could cause
   reads to time out even when responses were received (CASSANDRA-2552)
 * trigger read repair correctly for LOCAL_QUORUM reads (CASSANDRA-2556)
 * Allow configuring the number of compaction thread (CASSANDRA-2558)
 * forceUserDefinedCompaction will attempt to compact what it is given
   even if the pessimistic estimate is that there is not enough disk space;
   automatic compactions will only compact 2 or more sstables (CASSANDRA-2575)
 * refuse to apply migrations with older timestamps than the current 
   schema (CASSANDRA-2536)
 * remove unframed Thrift transport option
 * include indexes in snapshots (CASSANDRA-2596)
 * improve ignoring of obsolete mutations in index maintenance (CASSANDRA-2401)
 * recognize attempt to drop just the index while leaving the column
   definition alone (CASSANDRA-2619)
  

0.8.0-beta1
 * remove Avro RPC support (CASSANDRA-926)
 * support for columns that act as incr/decr counters 
   (CASSANDRA-1072, 1937, 1944, 1936, 2101, 2093, 2288, 2105, 2384, 2236, 2342,
   2454)
 * CQL (CASSANDRA-1703, 1704, 1705, 1706, 1707, 1708, 1710, 1711, 1940, 
   2124, 2302, 2277, 2493)
 * avoid double RowMutation serialization on write path (CASSANDRA-1800)
 * make NetworkTopologyStrategy the default (CASSANDRA-1960)
 * configurable internode encryption (CASSANDRA-1567, 2152)
 * human readable column names in sstable2json output (CASSANDRA-1933)
 * change default JMX port to 7199 (CASSANDRA-2027)
 * backwards compatible internal messaging (CASSANDRA-1015)
 * atomic switch of memtables and sstables (CASSANDRA-2284)
 * add pluggable SeedProvider (CASSANDRA-1669)
 * Fix clustertool to not throw exception when calling get_endpoints (CASSANDRA-2437)
 * upgrade to thrift 0.6 (CASSANDRA-2412) 
 * repair works on a token range instead of full ring (CASSANDRA-2324)
 * purge tombstones from row cache (CASSANDRA-2305)
 * push replication_factor into strategy_options (CASSANDRA-1263)
 * give snapshots the same name on each node (CASSANDRA-1791)
 * remove "nodetool loadbalance" (CASSANDRA-2448)
 * multithreaded compaction (CASSANDRA-2191)
 * compaction throttling (CASSANDRA-2156)
 * add key type information and alias (CASSANDRA-2311, 2396)
 * cli no longer divides read_repair_chance by 100 (CASSANDRA-2458)
 * made CompactionInfo.getTaskType return an enum (CASSANDRA-2482)
 * add a server-wide cap on measured memtable memory usage and aggressively
   flush to keep under that threshold (CASSANDRA-2006)
 * add unified UUIDType (CASSANDRA-2233)
 * add off-heap row cache support (CASSANDRA-1969)


0.7.5
 * improvements/fixes to PIG driver (CASSANDRA-1618, CASSANDRA-2387,
   CASSANDRA-2465, CASSANDRA-2484)
 * validate index names (CASSANDRA-1761)
 * reduce contention on Table.flusherLock (CASSANDRA-1954)
 * try harder to detect failures during streaming, cleaning up temporary
   files more reliably (CASSANDRA-2088)
 * shut down server for OOM on a Thrift thread (CASSANDRA-2269)
 * fix tombstone handling in repair and sstable2json (CASSANDRA-2279)
 * preserve version when streaming data from old sstables (CASSANDRA-2283)
 * don't start repair if a neighboring node is marked as dead (CASSANDRA-2290)
 * purge tombstones from row cache (CASSANDRA-2305)
 * Avoid seeking when sstable2json exports the entire file (CASSANDRA-2318)
 * clear Built flag in system table when dropping an index (CASSANDRA-2320)
 * don't allow arbitrary argument for stress.java (CASSANDRA-2323)
 * validate values for index predicates in get_indexed_slice (CASSANDRA-2328)
 * queue secondary indexes for flush before the parent (CASSANDRA-2330)
 * allow job configuration to set the CL used in Hadoop jobs (CASSANDRA-2331)
 * add memtable_flush_queue_size defaulting to 4 (CASSANDRA-2333)
 * Allow overriding of initial_token, storage_port and rpc_port from system
   properties (CASSANDRA-2343)
 * fix comparator used for non-indexed secondary expressions in index scan
   (CASSANDRA-2347)
 * ensure size calculation and write phase of large-row compaction use
   the same threshold for TTL expiration (CASSANDRA-2349)
 * fix race when iterating CFs during add/drop (CASSANDRA-2350)
 * add ConsistencyLevel command to CLI (CASSANDRA-2354)
 * allow negative numbers in the cli (CASSANDRA-2358)
 * hard code serialVersionUID for tokens class (CASSANDRA-2361)
 * fix potential infinite loop in ByteBufferUtil.inputStream (CASSANDRA-2365)
 * fix encoding bugs in HintedHandoffManager, SystemTable when default
   charset is not UTF8 (CASSANDRA-2367)
 * avoids having removed node reappearing in Gossip (CASSANDRA-2371)
 * fix incorrect truncation of long to int when reading columns via block
   index (CASSANDRA-2376)
 * fix NPE during stream session (CASSANDRA-2377)
 * fix race condition that could leave orphaned data files when dropping CF or
   KS (CASSANDRA-2381)
 * fsync statistics component on write (CASSANDRA-2382)
 * fix duplicate results from CFS.scan (CASSANDRA-2406)
 * add IntegerType to CLI help (CASSANDRA-2414)
 * avoid caching token-only decoratedkeys (CASSANDRA-2416)
 * convert mmap assertion to if/throw so scrub can catch it (CASSANDRA-2417)
 * don't overwrite gc log (CASSANDR-2418)
 * invalidate row cache for streamed row to avoid inconsitencies
   (CASSANDRA-2420)
 * avoid copies in range/index scans (CASSANDRA-2425)
 * make sure we don't wipe data during cleanup if the node has not join
   the ring (CASSANDRA-2428)
 * Try harder to close files after compaction (CASSANDRA-2431)
 * re-set bootstrapped flag after move finishes (CASSANDRA-2435)
 * display validation_class in CLI 'describe keyspace' (CASSANDRA-2442)
 * make cleanup compactions cleanup the row cache (CASSANDRA-2451)
 * add column fields validation to scrub (CASSANDRA-2460)
 * use 64KB flush buffer instead of in_memory_compaction_limit (CASSANDRA-2463)
 * fix backslash substitutions in CLI (CASSANDRA-2492)
 * disable cache saving for system CFS (CASSANDRA-2502)
 * fixes for verifying destination availability under hinted conditions
   so UE can be thrown intead of timing out (CASSANDRA-2514)
 * fix update of validation class in column metadata (CASSANDRA-2512)
 * support LOCAL_QUORUM, EACH_QUORUM CLs outside of NTS (CASSANDRA-2516)
 * preserve version when streaming data from old sstables (CASSANDRA-2283)
 * fix backslash substitutions in CLI (CASSANDRA-2492)
 * count a row deletion as one operation towards memtable threshold 
   (CASSANDRA-2519)
 * support LOCAL_QUORUM, EACH_QUORUM CLs outside of NTS (CASSANDRA-2516)


0.7.4
 * add nodetool join command (CASSANDRA-2160)
 * fix secondary indexes on pre-existing or streamed data (CASSANDRA-2244)
 * initialize endpoint in gossiper earlier (CASSANDRA-2228)
 * add ability to write to Cassandra from Pig (CASSANDRA-1828)
 * add rpc_[min|max]_threads (CASSANDRA-2176)
 * add CL.TWO, CL.THREE (CASSANDRA-2013)
 * avoid exporting an un-requested row in sstable2json, when exporting 
   a key that does not exist (CASSANDRA-2168)
 * add incremental_backups option (CASSANDRA-1872)
 * add configurable row limit to Pig loadfunc (CASSANDRA-2276)
 * validate column values in batches as well as single-Column inserts
   (CASSANDRA-2259)
 * move sample schema from cassandra.yaml to schema-sample.txt,
   a cli scripts (CASSANDRA-2007)
 * avoid writing empty rows when scrubbing tombstoned rows (CASSANDRA-2296)
 * fix assertion error in range and index scans for CL < ALL
   (CASSANDRA-2282)
 * fix commitlog replay when flush position refers to data that didn't
   get synced before server died (CASSANDRA-2285)
 * fix fd leak in sstable2json with non-mmap'd i/o (CASSANDRA-2304)
 * reduce memory use during streaming of multiple sstables (CASSANDRA-2301)
 * purge tombstoned rows from cache after GCGraceSeconds (CASSANDRA-2305)
 * allow zero replicas in a NTS datacenter (CASSANDRA-1924)
 * make range queries respect snitch for local replicas (CASSANDRA-2286)
 * fix HH delivery when column index is larger than 2GB (CASSANDRA-2297)
 * make 2ary indexes use parent CF flush thresholds during initial build
   (CASSANDRA-2294)
 * update memtable_throughput to be a long (CASSANDRA-2158)


0.7.3
 * Keep endpoint state until aVeryLongTime (CASSANDRA-2115)
 * lower-latency read repair (CASSANDRA-2069)
 * add hinted_handoff_throttle_delay_in_ms option (CASSANDRA-2161)
 * fixes for cache save/load (CASSANDRA-2172, -2174)
 * Handle whole-row deletions in CFOutputFormat (CASSANDRA-2014)
 * Make memtable_flush_writers flush in parallel (CASSANDRA-2178)
 * Add compaction_preheat_key_cache option (CASSANDRA-2175)
 * refactor stress.py to have only one copy of the format string 
   used for creating row keys (CASSANDRA-2108)
 * validate index names for \w+ (CASSANDRA-2196)
 * Fix Cassandra cli to respect timeout if schema does not settle 
   (CASSANDRA-2187)
 * fix for compaction and cleanup writing old-format data into new-version 
   sstable (CASSANDRA-2211, -2216)
 * add nodetool scrub (CASSANDRA-2217, -2240)
 * fix sstable2json large-row pagination (CASSANDRA-2188)
 * fix EOFing on requests for the last bytes in a file (CASSANDRA-2213)
 * fix BufferedRandomAccessFile bugs (CASSANDRA-2218, -2241)
 * check for memtable flush_after_mins exceeded every 10s (CASSANDRA-2183)
 * fix cache saving on Windows (CASSANDRA-2207)
 * add validateSchemaAgreement call + synchronization to schema
   modification operations (CASSANDRA-2222)
 * fix for reversed slice queries on large rows (CASSANDRA-2212)
 * fat clients were writing local data (CASSANDRA-2223)
 * set DEFAULT_MEMTABLE_LIFETIME_IN_MINS to 24h
 * improve detection and cleanup of partially-written sstables 
   (CASSANDRA-2206)
 * fix supercolumn de/serialization when subcolumn comparator is different
   from supercolumn's (CASSANDRA-2104)
 * fix starting up on Windows when CASSANDRA_HOME contains whitespace
   (CASSANDRA-2237)
 * add [get|set][row|key]cacheSavePeriod to JMX (CASSANDRA-2100)
 * fix Hadoop ColumnFamilyOutputFormat dropping of mutations
   when batch fills up (CASSANDRA-2255)
 * move file deletions off of scheduledtasks executor (CASSANDRA-2253)


0.7.2
 * copy DecoratedKey.key when inserting into caches to avoid retaining
   a reference to the underlying buffer (CASSANDRA-2102)
 * format subcolumn names with subcomparator (CASSANDRA-2136)
 * fix column bloom filter deserialization (CASSANDRA-2165)


0.7.1
 * refactor MessageDigest creation code. (CASSANDRA-2107)
 * buffer network stack to avoid inefficient small TCP messages while avoiding
   the nagle/delayed ack problem (CASSANDRA-1896)
 * check log4j configuration for changes every 10s (CASSANDRA-1525, 1907)
 * more-efficient cross-DC replication (CASSANDRA-1530, -2051, -2138)
 * avoid polluting page cache with commitlog or sstable writes
   and seq scan operations (CASSANDRA-1470)
 * add RMI authentication options to nodetool (CASSANDRA-1921)
 * make snitches configurable at runtime (CASSANDRA-1374)
 * retry hadoop split requests on connection failure (CASSANDRA-1927)
 * implement describeOwnership for BOP, COPP (CASSANDRA-1928)
 * make read repair behave as expected for ConsistencyLevel > ONE
   (CASSANDRA-982, 2038)
 * distributed test harness (CASSANDRA-1859, 1964)
 * reduce flush lock contention (CASSANDRA-1930)
 * optimize supercolumn deserialization (CASSANDRA-1891)
 * fix CFMetaData.apply to only compare objects of the same class 
   (CASSANDRA-1962)
 * allow specifying specific SSTables to compact from JMX (CASSANDRA-1963)
 * fix race condition in MessagingService.targets (CASSANDRA-1959, 2094, 2081)
 * refuse to open sstables from a future version (CASSANDRA-1935)
 * zero-copy reads (CASSANDRA-1714)
 * fix copy bounds for word Text in wordcount demo (CASSANDRA-1993)
 * fixes for contrib/javautils (CASSANDRA-1979)
 * check more frequently for memtable expiration (CASSANDRA-2000)
 * fix writing SSTable column count statistics (CASSANDRA-1976)
 * fix streaming of multiple CFs during bootstrap (CASSANDRA-1992)
 * explicitly set JVM GC new generation size with -Xmn (CASSANDRA-1968)
 * add short options for CLI flags (CASSANDRA-1565)
 * make keyspace argument to "describe keyspace" in CLI optional
   when authenticated to keyspace already (CASSANDRA-2029)
 * added option to specify -Dcassandra.join_ring=false on startup
   to allow "warm spare" nodes or performing JMX maintenance before
   joining the ring (CASSANDRA-526)
 * log migrations at INFO (CASSANDRA-2028)
 * add CLI verbose option in file mode (CASSANDRA-2030)
 * add single-line "--" comments to CLI (CASSANDRA-2032)
 * message serialization tests (CASSANDRA-1923)
 * switch from ivy to maven-ant-tasks (CASSANDRA-2017)
 * CLI attempts to block for new schema to propagate (CASSANDRA-2044)
 * fix potential overflow in nodetool cfstats (CASSANDRA-2057)
 * add JVM shutdownhook to sync commitlog (CASSANDRA-1919)
 * allow nodes to be up without being part of  normal traffic (CASSANDRA-1951)
 * fix CLI "show keyspaces" with null options on NTS (CASSANDRA-2049)
 * fix possible ByteBuffer race conditions (CASSANDRA-2066)
 * reduce garbage generated by MessagingService to prevent load spikes
   (CASSANDRA-2058)
 * fix math in RandomPartitioner.describeOwnership (CASSANDRA-2071)
 * fix deletion of sstable non-data components (CASSANDRA-2059)
 * avoid blocking gossip while deleting handoff hints (CASSANDRA-2073)
 * ignore messages from newer versions, keep track of nodes in gossip 
   regardless of version (CASSANDRA-1970)
 * cache writing moved to CompactionManager to reduce i/o contention and
   updated to use non-cache-polluting writes (CASSANDRA-2053)
 * page through large rows when exporting to JSON (CASSANDRA-2041)
 * add flush_largest_memtables_at and reduce_cache_sizes_at options
   (CASSANDRA-2142)
 * add cli 'describe cluster' command (CASSANDRA-2127)
 * add cli support for setting username/password at 'connect' command 
   (CASSANDRA-2111)
 * add -D option to Stress.java to allow reading hosts from a file 
   (CASSANDRA-2149)
 * bound hints CF throughput between 32M and 256M (CASSANDRA-2148)
 * continue starting when invalid saved cache entries are encountered
   (CASSANDRA-2076)
 * add max_hint_window_in_ms option (CASSANDRA-1459)


0.7.0-final
 * fix offsets to ByteBuffer.get (CASSANDRA-1939)


0.7.0-rc4
 * fix cli crash after backgrounding (CASSANDRA-1875)
 * count timeouts in storageproxy latencies, and include latency 
   histograms in StorageProxyMBean (CASSANDRA-1893)
 * fix CLI get recognition of supercolumns (CASSANDRA-1899)
 * enable keepalive on intra-cluster sockets (CASSANDRA-1766)
 * count timeouts towards dynamicsnitch latencies (CASSANDRA-1905)
 * Expose index-building status in JMX + cli schema description
   (CASSANDRA-1871)
 * allow [LOCAL|EACH]_QUORUM to be used with non-NetworkTopology 
   replication Strategies
 * increased amount of index locks for faster commitlog replay
 * collect secondary index tombstones immediately (CASSANDRA-1914)
 * revert commitlog changes from #1780 (CASSANDRA-1917)
 * change RandomPartitioner min token to -1 to avoid collision w/
   tokens on actual nodes (CASSANDRA-1901)
 * examine the right nibble when validating TimeUUID (CASSANDRA-1910)
 * include secondary indexes in cleanup (CASSANDRA-1916)
 * CFS.scrubDataDirectories should also cleanup invalid secondary indexes
   (CASSANDRA-1904)
 * ability to disable/enable gossip on nodes to force them down
   (CASSANDRA-1108)


0.7.0-rc3
 * expose getNaturalEndpoints in StorageServiceMBean taking byte[]
   key; RMI cannot serialize ByteBuffer (CASSANDRA-1833)
 * infer org.apache.cassandra.locator for replication strategy classes
   when not otherwise specified
 * validation that generates less garbage (CASSANDRA-1814)
 * add TTL support to CLI (CASSANDRA-1838)
 * cli defaults to bytestype for subcomparator when creating
   column families (CASSANDRA-1835)
 * unregister index MBeans when index is dropped (CASSANDRA-1843)
 * make ByteBufferUtil.clone thread-safe (CASSANDRA-1847)
 * change exception for read requests during bootstrap from 
   InvalidRequest to Unavailable (CASSANDRA-1862)
 * respect row-level tombstones post-flush in range scans
   (CASSANDRA-1837)
 * ReadResponseResolver check digests against each other (CASSANDRA-1830)
 * return InvalidRequest when remove of subcolumn without supercolumn
   is requested (CASSANDRA-1866)
 * flush before repair (CASSANDRA-1748)
 * SSTableExport validates key order (CASSANDRA-1884)
 * large row support for SSTableExport (CASSANDRA-1867)
 * Re-cache hot keys post-compaction without hitting disk (CASSANDRA-1878)
 * manage read repair in coordinator instead of data source, to
   provide latency information to dynamic snitch (CASSANDRA-1873)


0.7.0-rc2
 * fix live-column-count of slice ranges including tombstoned supercolumn 
   with live subcolumn (CASSANDRA-1591)
 * rename o.a.c.internal.AntientropyStage -> AntiEntropyStage,
   o.a.c.request.Request_responseStage -> RequestResponseStage,
   o.a.c.internal.Internal_responseStage -> InternalResponseStage
 * add AbstractType.fromString (CASSANDRA-1767)
 * require index_type to be present when specifying index_name
   on ColumnDef (CASSANDRA-1759)
 * fix add/remove index bugs in CFMetadata (CASSANDRA-1768)
 * rebuild Strategy during system_update_keyspace (CASSANDRA-1762)
 * cli updates prompt to ... in continuation lines (CASSANDRA-1770)
 * support multiple Mutations per key in hadoop ColumnFamilyOutputFormat
   (CASSANDRA-1774)
 * improvements to Debian init script (CASSANDRA-1772)
 * use local classloader to check for version.properties (CASSANDRA-1778)
 * Validate that column names in column_metadata are valid for the
   defined comparator, and decode properly in cli (CASSANDRA-1773)
 * use cross-platform newlines in cli (CASSANDRA-1786)
 * add ExpiringColumn support to sstable import/export (CASSANDRA-1754)
 * add flush for each append to periodic commitlog mode; added
   periodic_without_flush option to disable this (CASSANDRA-1780)
 * close file handle used for post-flush truncate (CASSANDRA-1790)
 * various code cleanup (CASSANDRA-1793, -1794, -1795)
 * fix range queries against wrapped range (CASSANDRA-1781)
 * fix consistencylevel calculations for NetworkTopologyStrategy
   (CASSANDRA-1804)
 * cli support index type enum names (CASSANDRA-1810)
 * improved validation of column_metadata (CASSANDRA-1813)
 * reads at ConsistencyLevel > 1 throw UnavailableException
   immediately if insufficient live nodes exist (CASSANDRA-1803)
 * copy bytebuffers for local writes to avoid retaining the entire
   Thrift frame (CASSANDRA-1801)
 * fix NPE adding index to column w/o prior metadata (CASSANDRA-1764)
 * reduce fat client timeout (CASSANDRA-1730)
 * fix botched merge of CASSANDRA-1316


0.7.0-rc1
 * fix compaction and flush races with schema updates (CASSANDRA-1715)
 * add clustertool, config-converter, sstablekeys, and schematool 
   Windows .bat files (CASSANDRA-1723)
 * reject range queries received during bootstrap (CASSANDRA-1739)
 * fix wrapping-range queries on non-minimum token (CASSANDRA-1700)
 * add nodetool cfhistogram (CASSANDRA-1698)
 * limit repaired ranges to what the nodes have in common (CASSANDRA-1674)
 * index scan treats missing columns as not matching secondary
   expressions (CASSANDRA-1745)
 * Fix misuse of DataOutputBuffer.getData in AntiEntropyService
   (CASSANDRA-1729)
 * detect and warn when obsolete version of JNA is present (CASSANDRA-1760)
 * reduce fat client timeout (CASSANDRA-1730)
 * cleanup smallest CFs first to increase free temp space for larger ones
   (CASSANDRA-1811)
 * Update windows .bat files to work outside of main Cassandra
   directory (CASSANDRA-1713)
 * fix read repair regression from 0.6.7 (CASSANDRA-1727)
 * more-efficient read repair (CASSANDRA-1719)
 * fix hinted handoff replay (CASSANDRA-1656)
 * log type of dropped messages (CASSANDRA-1677)
 * upgrade to SLF4J 1.6.1
 * fix ByteBuffer bug in ExpiringColumn.updateDigest (CASSANDRA-1679)
 * fix IntegerType.getString (CASSANDRA-1681)
 * make -Djava.net.preferIPv4Stack=true the default (CASSANDRA-628)
 * add INTERNAL_RESPONSE verb to differentiate from responses related
   to client requests (CASSANDRA-1685)
 * log tpstats when dropping messages (CASSANDRA-1660)
 * include unreachable nodes in describeSchemaVersions (CASSANDRA-1678)
 * Avoid dropping messages off the client request path (CASSANDRA-1676)
 * fix jna errno reporting (CASSANDRA-1694)
 * add friendlier error for UnknownHostException on startup (CASSANDRA-1697)
 * include jna dependency in RPM package (CASSANDRA-1690)
 * add --skip-keys option to stress.py (CASSANDRA-1696)
 * improve cli handling of non-string keys and column names 
   (CASSANDRA-1701, -1693)
 * r/m extra subcomparator line in cli keyspaces output (CASSANDRA-1712)
 * add read repair chance to cli "show keyspaces"
 * upgrade to ConcurrentLinkedHashMap 1.1 (CASSANDRA-975)
 * fix index scan routing (CASSANDRA-1722)
 * fix tombstoning of supercolumns in range queries (CASSANDRA-1734)
 * clear endpoint cache after updating keyspace metadata (CASSANDRA-1741)
 * fix wrapping-range queries on non-minimum token (CASSANDRA-1700)
 * truncate includes secondary indexes (CASSANDRA-1747)
 * retain reference to PendingFile sstables (CASSANDRA-1749)
 * fix sstableimport regression (CASSANDRA-1753)
 * fix for bootstrap when no non-system tables are defined (CASSANDRA-1732)
 * handle replica unavailability in index scan (CASSANDRA-1755)
 * fix service initialization order deadlock (CASSANDRA-1756)
 * multi-line cli commands (CASSANDRA-1742)
 * fix race between snapshot and compaction (CASSANDRA-1736)
 * add listEndpointsPendingHints, deleteHintsForEndpoint JMX methods 
   (CASSANDRA-1551)


0.7.0-beta3
 * add strategy options to describe_keyspace output (CASSANDRA-1560)
 * log warning when using randomly generated token (CASSANDRA-1552)
 * re-organize JMX into .db, .net, .internal, .request (CASSANDRA-1217)
 * allow nodes to change IPs between restarts (CASSANDRA-1518)
 * remember ring state between restarts by default (CASSANDRA-1518)
 * flush index built flag so we can read it before log replay (CASSANDRA-1541)
 * lock row cache updates to prevent race condition (CASSANDRA-1293)
 * remove assertion causing rare (and harmless) error messages in
   commitlog (CASSANDRA-1330)
 * fix moving nodes with no keyspaces defined (CASSANDRA-1574)
 * fix unbootstrap when no data is present in a transfer range (CASSANDRA-1573)
 * take advantage of AVRO-495 to simplify our avro IDL (CASSANDRA-1436)
 * extend authorization hierarchy to column family (CASSANDRA-1554)
 * deletion support in secondary indexes (CASSANDRA-1571)
 * meaningful error message for invalid replication strategy class 
   (CASSANDRA-1566)
 * allow keyspace creation with RF > N (CASSANDRA-1428)
 * improve cli error handling (CASSANDRA-1580)
 * add cache save/load ability (CASSANDRA-1417, 1606, 1647)
 * add StorageService.getDrainProgress (CASSANDRA-1588)
 * Disallow bootstrap to an in-use token (CASSANDRA-1561)
 * Allow dynamic secondary index creation and destruction (CASSANDRA-1532)
 * log auto-guessed memtable thresholds (CASSANDRA-1595)
 * add ColumnDef support to cli (CASSANDRA-1583)
 * reduce index sample time by 75% (CASSANDRA-1572)
 * add cli support for column, strategy metadata (CASSANDRA-1578, 1612)
 * add cli support for schema modification (CASSANDRA-1584)
 * delete temp files on failed compactions (CASSANDRA-1596)
 * avoid blocking for dead nodes during removetoken (CASSANDRA-1605)
 * remove ConsistencyLevel.ZERO (CASSANDRA-1607)
 * expose in-progress compaction type in jmx (CASSANDRA-1586)
 * removed IClock & related classes from internals (CASSANDRA-1502)
 * fix removing tokens from SystemTable on decommission and removetoken
   (CASSANDRA-1609)
 * include CF metadata in cli 'show keyspaces' (CASSANDRA-1613)
 * switch from Properties to HashMap in PropertyFileSnitch to
   avoid synchronization bottleneck (CASSANDRA-1481)
 * PropertyFileSnitch configuration file renamed to 
   cassandra-topology.properties
 * add cli support for get_range_slices (CASSANDRA-1088, CASSANDRA-1619)
 * Make memtable flush thresholds per-CF instead of global 
   (CASSANDRA-1007, 1637)
 * add cli support for binary data without CfDef hints (CASSANDRA-1603)
 * fix building SSTable statistics post-stream (CASSANDRA-1620)
 * fix potential infinite loop in 2ary index queries (CASSANDRA-1623)
 * allow creating NTS keyspaces with no replicas configured (CASSANDRA-1626)
 * add jmx histogram of sstables accessed per read (CASSANDRA-1624)
 * remove system_rename_column_family and system_rename_keyspace from the
   client API until races can be fixed (CASSANDRA-1630, CASSANDRA-1585)
 * add cli sanity tests (CASSANDRA-1582)
 * update GC settings in cassandra.bat (CASSANDRA-1636)
 * cli support for index queries (CASSANDRA-1635)
 * cli support for updating schema memtable settings (CASSANDRA-1634)
 * cli --file option (CASSANDRA-1616)
 * reduce automatically chosen memtable sizes by 50% (CASSANDRA-1641)
 * move endpoint cache from snitch to strategy (CASSANDRA-1643)
 * fix commitlog recovery deleting the newly-created segment as well as
   the old ones (CASSANDRA-1644)
 * upgrade to Thrift 0.5 (CASSANDRA-1367)
 * renamed CL.DCQUORUM to LOCAL_QUORUM and DCQUORUMSYNC to EACH_QUORUM
 * cli truncate support (CASSANDRA-1653)
 * update GC settings in cassandra.bat (CASSANDRA-1636)
 * avoid logging when a node's ip/token is gossipped back to it (CASSANDRA-1666)


0.7-beta2
 * always use UTF-8 for hint keys (CASSANDRA-1439)
 * remove cassandra.yaml dependency from Hadoop and Pig (CASSADRA-1322)
 * expose CfDef metadata in describe_keyspaces (CASSANDRA-1363)
 * restore use of mmap_index_only option (CASSANDRA-1241)
 * dropping a keyspace with no column families generated an error 
   (CASSANDRA-1378)
 * rename RackAwareStrategy to OldNetworkTopologyStrategy, RackUnawareStrategy 
   to SimpleStrategy, DatacenterShardStrategy to NetworkTopologyStrategy,
   AbstractRackAwareSnitch to AbstractNetworkTopologySnitch (CASSANDRA-1392)
 * merge StorageProxy.mutate, mutateBlocking (CASSANDRA-1396)
 * faster UUIDType, LongType comparisons (CASSANDRA-1386, 1393)
 * fix setting read_repair_chance from CLI addColumnFamily (CASSANDRA-1399)
 * fix updates to indexed columns (CASSANDRA-1373)
 * fix race condition leaving to FileNotFoundException (CASSANDRA-1382)
 * fix sharded lock hash on index write path (CASSANDRA-1402)
 * add support for GT/E, LT/E in subordinate index clauses (CASSANDRA-1401)
 * cfId counter got out of sync when CFs were added (CASSANDRA-1403)
 * less chatty schema updates (CASSANDRA-1389)
 * rename column family mbeans. 'type' will now include either 
   'IndexColumnFamilies' or 'ColumnFamilies' depending on the CFS type.
   (CASSANDRA-1385)
 * disallow invalid keyspace and column family names. This includes name that
   matches a '^\w+' regex. (CASSANDRA-1377)
 * use JNA, if present, to take snapshots (CASSANDRA-1371)
 * truncate hints if starting 0.7 for the first time (CASSANDRA-1414)
 * fix FD leak in single-row slicepredicate queries (CASSANDRA-1416)
 * allow index expressions against columns that are not part of the 
   SlicePredicate (CASSANDRA-1410)
 * config-converter properly handles snitches and framed support 
   (CASSANDRA-1420)
 * remove keyspace argument from multiget_count (CASSANDRA-1422)
 * allow specifying cassandra.yaml location as (local or remote) URL
   (CASSANDRA-1126)
 * fix using DynamicEndpointSnitch with NetworkTopologyStrategy
   (CASSANDRA-1429)
 * Add CfDef.default_validation_class (CASSANDRA-891)
 * fix EstimatedHistogram.max (CASSANDRA-1413)
 * quorum read optimization (CASSANDRA-1622)
 * handle zero-length (or missing) rows during HH paging (CASSANDRA-1432)
 * include secondary indexes during schema migrations (CASSANDRA-1406)
 * fix commitlog header race during schema change (CASSANDRA-1435)
 * fix ColumnFamilyStoreMBeanIterator to use new type name (CASSANDRA-1433)
 * correct filename generated by xml->yaml converter (CASSANDRA-1419)
 * add CMSInitiatingOccupancyFraction=75 and UseCMSInitiatingOccupancyOnly
   to default JVM options
 * decrease jvm heap for cassandra-cli (CASSANDRA-1446)
 * ability to modify keyspaces and column family definitions on a live cluster
   (CASSANDRA-1285)
 * support for Hadoop Streaming [non-jvm map/reduce via stdin/out]
   (CASSANDRA-1368)
 * Move persistent sstable stats from the system table to an sstable component
   (CASSANDRA-1430)
 * remove failed bootstrap attempt from pending ranges when gossip times
   it out after 1h (CASSANDRA-1463)
 * eager-create tcp connections to other cluster members (CASSANDRA-1465)
 * enumerate stages and derive stage from message type instead of 
   transmitting separately (CASSANDRA-1465)
 * apply reversed flag during collation from different data sources
   (CASSANDRA-1450)
 * make failure to remove commitlog segment non-fatal (CASSANDRA-1348)
 * correct ordering of drain operations so CL.recover is no longer 
   necessary (CASSANDRA-1408)
 * removed keyspace from describe_splits method (CASSANDRA-1425)
 * rename check_schema_agreement to describe_schema_versions
   (CASSANDRA-1478)
 * fix QUORUM calculation for RF > 3 (CASSANDRA-1487)
 * remove tombstones during non-major compactions when bloom filter
   verifies that row does not exist in other sstables (CASSANDRA-1074)
 * nodes that coordinated a loadbalance in the past could not be seen by
   newly added nodes (CASSANDRA-1467)
 * exposed endpoint states (gossip details) via jmx (CASSANDRA-1467)
 * ensure that compacted sstables are not included when new readers are
   instantiated (CASSANDRA-1477)
 * by default, calculate heap size and memtable thresholds at runtime (CASSANDRA-1469)
 * fix races dealing with adding/dropping keyspaces and column families in
   rapid succession (CASSANDRA-1477)
 * clean up of Streaming system (CASSANDRA-1503, 1504, 1506)
 * add options to configure Thrift socket keepalive and buffer sizes (CASSANDRA-1426)
 * make contrib CassandraServiceDataCleaner recursive (CASSANDRA-1509)
 * min, max compaction threshold are configurable and persistent 
   per-ColumnFamily (CASSANDRA-1468)
 * fix replaying the last mutation in a commitlog unnecessarily 
   (CASSANDRA-1512)
 * invoke getDefaultUncaughtExceptionHandler from DTPE with the original
   exception rather than the ExecutionException wrapper (CASSANDRA-1226)
 * remove Clock from the Thrift (and Avro) API (CASSANDRA-1501)
 * Close intra-node sockets when connection is broken (CASSANDRA-1528)
 * RPM packaging spec file (CASSANDRA-786)
 * weighted request scheduler (CASSANDRA-1485)
 * treat expired columns as deleted (CASSANDRA-1539)
 * make IndexInterval configurable (CASSANDRA-1488)
 * add describe_snitch to Thrift API (CASSANDRA-1490)
 * MD5 authenticator compares plain text submitted password with MD5'd
   saved property, instead of vice versa (CASSANDRA-1447)
 * JMX MessagingService pending and completed counts (CASSANDRA-1533)
 * fix race condition processing repair responses (CASSANDRA-1511)
 * make repair blocking (CASSANDRA-1511)
 * create EndpointSnitchInfo and MBean to expose rack and DC (CASSANDRA-1491)
 * added option to contrib/word_count to output results back to Cassandra
   (CASSANDRA-1342)
 * rewrite Hadoop ColumnFamilyRecordWriter to pool connections, retry to
   multiple Cassandra nodes, and smooth impact on the Cassandra cluster
   by using smaller batch sizes (CASSANDRA-1434)
 * fix setting gc_grace_seconds via CLI (CASSANDRA-1549)
 * support TTL'd index values (CASSANDRA-1536)
 * make removetoken work like decommission (CASSANDRA-1216)
 * make cli comparator-aware and improve quote rules (CASSANDRA-1523,-1524)
 * make nodetool compact and cleanup blocking (CASSANDRA-1449)
 * add memtable, cache information to GCInspector logs (CASSANDRA-1558)
 * enable/disable HintedHandoff via JMX (CASSANDRA-1550)
 * Ignore stray files in the commit log directory (CASSANDRA-1547)
 * Disallow bootstrap to an in-use token (CASSANDRA-1561)


0.7-beta1
 * sstable versioning (CASSANDRA-389)
 * switched to slf4j logging (CASSANDRA-625)
 * add (optional) expiration time for column (CASSANDRA-699)
 * access levels for authentication/authorization (CASSANDRA-900)
 * add ReadRepairChance to CF definition (CASSANDRA-930)
 * fix heisenbug in system tests, especially common on OS X (CASSANDRA-944)
 * convert to byte[] keys internally and all public APIs (CASSANDRA-767)
 * ability to alter schema definitions on a live cluster (CASSANDRA-44)
 * renamed configuration file to cassandra.xml, and log4j.properties to
   log4j-server.properties, which must now be loaded from
   the classpath (which is how our scripts in bin/ have always done it)
   (CASSANDRA-971)
 * change get_count to require a SlicePredicate. create multi_get_count
   (CASSANDRA-744)
 * re-organized endpointsnitch implementations and added SimpleSnitch
   (CASSANDRA-994)
 * Added preload_row_cache option (CASSANDRA-946)
 * add CRC to commitlog header (CASSANDRA-999)
 * removed deprecated batch_insert and get_range_slice methods (CASSANDRA-1065)
 * add truncate thrift method (CASSANDRA-531)
 * http mini-interface using mx4j (CASSANDRA-1068)
 * optimize away copy of sliced row on memtable read path (CASSANDRA-1046)
 * replace constant-size 2GB mmaped segments and special casing for index 
   entries spanning segment boundaries, with SegmentedFile that computes 
   segments that always contain entire entries/rows (CASSANDRA-1117)
 * avoid reading large rows into memory during compaction (CASSANDRA-16)
 * added hadoop OutputFormat (CASSANDRA-1101)
 * efficient Streaming (no more anticompaction) (CASSANDRA-579)
 * split commitlog header into separate file and add size checksum to
   mutations (CASSANDRA-1179)
 * avoid allocating a new byte[] for each mutation on replay (CASSANDRA-1219)
 * revise HH schema to be per-endpoint (CASSANDRA-1142)
 * add joining/leaving status to nodetool ring (CASSANDRA-1115)
 * allow multiple repair sessions per node (CASSANDRA-1190)
 * optimize away MessagingService for local range queries (CASSANDRA-1261)
 * make framed transport the default so malformed requests can't OOM the 
   server (CASSANDRA-475)
 * significantly faster reads from row cache (CASSANDRA-1267)
 * take advantage of row cache during range queries (CASSANDRA-1302)
 * make GCGraceSeconds a per-ColumnFamily value (CASSANDRA-1276)
 * keep persistent row size and column count statistics (CASSANDRA-1155)
 * add IntegerType (CASSANDRA-1282)
 * page within a single row during hinted handoff (CASSANDRA-1327)
 * push DatacenterShardStrategy configuration into keyspace definition,
   eliminating datacenter.properties. (CASSANDRA-1066)
 * optimize forward slices starting with '' and single-index-block name 
   queries by skipping the column index (CASSANDRA-1338)
 * streaming refactor (CASSANDRA-1189)
 * faster comparison for UUID types (CASSANDRA-1043)
 * secondary index support (CASSANDRA-749 and subtasks)
 * make compaction buckets deterministic (CASSANDRA-1265)


0.6.6
 * Allow using DynamicEndpointSnitch with RackAwareStrategy (CASSANDRA-1429)
 * remove the remaining vestiges of the unfinished DatacenterShardStrategy 
   (replaced by NetworkTopologyStrategy in 0.7)
   

0.6.5
 * fix key ordering in range query results with RandomPartitioner
   and ConsistencyLevel > ONE (CASSANDRA-1145)
 * fix for range query starting with the wrong token range (CASSANDRA-1042)
 * page within a single row during hinted handoff (CASSANDRA-1327)
 * fix compilation on non-sun JDKs (CASSANDRA-1061)
 * remove String.trim() call on row keys in batch mutations (CASSANDRA-1235)
 * Log summary of dropped messages instead of spamming log (CASSANDRA-1284)
 * add dynamic endpoint snitch (CASSANDRA-981)
 * fix streaming for keyspaces with hyphens in their name (CASSANDRA-1377)
 * fix errors in hard-coded bloom filter optKPerBucket by computing it
   algorithmically (CASSANDRA-1220
 * remove message deserialization stage, and uncap read/write stages
   so slow reads/writes don't block gossip processing (CASSANDRA-1358)
 * add jmx port configuration to Debian package (CASSANDRA-1202)
 * use mlockall via JNA, if present, to prevent Linux from swapping
   out parts of the JVM (CASSANDRA-1214)


0.6.4
 * avoid queuing multiple hint deliveries for the same endpoint
   (CASSANDRA-1229)
 * better performance for and stricter checking of UTF8 column names
   (CASSANDRA-1232)
 * extend option to lower compaction priority to hinted handoff
   as well (CASSANDRA-1260)
 * log errors in gossip instead of re-throwing (CASSANDRA-1289)
 * avoid aborting commitlog replay prematurely if a flushed-but-
   not-removed commitlog segment is encountered (CASSANDRA-1297)
 * fix duplicate rows being read during mapreduce (CASSANDRA-1142)
 * failure detection wasn't closing command sockets (CASSANDRA-1221)
 * cassandra-cli.bat works on windows (CASSANDRA-1236)
 * pre-emptively drop requests that cannot be processed within RPCTimeout
   (CASSANDRA-685)
 * add ack to Binary write verb and update CassandraBulkLoader
   to wait for acks for each row (CASSANDRA-1093)
 * added describe_partitioner Thrift method (CASSANDRA-1047)
 * Hadoop jobs no longer require the Cassandra storage-conf.xml
   (CASSANDRA-1280, CASSANDRA-1047)
 * log thread pool stats when GC is excessive (CASSANDRA-1275)
 * remove gossip message size limit (CASSANDRA-1138)
 * parallelize local and remote reads during multiget, and respect snitch 
   when determining whether to do local read for CL.ONE (CASSANDRA-1317)
 * fix read repair to use requested consistency level on digest mismatch,
   rather than assuming QUORUM (CASSANDRA-1316)
 * process digest mismatch re-reads in parallel (CASSANDRA-1323)
 * switch hints CF comparator to BytesType (CASSANDRA-1274)


0.6.3
 * retry to make streaming connections up to 8 times. (CASSANDRA-1019)
 * reject describe_ring() calls on invalid keyspaces (CASSANDRA-1111)
 * fix cache size calculation for size of 100% (CASSANDRA-1129)
 * fix cache capacity only being recalculated once (CASSANDRA-1129)
 * remove hourly scan of all hints on the off chance that the gossiper
   missed a status change; instead, expose deliverHintsToEndpoint to JMX
   so it can be done manually, if necessary (CASSANDRA-1141)
 * don't reject reads at CL.ALL (CASSANDRA-1152)
 * reject deletions to supercolumns in CFs containing only standard
   columns (CASSANDRA-1139)
 * avoid preserving login information after client disconnects
   (CASSANDRA-1057)
 * prefer sun jdk to openjdk in debian init script (CASSANDRA-1174)
 * detect partioner config changes between restarts and fail fast 
   (CASSANDRA-1146)
 * use generation time to resolve node token reassignment disagreements
   (CASSANDRA-1118)
 * restructure the startup ordering of Gossiper and MessageService to avoid
   timing anomalies (CASSANDRA-1160)
 * detect incomplete commit log hearders (CASSANDRA-1119)
 * force anti-entropy service to stream files on the stream stage to avoid
   sending streams out of order (CASSANDRA-1169)
 * remove inactive stream managers after AES streams files (CASSANDRA-1169)
 * allow removing entire row through batch_mutate Deletion (CASSANDRA-1027)
 * add JMX metrics for row-level bloom filter false positives (CASSANDRA-1212)
 * added a redhat init script to contrib (CASSANDRA-1201)
 * use midpoint when bootstrapping a new machine into range with not
   much data yet instead of random token (CASSANDRA-1112)
 * kill server on OOM in executor stage as well as Thrift (CASSANDRA-1226)
 * remove opportunistic repairs, when two machines with overlapping replica
   responsibilities happen to finish major compactions of the same CF near
   the same time.  repairs are now fully manual (CASSANDRA-1190)
 * add ability to lower compaction priority (default is no change from 0.6.2)
   (CASSANDRA-1181)


0.6.2
 * fix contrib/word_count build. (CASSANDRA-992)
 * split CommitLogExecutorService into BatchCommitLogExecutorService and 
   PeriodicCommitLogExecutorService (CASSANDRA-1014)
 * add latency histograms to CFSMBean (CASSANDRA-1024)
 * make resolving timestamp ties deterministic by using value bytes
   as a tiebreaker (CASSANDRA-1039)
 * Add option to turn off Hinted Handoff (CASSANDRA-894)
 * fix windows startup (CASSANDRA-948)
 * make concurrent_reads, concurrent_writes configurable at runtime via JMX
   (CASSANDRA-1060)
 * disable GCInspector on non-Sun JVMs (CASSANDRA-1061)
 * fix tombstone handling in sstable rows with no other data (CASSANDRA-1063)
 * fix size of row in spanned index entries (CASSANDRA-1056)
 * install json2sstable, sstable2json, and sstablekeys to Debian package
 * StreamingService.StreamDestinations wouldn't empty itself after streaming
   finished (CASSANDRA-1076)
 * added Collections.shuffle(splits) before returning the splits in 
   ColumnFamilyInputFormat (CASSANDRA-1096)
 * do not recalculate cache capacity post-compaction if it's been manually 
   modified (CASSANDRA-1079)
 * better defaults for flush sorter + writer executor queue sizes
   (CASSANDRA-1100)
 * windows scripts for SSTableImport/Export (CASSANDRA-1051)
 * windows script for nodetool (CASSANDRA-1113)
 * expose PhiConvictThreshold (CASSANDRA-1053)
 * make repair of RF==1 a no-op (CASSANDRA-1090)
 * improve default JVM GC options (CASSANDRA-1014)
 * fix SlicePredicate serialization inside Hadoop jobs (CASSANDRA-1049)
 * close Thrift sockets in Hadoop ColumnFamilyRecordReader (CASSANDRA-1081)


0.6.1
 * fix NPE in sstable2json when no excluded keys are given (CASSANDRA-934)
 * keep the replica set constant throughout the read repair process
   (CASSANDRA-937)
 * allow querying getAllRanges with empty token list (CASSANDRA-933)
 * fix command line arguments inversion in clustertool (CASSANDRA-942)
 * fix race condition that could trigger a false-positive assertion
   during post-flush discard of old commitlog segments (CASSANDRA-936)
 * fix neighbor calculation for anti-entropy repair (CASSANDRA-924)
 * perform repair even for small entropy differences (CASSANDRA-924)
 * Use hostnames in CFInputFormat to allow Hadoop's naive string-based
   locality comparisons to work (CASSANDRA-955)
 * cache read-only BufferedRandomAccessFile length to avoid
   3 system calls per invocation (CASSANDRA-950)
 * nodes with IPv6 (and no IPv4) addresses could not join cluster
   (CASSANDRA-969)
 * Retrieve the correct number of undeleted columns, if any, from
   a supercolumn in a row that had been deleted previously (CASSANDRA-920)
 * fix index scans that cross the 2GB mmap boundaries for both mmap
   and standard i/o modes (CASSANDRA-866)
 * expose drain via nodetool (CASSANDRA-978)


0.6.0-RC1
 * JMX drain to flush memtables and run through commit log (CASSANDRA-880)
 * Bootstrapping can skip ranges under the right conditions (CASSANDRA-902)
 * fix merging row versions in range_slice for CL > ONE (CASSANDRA-884)
 * default write ConsistencyLeven chaned from ZERO to ONE
 * fix for index entries spanning mmap buffer boundaries (CASSANDRA-857)
 * use lexical comparison if time part of TimeUUIDs are the same 
   (CASSANDRA-907)
 * bound read, mutation, and response stages to fix possible OOM
   during log replay (CASSANDRA-885)
 * Use microseconds-since-epoch (UTC) in cli, instead of milliseconds
 * Treat batch_mutate Deletion with null supercolumn as "apply this predicate 
   to top level supercolumns" (CASSANDRA-834)
 * Streaming destination nodes do not update their JMX status (CASSANDRA-916)
 * Fix internal RPC timeout calculation (CASSANDRA-911)
 * Added Pig loadfunc to contrib/pig (CASSANDRA-910)


0.6.0-beta3
 * fix compaction bucketing bug (CASSANDRA-814)
 * update windows batch file (CASSANDRA-824)
 * deprecate KeysCachedFraction configuration directive in favor
   of KeysCached; move to unified-per-CF key cache (CASSANDRA-801)
 * add invalidateRowCache to ColumnFamilyStoreMBean (CASSANDRA-761)
 * send Handoff hints to natural locations to reduce load on
   remaining nodes in a failure scenario (CASSANDRA-822)
 * Add RowWarningThresholdInMB configuration option to warn before very 
   large rows get big enough to threaten node stability, and -x option to
   be able to remove them with sstable2json if the warning is unheeded
   until it's too late (CASSANDRA-843)
 * Add logging of GC activity (CASSANDRA-813)
 * fix ConcurrentModificationException in commitlog discard (CASSANDRA-853)
 * Fix hardcoded row count in Hadoop RecordReader (CASSANDRA-837)
 * Add a jmx status to the streaming service and change several DEBUG
   messages to INFO (CASSANDRA-845)
 * fix classpath in cassandra-cli.bat for Windows (CASSANDRA-858)
 * allow re-specifying host, port to cassandra-cli if invalid ones
   are first tried (CASSANDRA-867)
 * fix race condition handling rpc timeout in the coordinator
   (CASSANDRA-864)
 * Remove CalloutLocation and StagingFileDirectory from storage-conf files 
   since those settings are no longer used (CASSANDRA-878)
 * Parse a long from RowWarningThresholdInMB instead of an int (CASSANDRA-882)
 * Remove obsolete ControlPort code from DatabaseDescriptor (CASSANDRA-886)
 * move skipBytes side effect out of assert (CASSANDRA-899)
 * add "double getLoad" to StorageServiceMBean (CASSANDRA-898)
 * track row stats per CF at compaction time (CASSANDRA-870)
 * disallow CommitLogDirectory matching a DataFileDirectory (CASSANDRA-888)
 * default key cache size is 200k entries, changed from 10% (CASSANDRA-863)
 * add -Dcassandra-foreground=yes to cassandra.bat
 * exit if cluster name is changed unexpectedly (CASSANDRA-769)


0.6.0-beta1/beta2
 * add batch_mutate thrift command, deprecating batch_insert (CASSANDRA-336)
 * remove get_key_range Thrift API, deprecated in 0.5 (CASSANDRA-710)
 * add optional login() Thrift call for authentication (CASSANDRA-547)
 * support fat clients using gossiper and StorageProxy to perform
   replication in-process [jvm-only] (CASSANDRA-535)
 * support mmapped I/O for reads, on by default on 64bit JVMs 
   (CASSANDRA-408, CASSANDRA-669)
 * improve insert concurrency, particularly during Hinted Handoff
   (CASSANDRA-658)
 * faster network code (CASSANDRA-675)
 * stress.py moved to contrib (CASSANDRA-635)
 * row caching [must be explicitly enabled per-CF in config] (CASSANDRA-678)
 * present a useful measure of compaction progress in JMX (CASSANDRA-599)
 * add bin/sstablekeys (CASSNADRA-679)
 * add ConsistencyLevel.ANY (CASSANDRA-687)
 * make removetoken remove nodes from gossip entirely (CASSANDRA-644)
 * add ability to set cache sizes at runtime (CASSANDRA-708)
 * report latency and cache hit rate statistics with lifetime totals
   instead of average over the last minute (CASSANDRA-702)
 * support get_range_slice for RandomPartitioner (CASSANDRA-745)
 * per-keyspace replication factory and replication strategy (CASSANDRA-620)
 * track latency in microseconds (CASSANDRA-733)
 * add describe_ Thrift methods, deprecating get_string_property and 
   get_string_list_property
 * jmx interface for tracking operation mode and streams in general.
   (CASSANDRA-709)
 * keep memtables in sorted order to improve range query performance
   (CASSANDRA-799)
 * use while loop instead of recursion when trimming sstables compaction list 
   to avoid blowing stack in pathological cases (CASSANDRA-804)
 * basic Hadoop map/reduce support (CASSANDRA-342)


0.5.1
 * ensure all files for an sstable are streamed to the same directory.
   (CASSANDRA-716)
 * more accurate load estimate for bootstrapping (CASSANDRA-762)
 * tolerate dead or unavailable bootstrap target on write (CASSANDRA-731)
 * allow larger numbers of keys (> 140M) in a sstable bloom filter
   (CASSANDRA-790)
 * include jvm argument improvements from CASSANDRA-504 in debian package
 * change streaming chunk size to 32MB to accomodate Windows XP limitations
   (was 64MB) (CASSANDRA-795)
 * fix get_range_slice returning results in the wrong order (CASSANDRA-781)
 

0.5.0 final
 * avoid attempting to delete temporary bootstrap files twice (CASSANDRA-681)
 * fix bogus NaN in nodeprobe cfstats output (CASSANDRA-646)
 * provide a policy for dealing with single thread executors w/ a full queue
   (CASSANDRA-694)
 * optimize inner read in MessagingService, vastly improving multiple-node
   performance (CASSANDRA-675)
 * wait for table flush before streaming data back to a bootstrapping node.
   (CASSANDRA-696)
 * keep track of bootstrapping sources by table so that bootstrapping doesn't 
   give the indication of finishing early (CASSANDRA-673)


0.5.0 RC3
 * commit the correct version of the patch for CASSANDRA-663


0.5.0 RC2 (unreleased)
 * fix bugs in converting get_range_slice results to Thrift 
   (CASSANDRA-647, CASSANDRA-649)
 * expose java.util.concurrent.TimeoutException in StorageProxy methods
   (CASSANDRA-600)
 * TcpConnectionManager was holding on to disconnected connections, 
   giving the false indication they were being used. (CASSANDRA-651)
 * Remove duplicated write. (CASSANDRA-662)
 * Abort bootstrap if IP is already in the token ring (CASSANDRA-663)
 * increase default commitlog sync period, and wait for last sync to 
   finish before submitting another (CASSANDRA-668)


0.5.0 RC1
 * Fix potential NPE in get_range_slice (CASSANDRA-623)
 * add CRC32 to commitlog entries (CASSANDRA-605)
 * fix data streaming on windows (CASSANDRA-630)
 * GC compacted sstables after cleanup and compaction (CASSANDRA-621)
 * Speed up anti-entropy validation (CASSANDRA-629)
 * Fix anti-entropy assertion error (CASSANDRA-639)
 * Fix pending range conflicts when bootstapping or moving
   multiple nodes at once (CASSANDRA-603)
 * Handle obsolete gossip related to node movement in the case where
   one or more nodes is down when the movement occurs (CASSANDRA-572)
 * Include dead nodes in gossip to avoid a variety of problems
   and fix HH to removed nodes (CASSANDRA-634)
 * return an InvalidRequestException for mal-formed SlicePredicates
   (CASSANDRA-643)
 * fix bug determining closest neighbor for use in multiple datacenters
   (CASSANDRA-648)
 * Vast improvements in anticompaction speed (CASSANDRA-607)
 * Speed up log replay and writes by avoiding redundant serializations
   (CASSANDRA-652)


0.5.0 beta 2
 * Bootstrap improvements (several tickets)
 * add nodeprobe repair anti-entropy feature (CASSANDRA-193, CASSANDRA-520)
 * fix possibility of partition when many nodes restart at once
   in clusters with multiple seeds (CASSANDRA-150)
 * fix NPE in get_range_slice when no data is found (CASSANDRA-578)
 * fix potential NPE in hinted handoff (CASSANDRA-585)
 * fix cleanup of local "system" keyspace (CASSANDRA-576)
 * improve computation of cluster load balance (CASSANDRA-554)
 * added super column read/write, column count, and column/row delete to
   cassandra-cli (CASSANDRA-567, CASSANDRA-594)
 * fix returning live subcolumns of deleted supercolumns (CASSANDRA-583)
 * respect JAVA_HOME in bin/ scripts (several tickets)
 * add StorageService.initClient for fat clients on the JVM (CASSANDRA-535)
   (see contrib/client_only for an example of use)
 * make consistency_level functional in get_range_slice (CASSANDRA-568)
 * optimize key deserialization for RandomPartitioner (CASSANDRA-581)
 * avoid GCing tombstones except on major compaction (CASSANDRA-604)
 * increase failure conviction threshold, resulting in less nodes
   incorrectly (and temporarily) marked as down (CASSANDRA-610)
 * respect memtable thresholds during log replay (CASSANDRA-609)
 * support ConsistencyLevel.ALL on read (CASSANDRA-584)
 * add nodeprobe removetoken command (CASSANDRA-564)


0.5.0 beta
 * Allow multiple simultaneous flushes, improving flush throughput 
   on multicore systems (CASSANDRA-401)
 * Split up locks to improve write and read throughput on multicore systems
   (CASSANDRA-444, CASSANDRA-414)
 * More efficient use of memory during compaction (CASSANDRA-436)
 * autobootstrap option: when enabled, all non-seed nodes will attempt
   to bootstrap when started, until bootstrap successfully
   completes. -b option is removed.  (CASSANDRA-438)
 * Unless a token is manually specified in the configuration xml,
   a bootstraping node will use a token that gives it half the
   keys from the most-heavily-loaded node in the cluster,
   instead of generating a random token. 
   (CASSANDRA-385, CASSANDRA-517)
 * Miscellaneous bootstrap fixes (several tickets)
 * Ability to change a node's token even after it has data on it
   (CASSANDRA-541)
 * Ability to decommission a live node from the ring (CASSANDRA-435)
 * Semi-automatic loadbalancing via nodeprobe (CASSANDRA-192)
 * Add ability to set compaction thresholds at runtime via
   JMX / nodeprobe.  (CASSANDRA-465)
 * Add "comment" field to ColumnFamily definition. (CASSANDRA-481)
 * Additional JMX metrics (CASSANDRA-482)
 * JSON based export and import tools (several tickets)
 * Hinted Handoff fixes (several tickets)
 * Add key cache to improve read performance (CASSANDRA-423)
 * Simplified construction of custom ReplicationStrategy classes
   (CASSANDRA-497)
 * Graphical application (Swing) for ring integrity verification and 
   visualization was added to contrib (CASSANDRA-252)
 * Add DCQUORUM, DCQUORUMSYNC consistency levels and corresponding
   ReplicationStrategy / EndpointSnitch classes.  Experimental.
   (CASSANDRA-492)
 * Web client interface added to contrib (CASSANDRA-457)
 * More-efficient flush for Random, CollatedOPP partitioners 
   for normal writes (CASSANDRA-446) and bulk load (CASSANDRA-420)
 * Add MemtableFlushAfterMinutes, a global replacement for the old 
   per-CF FlushPeriodInMinutes setting (CASSANDRA-463)
 * optimizations to slice reading (CASSANDRA-350) and supercolumn
   queries (CASSANDRA-510)
 * force binding to given listenaddress for nodes with multiple
   interfaces (CASSANDRA-546)
 * stress.py benchmarking tool improvements (several tickets)
 * optimized replica placement code (CASSANDRA-525)
 * faster log replay on restart (CASSANDRA-539, CASSANDRA-540)
 * optimized local-node writes (CASSANDRA-558)
 * added get_range_slice, deprecating get_key_range (CASSANDRA-344)
 * expose TimedOutException to thrift (CASSANDRA-563)
 

0.4.2
 * Add validation disallowing null keys (CASSANDRA-486)
 * Fix race conditions in TCPConnectionManager (CASSANDRA-487)
 * Fix using non-utf8-aware comparison as a sanity check.
   (CASSANDRA-493)
 * Improve default garbage collector options (CASSANDRA-504)
 * Add "nodeprobe flush" (CASSANDRA-505)
 * remove NotFoundException from get_slice throws list (CASSANDRA-518)
 * fix get (not get_slice) of entire supercolumn (CASSANDRA-508)
 * fix null token during bootstrap (CASSANDRA-501)


0.4.1
 * Fix FlushPeriod columnfamily configuration regression
   (CASSANDRA-455)
 * Fix long column name support (CASSANDRA-460)
 * Fix for serializing a row that only contains tombstones
   (CASSANDRA-458)
 * Fix for discarding unneeded commitlog segments (CASSANDRA-459)
 * Add SnapshotBeforeCompaction configuration option (CASSANDRA-426)
 * Fix compaction abort under insufficient disk space (CASSANDRA-473)
 * Fix reading subcolumn slice from tombstoned CF (CASSANDRA-484)
 * Fix race condition in RVH causing occasional NPE (CASSANDRA-478)


0.4.0
 * fix get_key_range problems when a node is down (CASSANDRA-440)
   and add UnavailableException to more Thrift methods
 * Add example EndPointSnitch contrib code (several tickets)


0.4.0 RC2
 * fix SSTable generation clash during compaction (CASSANDRA-418)
 * reject method calls with null parameters (CASSANDRA-308)
 * properly order ranges in nodeprobe output (CASSANDRA-421)
 * fix logging of certain errors on executor threads (CASSANDRA-425)


0.4.0 RC1
 * Bootstrap feature is live; use -b on startup (several tickets)
 * Added multiget api (CASSANDRA-70)
 * fix Deadlock with SelectorManager.doProcess and TcpConnection.write
   (CASSANDRA-392)
 * remove key cache b/c of concurrency bugs in third-party
   CLHM library (CASSANDRA-405)
 * update non-major compaction logic to use two threshold values
   (CASSANDRA-407)
 * add periodic / batch commitlog sync modes (several tickets)
 * inline BatchMutation into batch_insert params (CASSANDRA-403)
 * allow setting the logging level at runtime via mbean (CASSANDRA-402)
 * change default comparator to BytesType (CASSANDRA-400)
 * add forwards-compatible ConsistencyLevel parameter to get_key_range
   (CASSANDRA-322)
 * r/m special case of blocking for local destination when writing with 
   ConsistencyLevel.ZERO (CASSANDRA-399)
 * Fixes to make BinaryMemtable [bulk load interface] useful (CASSANDRA-337);
   see contrib/bmt_example for an example of using it.
 * More JMX properties added (several tickets)
 * Thrift changes (several tickets)
    - Merged _super get methods with the normal ones; return values
      are now of ColumnOrSuperColumn.
    - Similarly, merged batch_insert_super into batch_insert.



0.4.0 beta
 * On-disk data format has changed to allow billions of keys/rows per
   node instead of only millions
 * Multi-keyspace support
 * Scan all sstables for all queries to avoid situations where
   different types of operation on the same ColumnFamily could
   disagree on what data was present
 * Snapshot support via JMX
 * Thrift API has changed a _lot_:
    - removed time-sorted CFs; instead, user-defined comparators
      may be defined on the column names, which are now byte arrays.
      Default comparators are provided for UTF8, Bytes, Ascii, Long (i64),
      and UUID types.
    - removed colon-delimited strings in thrift api in favor of explicit
      structs such as ColumnPath, ColumnParent, etc.  Also normalized
      thrift struct and argument naming.
    - Added columnFamily argument to get_key_range.
    - Change signature of get_slice to accept starting and ending
      columns as well as an offset.  (This allows use of indexes.)
      Added "ascending" flag to allow reasonably-efficient reverse
      scans as well.  Removed get_slice_by_range as redundant.
    - get_key_range operates on one CF at a time
    - changed `block` boolean on insert methods to ConsistencyLevel enum,
      with options of NONE, ONE, QUORUM, and ALL.
    - added similar consistency_level parameter to read methods
    - column-name-set slice with no names given now returns zero columns
      instead of all of them.  ("all" can run your server out of memory.
      use a range-based slice with a high max column count instead.)
 * Removed the web interface. Node information can now be obtained by 
   using the newly introduced nodeprobe utility.
 * More JMX stats
 * Remove magic values from internals (e.g. special key to indicate
   when to flush memtables)
 * Rename configuration "table" to "keyspace"
 * Moved to crash-only design; no more shutdown (just kill the process)
 * Lots of bug fixes

Full list of issues resolved in 0.4 is at https://issues.apache.org/jira/secure/IssueNavigator.jspa?reset=true&&pid=12310865&fixfor=12313862&resolution=1&sorter/field=issuekey&sorter/order=DESC


0.3.0 RC3
 * Fix potential deadlock under load in TCPConnection.
   (CASSANDRA-220)


0.3.0 RC2
 * Fix possible data loss when server is stopped after replaying
   log but before new inserts force memtable flush.
   (CASSANDRA-204)
 * Added BUGS file


0.3.0 RC1
 * Range queries on keys, including user-defined key collation
 * Remove support
 * Workarounds for a weird bug in JDK select/register that seems
   particularly common on VM environments. Cassandra should deploy
   fine on EC2 now
 * Much improved infrastructure: the beginnings of a decent test suite
   ("ant test" for unit tests; "nosetests" for system tests), code
   coverage reporting, etc.
 * Expanded node status reporting via JMX
 * Improved error reporting/logging on both server and client
 * Reduced memory footprint in default configuration
 * Combined blocking and non-blocking versions of insert APIs
 * Added FlushPeriodInMinutes configuration parameter to force
   flushing of infrequently-updated ColumnFamilies<|MERGE_RESOLUTION|>--- conflicted
+++ resolved
@@ -1,4 +1,3 @@
-<<<<<<< HEAD
 2.1.9
  * Release snapshot selfRef when doing snapshot repair (CASSANDRA-9998)
  * Cannot replace token does not exist - DN node removed as Fat Client (CASSANDRA-9871)
@@ -16,10 +15,7 @@
  * Ensure atomicity inside thrift and stream session (CASSANDRA-7757)
  * Fix nodetool info error when the node is not joined (CASSANDRA-9031)
 Merged from 2.0:
-=======
-2.0.17
  * Remove erroneous pending HH tasks from tpstats/jmx (CASSANDRA-9129)
->>>>>>> c9587cd2
  * Don't cast expected bf size to an int (CASSANDRA-9959)
  * Log when messages are dropped due to cross_node_timeout (CASSANDRA-9793)
  * checkForEndpointCollision fails for legitimate collisions (CASSANDRA-9765)

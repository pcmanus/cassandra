--- conflicted
+++ resolved
@@ -1,13 +1,7 @@
-<<<<<<< HEAD
 3.0.21
  * Run evictFromMembership in GossipStage (CASSANDRA-15592)
 Merged from 2.2:
-=======
-2.2.18
  * Disable JMX rebinding (CASSANDRA-15653)
-
-2.2.17
->>>>>>> 6a6dd8ad
  * Fix Commit log replays when static column clustering keys are collections (CASSANDRA-14365)
  * Fix Red Hat init script on newer systemd versions (CASSANDRA-15273)
  * Allow EXTRA_CLASSPATH to work on tar/source installations (CASSANDRA-15567)
